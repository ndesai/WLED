/*
  WS2812FX.h - Library for WS2812 LED effects.
  Harm Aldick - 2016
  www.aldick.org
  LICENSE
  The MIT License (MIT)
  Copyright (c) 2016  Harm Aldick
  Permission is hereby granted, free of charge, to any person obtaining a copy
  of this software and associated documentation files (the "Software"), to deal
  in the Software without restriction, including without limitation the rights
  to use, copy, modify, merge, publish, distribute, sublicense, and/or sell
  copies of the Software, and to permit persons to whom the Software is
  furnished to do so, subject to the following conditions:
  The above copyright notice and this permission notice shall be included in
  all copies or substantial portions of the Software.
  THE SOFTWARE IS PROVIDED "AS IS", WITHOUT WARRANTY OF ANY KIND, EXPRESS OR
  IMPLIED, INCLUDING BUT NOT LIMITED TO THE WARRANTIES OF MERCHANTABILITY,
  FITNESS FOR A PARTICULAR PURPOSE AND NONINFRINGEMENT. IN NO EVENT SHALL THE
  AUTHORS OR COPYRIGHT HOLDERS BE LIABLE FOR ANY CLAIM, DAMAGES OR OTHER
  LIABILITY, WHETHER IN AN ACTION OF CONTRACT, TORT OR OTHERWISE, ARISING FROM,
  OUT OF OR IN CONNECTION WITH THE SOFTWARE OR THE USE OR OTHER DEALINGS IN
  THE SOFTWARE.

  Modified for WLED
*/

#ifndef WS2812FX_h
#define WS2812FX_h

#include "const.h"

#define FASTLED_INTERNAL //remove annoying pragma messages
#define USE_GET_MILLISECOND_TIMER
#include "FastLED.h"

#define DEFAULT_BRIGHTNESS (uint8_t)127
#define DEFAULT_MODE       (uint8_t)0
#define DEFAULT_SPEED      (uint8_t)128
#define DEFAULT_INTENSITY  (uint8_t)128
#define DEFAULT_COLOR      (uint32_t)0xFFAA00
#define DEFAULT_C1         (uint8_t)128
#define DEFAULT_C2         (uint8_t)128
#define DEFAULT_C3         (uint8_t)128

#ifndef MIN
#define MIN(a,b) ((a)<(b)?(a):(b))
#endif
#ifndef MAX
#define MAX(a,b) ((a)>(b)?(a):(b))
#endif

//color mangling macros
#ifndef RGBW32
#define RGBW32(r,g,b,w) (uint32_t((byte(w) << 24) | (byte(r) << 16) | (byte(g) << 8) | (byte(b))))
#endif

/* Not used in all effects yet */
#define WLED_FPS         42
#define FRAMETIME_FIXED  (1000/WLED_FPS)
#define FRAMETIME        _frametime

/* each segment uses 52 bytes of SRAM memory, so if you're application fails because of
  insufficient memory, decreasing MAX_NUM_SEGMENTS may help */
#ifdef ESP8266
  #define MAX_NUM_SEGMENTS    16
  /* How many color transitions can run at once */
  #define MAX_NUM_TRANSITIONS  8
  /* How much data bytes all segments combined may allocate */
  #define MAX_SEGMENT_DATA  4096
#else
  #ifndef MAX_NUM_SEGMENTS
    #define MAX_NUM_SEGMENTS  32
  #endif
  #define MAX_NUM_TRANSITIONS 24
  #define MAX_SEGMENT_DATA  20480
#endif

/* How much data bytes each segment should max allocate to leave enough space for other segments,
  assuming each segment uses the same amount of data. 256 for ESP8266, 640 for ESP32. */
#define FAIR_DATA_PER_SEG (MAX_SEGMENT_DATA / MAX_NUM_SEGMENTS)

#define MIN_SHOW_DELAY   (_frametime < 16 ? 8 : 15)

#define NUM_COLORS       3 /* number of colors per segment */
#define SEGMENT          _segments[_segment_index]
#define SEGCOLOR(x)      _colors_t[x]
#define SEGENV           _segment_runtimes[_segment_index]
#define SEGLEN           _virtualSegmentLength
#define SEGACT           SEGMENT.stop
#define SPEED_FORMULA_L  5U + (50U*(255U - SEGMENT.speed))/SEGLEN

// some common colors
#define RED        (uint32_t)0xFF0000
#define GREEN      (uint32_t)0x00FF00
#define BLUE       (uint32_t)0x0000FF
#define WHITE      (uint32_t)0xFFFFFF
#define BLACK      (uint32_t)0x000000
#define YELLOW     (uint32_t)0xFFFF00
#define CYAN       (uint32_t)0x00FFFF
#define MAGENTA    (uint32_t)0xFF00FF
#define PURPLE     (uint32_t)0x400080
#define ORANGE     (uint32_t)0xFF3000
#define PINK       (uint32_t)0xFF1493
#define ULTRAWHITE (uint32_t)0xFFFFFFFF

// options
// bit    7: segment is in transition mode
// bits 4-6: TBD
// bit    3: mirror effect within segment
// bit    2: segment is on
// bit    1: reverse segment
// bit    0: segment is selected
#define NO_OPTIONS   (uint8_t)0x00
#define TRANSPOSED   (uint8_t)0x400 // rotated 90deg & reversed
#define REVERSE_Y_2D (uint8_t)0x200
#define MIRROR_Y_2D  (uint8_t)0x100
#define TRANSITIONAL (uint8_t)0x080
#define MIRROR       (uint8_t)0x008
#define SEGMENT_ON   (uint8_t)0x004
#define REVERSE      (uint8_t)0x002
#define SELECTED     (uint8_t)0x001

#define FX_MODE_STATIC                   0
#define FX_MODE_BLINK                    1
#define FX_MODE_BREATH                   2
#define FX_MODE_COLOR_WIPE               3
#define FX_MODE_COLOR_WIPE_RANDOM        4
#define FX_MODE_RANDOM_COLOR             5
#define FX_MODE_COLOR_SWEEP              6
#define FX_MODE_DYNAMIC                  7
#define FX_MODE_RAINBOW                  8
#define FX_MODE_RAINBOW_CYCLE            9
#define FX_MODE_SCAN                    10
#define FX_MODE_DUAL_SCAN               11
#define FX_MODE_FADE                    12
#define FX_MODE_THEATER_CHASE           13
#define FX_MODE_THEATER_CHASE_RAINBOW   14
#define FX_MODE_RUNNING_LIGHTS          15
#define FX_MODE_SAW                     16
#define FX_MODE_TWINKLE                 17
#define FX_MODE_DISSOLVE                18
#define FX_MODE_DISSOLVE_RANDOM         19
#define FX_MODE_SPARKLE                 20
#define FX_MODE_FLASH_SPARKLE           21
#define FX_MODE_HYPER_SPARKLE           22
#define FX_MODE_STROBE                  23
#define FX_MODE_STROBE_RAINBOW          24
#define FX_MODE_MULTI_STROBE            25
#define FX_MODE_BLINK_RAINBOW           26
#define FX_MODE_ANDROID                 27
#define FX_MODE_CHASE_COLOR             28
#define FX_MODE_CHASE_RANDOM            29
#define FX_MODE_CHASE_RAINBOW           30
#define FX_MODE_CHASE_FLASH             31
#define FX_MODE_CHASE_FLASH_RANDOM      32
#define FX_MODE_CHASE_RAINBOW_WHITE     33
#define FX_MODE_COLORFUL                34
#define FX_MODE_TRAFFIC_LIGHT           35
#define FX_MODE_COLOR_SWEEP_RANDOM      36
#define FX_MODE_RUNNING_COLOR           37
#define FX_MODE_AURORA                  38
#define FX_MODE_RUNNING_RANDOM          39
#define FX_MODE_LARSON_SCANNER          40
#define FX_MODE_COMET                   41
#define FX_MODE_FIREWORKS               42
#define FX_MODE_RAIN                    43
#define FX_MODE_TETRIX                  44  //was Merry Christmas prior to 0.12.0 (use "Chase 2" with Red/Green)
#define FX_MODE_FIRE_FLICKER            45
#define FX_MODE_GRADIENT                46
#define FX_MODE_LOADING                 47
#define FX_MODE_POLICE                  48  // candidate for removal (after below three)
#define FX_MODE_FAIRY                   49  //was Police All prior to 0.13.0-b6 (use "Two Dots" with Red/Blue and full intensity)
#define FX_MODE_TWO_DOTS                50
#define FX_MODE_FAIRYTWINKLE            51  //was Two Areas prior to 0.13.0-b6 (use "Two Dots" with full intensity)
#define FX_MODE_RUNNING_DUAL            52
#define FX_MODE_HALLOWEEN               53  // candidate for removal
#define FX_MODE_TRICOLOR_CHASE          54
#define FX_MODE_TRICOLOR_WIPE           55
#define FX_MODE_TRICOLOR_FADE           56
#define FX_MODE_LIGHTNING               57
#define FX_MODE_ICU                     58
#define FX_MODE_MULTI_COMET             59
#define FX_MODE_DUAL_LARSON_SCANNER     60
#define FX_MODE_RANDOM_CHASE            61
#define FX_MODE_OSCILLATE               62
#define FX_MODE_PRIDE_2015              63
#define FX_MODE_JUGGLE                  64
#define FX_MODE_PALETTE                 65
#define FX_MODE_FIRE_2012               66
#define FX_MODE_COLORWAVES              67
#define FX_MODE_BPM                     68
#define FX_MODE_FILLNOISE8              69
#define FX_MODE_NOISE16_1               70
#define FX_MODE_NOISE16_2               71
#define FX_MODE_NOISE16_3               72
#define FX_MODE_NOISE16_4               73
#define FX_MODE_COLORTWINKLE            74
#define FX_MODE_LAKE                    75
#define FX_MODE_METEOR                  76
#define FX_MODE_METEOR_SMOOTH           77
#define FX_MODE_RAILWAY                 78
#define FX_MODE_RIPPLE                  79
#define FX_MODE_TWINKLEFOX              80
#define FX_MODE_TWINKLECAT              81
#define FX_MODE_HALLOWEEN_EYES          82
#define FX_MODE_STATIC_PATTERN          83
#define FX_MODE_TRI_STATIC_PATTERN      84
#define FX_MODE_SPOTS                   85
#define FX_MODE_SPOTS_FADE              86
#define FX_MODE_GLITTER                 87
#define FX_MODE_CANDLE                  88
#define FX_MODE_STARBURST               89
#define FX_MODE_EXPLODING_FIREWORKS     90
#define FX_MODE_BOUNCINGBALLS           91
#define FX_MODE_SINELON                 92
#define FX_MODE_SINELON_DUAL            93
#define FX_MODE_SINELON_RAINBOW         94
#define FX_MODE_POPCORN                 95
#define FX_MODE_DRIP                    96
#define FX_MODE_PLASMA                  97
#define FX_MODE_PERCENT                 98
#define FX_MODE_RIPPLE_RAINBOW          99
#define FX_MODE_HEARTBEAT              100
#define FX_MODE_PACIFICA               101
#define FX_MODE_CANDLE_MULTI           102
#define FX_MODE_SOLID_GLITTER          103
#define FX_MODE_SUNRISE                104
#define FX_MODE_PHASED                 105
#define FX_MODE_TWINKLEUP              106
#define FX_MODE_NOISEPAL               107
#define FX_MODE_SINEWAVE               108
#define FX_MODE_PHASEDNOISE            109
#define FX_MODE_FLOW                   110
#define FX_MODE_CHUNCHUN               111
#define FX_MODE_DANCING_SHADOWS        112
#define FX_MODE_WASHING_MACHINE        113
#define FX_MODE_CANDY_CANE             114  // candidate for removal
#define FX_MODE_BLENDS                 115
#define FX_MODE_TV_SIMULATOR           116
#define FX_MODE_DYNAMIC_SMOOTH         117
// new 2D effects
#define FX_MODE_SPACESHIPS             118
#define FX_MODE_CRAZYBEES              119
#define FX_MODE_GHOST_RIDER            120
#define FX_MODE_BLOBS                  121
#define FX_MODE_SCROLL_TEXT            122
#define FX_MODE_DRIFT_ROSE             123

// WLED-SR effects
#ifndef USERMOD_AUDIOREACTIVE

  #define FX_MODE_PERLINMOVE              53 // should be moved to 53
  #define FX_MODE_FLOWSTRIPE             114 // should be moved to 114
  #define FX_MODE_WAVESINS                48 // should be moved to 48
  #define FX_MODE_2DBLACKHOLE            124 // non audio
  #define FX_MODE_2DDNASPIRAL            125 // non audio
  #define FX_MODE_2DHIPHOTIC             126 // non audio
  #define FX_MODE_2DPLASMABALL           127 // non audio
  #define FX_MODE_2DSINDOTS              128 // non audio
  #define FX_MODE_PIXELWAVE              129 // audio enhanced
  #define FX_MODE_JUGGLES                130 // audio enhanced
  #define FX_MODE_MATRIPIX               131 // audio enhanced
  #define FX_MODE_GRAVIMETER             132 // audio enhanced
  #define FX_MODE_PLASMOID               133 // audio enhanced
  #define FX_MODE_PUDDLES                134 // audio enhanced
  #define FX_MODE_MIDNOISE               135 // audio enhanced
  #define FX_MODE_NOISEMETER             136 // audio enhanced
  #define FX_MODE_2DFRIZZLES             137 // non audio
  #define FX_MODE_2DLISSAJOUS            138 // non audio
  #define FX_MODE_2DPOLARLIGHTS          139 // non audio
  #define FX_MODE_2DTARTAN               140 // non audio
  #define FX_MODE_2DGAMEOFLIFE           141 // non audio
  #define FX_MODE_2DJULIA                142 // non audio
  #define FX_MODE_NOISEFIRE              143 // audio enhanced
  #define FX_MODE_PUDDLEPEAK             144 // audio enhanced
  #define FX_MODE_2DCOLOREDBURSTS        145 // non audio
  #define FX_MODE_2DSUNRADIATION         146 // non audio
  #define FX_MODE_2DNOISE                147 // non audio
  #define FX_MODE_RIPPLEPEAK             148 // audio enhanced
  #define FX_MODE_2DFIRENOISE            149 // non audio
  #define FX_MODE_2DSQUAREDSWIRL         150 // non audio
  #define FX_MODE_2DDNA                  151 // non audio
  #define FX_MODE_2DMATRIX               152 // non audio
  #define FX_MODE_2DMETABALLS            153 // non audio
  #define FX_MODE_2DPULSER               154 // non audio
  #define FX_MODE_2DDRIFT                155 // non audio
  #define FX_MODE_2DWAVERLY              156 // audio enhanced
  #define FX_MODE_GRAVCENTER             157 // audio enhanced
  #define FX_MODE_GRAVCENTRIC            158 // audio enhanced
  #define FX_MODE_2DSWIRL                159 // audio enhanced
  #define FX_MODE_2DAKEMI                160 // audio enhanced

  #define MODE_COUNT                     161

#else

  #define FX_MODE_PIXELS                 128
  #define FX_MODE_PIXELWAVE              129 // audio enhanced
  #define FX_MODE_JUGGLES                130 // audio enhanced
  #define FX_MODE_MATRIPIX               131 // audio enhanced
  #define FX_MODE_GRAVIMETER             132 // audio enhanced
  #define FX_MODE_PLASMOID               133 // audio enhanced
  #define FX_MODE_PUDDLES                134 // audio enhanced
  #define FX_MODE_MIDNOISE               135 // audio enhanced
  #define FX_MODE_NOISEMETER             136 // audio enhanced
  #define FX_MODE_FREQWAVE               137
  #define FX_MODE_FREQMATRIX             138
  #define FX_MODE_2DGEQ                  139
  #define FX_MODE_WATERFALL              140
  #define FX_MODE_FREQPIXELS             141
  #define FX_MODE_BINMAP                 142
  #define FX_MODE_NOISEFIRE              143 // audio enhanced
  #define FX_MODE_PUDDLEPEAK             144 // audio enhanced
  #define FX_MODE_NOISEMOVE              145
  #define FX_MODE_2DNOISE                146 // non audio
  #define FX_MODE_PERLINMOVE             147 // should be moved to 53
  #define FX_MODE_RIPPLEPEAK             148 // audio enhanced
  #define FX_MODE_2DFIRENOISE            149 // non audio
  #define FX_MODE_2DSQUAREDSWIRL         150 // non audio
  //#define FX_MODE_2DFIRE2012             151 // implemented in native Fire2012
  #define FX_MODE_2DDNA                  152 // non audio
  #define FX_MODE_2DMATRIX               153 // non audio
  #define FX_MODE_2DMETABALLS            154 // non audio
  #define FX_MODE_FREQMAP                155
  #define FX_MODE_GRAVCENTER             156 // audio enhanced
  #define FX_MODE_GRAVCENTRIC            157 // audio enhanced
  #define FX_MODE_GRAVFREQ               158
  #define FX_MODE_DJLIGHT                159
  #define FX_MODE_2DFUNKYPLANK           160
  #define FX_MODE_2DCENTERBARS           161 // obsolete by X & Y mirroring
  #define FX_MODE_2DPULSER               162 // non audio
  #define FX_MODE_BLURZ                  163
  #define FX_MODE_2DDRIFT                164 // non audio
  #define FX_MODE_2DWAVERLY              165 // audio enhanced
  #define FX_MODE_2DSUNRADIATION         166 // non audio
  #define FX_MODE_2DCOLOREDBURSTS        167 // non audio
  #define FX_MODE_2DJULIA                168 // non audio
  #define FX_MODE_2DPOOLNOISE            169 // reserved in JSON_mode_names
  #define FX_MODE_2DTWISTER              170 // reserved in JSON_mode_names
  #define FX_MODE_2DCAELEMENTATY         171 // reserved in JSON_mode_names
  #define FX_MODE_2DGAMEOFLIFE           172 // non audio
  #define FX_MODE_2DTARTAN               173 // non audio
  #define FX_MODE_2DPOLARLIGHTS          174 // non audio
  #define FX_MODE_2DSWIRL                175 // audio enhanced
  #define FX_MODE_2DLISSAJOUS            176 // non audio
  #define FX_MODE_2DFRIZZLES             177 // non audio
  #define FX_MODE_2DPLASMABALL           178 // non audio
  #define FX_MODE_FLOWSTRIPE             179 // should be moved to 114
  #define FX_MODE_2DHIPHOTIC             180 // non audio
  #define FX_MODE_2DSINDOTS              181 // non audio
  #define FX_MODE_2DDNASPIRAL            182 // non audio
  #define FX_MODE_2DBLACKHOLE            183 // non audio
  #define FX_MODE_WAVESINS               184 // should be moved to 48
  #define FX_MODE_ROCKTAVES              185
  #define FX_MODE_2DAKEMI                186 // audio enhanced
  //#define FX_MODE_CUSTOMEFFECT           187 //WLEDSR Custom Effects

  #define MODE_COUNT                     187
#endif


class WS2812FX {
  typedef uint16_t (WS2812FX::*mode_ptr)(void);

  // pre show callback
  typedef void (*show_callback) (void);

  static WS2812FX* instance;
  
  public:

  // segment parameters
    typedef struct Segment { // 35 (36 in memory) bytes
      uint16_t start; // start index / start X coordinate 2D (left)
      uint16_t stop;  // stop index / stop X coordinate 2D (right); segment is invalid if stop == 0
      uint16_t offset;
      uint8_t  speed;
      uint8_t  intensity;
      uint8_t  palette;
      uint8_t  mode;
      uint16_t options; //bit pattern: msb first: [transposed mirrorY reverseY] transitional (tbd) paused needspixelstate mirrored on reverse selected
      uint8_t  grouping, spacing;
      uint8_t  opacity;
      uint32_t colors[NUM_COLORS];
      uint8_t  cct; //0==1900K, 255==10091K
      uint8_t  _capabilities;
      uint8_t  custom1, custom2, custom3; // custom FX parameters
      uint16_t startY;  // start Y coodrinate 2D (top)
      uint16_t stopY;   // stop Y coordinate 2D (bottom)
      char *name;
      inline bool     getOption(uint8_t n)   { return ((options >> n) & 0x01); }
      inline bool     isSelected()           { return getOption(0); }
      inline bool     isActive()             { return stop > start; }
      inline uint16_t width()                { return stop - start; }
      inline uint16_t height()               { return stopY - startY; }
      inline uint16_t length()               { return width(); }
      inline uint16_t groupLength()          { return grouping + spacing; }
      inline uint8_t  getLightCapabilities() { return _capabilities; }
      bool setColor(uint8_t slot, uint32_t c, uint8_t segn) { //returns true if changed
        if (slot >= NUM_COLORS || segn >= MAX_NUM_SEGMENTS) return false;
        if (c == colors[slot]) return false;
        uint8_t b = (slot == 1) ? cct : opacity;
        ColorTransition::startTransition(b, colors[slot], instance->_transitionDur, segn, slot);
        colors[slot] = c; return true;
      }
      void setCCT(uint16_t k, uint8_t segn) {
        if (segn >= MAX_NUM_SEGMENTS) return;
        if (k > 255) { //kelvin value, convert to 0-255
          if (k < 1900)  k = 1900;
          if (k > 10091) k = 10091;
          k = (k - 1900) >> 5;
        }
        if (cct == k) return;
        ColorTransition::startTransition(cct, colors[1], instance->_transitionDur, segn, 1);
        cct = k;
      }
      void setOpacity(uint8_t o, uint8_t segn) {
        if (segn >= MAX_NUM_SEGMENTS) return;
        if (opacity == o) return;
        ColorTransition::startTransition(opacity, colors[0], instance->_transitionDur, segn, 0);
        opacity = o;
      }
      void setOption(uint8_t n, bool val, uint8_t segn = 255) {
        bool prevOn = false;
        if (n == SEG_OPTION_ON) {
          prevOn = getOption(SEG_OPTION_ON);
          if (!val && prevOn) { //fade off
            ColorTransition::startTransition(opacity, colors[0], instance->_transitionDur, segn, 0);
          }
        }
        if (val) options |=   0x01 << n;
        else     options &= ~(0x01 << n);
        if (n == SEG_OPTION_ON && val && !prevOn) { //fade on
          ColorTransition::startTransition(0, colors[0], instance->_transitionDur, segn, 0);
        }
      }
      // 2D matrix
      uint16_t virtualWidth() {
        uint16_t groupLen = groupLength();
        uint16_t vWidth = ((getOption(SEG_OPTION_TRANSPOSED) ? height() : width()) + groupLen - 1) / groupLen;
        if (getOption(SEG_OPTION_MIRROR)) vWidth = (vWidth + 1) /2;  // divide by 2 if mirror, leave at least a single LED
        return vWidth;
      }
      uint16_t virtualHeight() {
        uint16_t groupLen = groupLength();
        uint16_t vHeight = ((getOption(SEG_OPTION_TRANSPOSED) ? width() : height()) + groupLen - 1) / groupLen;
        if (getOption(SEG_OPTION_MIRROR_Y)) vHeight = (vHeight + 1) /2;  // divide by 2 if mirror, leave at least a single LED
        return vHeight;
      }
      // 1D strip
      uint16_t virtualLength() {
        uint16_t groupLen = groupLength();
        uint16_t vLength = (length() + groupLen - 1) / groupLen;
        if (getOption(SEG_OPTION_MIRROR)) vLength = (vLength + 1) /2;  // divide by 2 if mirror, leave at least a single LED
        return vLength;
      }
      uint8_t differs(Segment& b);
      void refreshLightCapabilities();
    } segment;

  // segment runtime parameters
    typedef struct Segment_runtime { // 28 bytes
      unsigned long next_time;  // millis() of next update
      uint32_t step;  // custom "step" var
      uint32_t call;  // call counter
      uint16_t aux0;  // custom var
      uint16_t aux1;  // custom var
      byte* data = nullptr;
      bool allocateData(uint16_t len){
        if (data && _dataLen == len) return true; //already allocated
        deallocateData();
        if (WS2812FX::instance->_usedSegmentData + len > MAX_SEGMENT_DATA) return false; //not enough memory
        // if possible use SPI RAM on ESP32
        #if defined(ARDUINO_ARCH_ESP32) && defined(WLED_USE_PSRAM)
        if (psramFound())
          data = (byte*) ps_malloc(len);
        else
        #endif
          data = (byte*) malloc(len);
        if (!data) return false; //allocation failed
        WS2812FX::instance->_usedSegmentData += len;
        _dataLen = len;
        memset(data, 0, len);
        return true;
      }
      void deallocateData(){
        free(data);
        data = nullptr;
        WS2812FX::instance->_usedSegmentData -= _dataLen;
        _dataLen = 0;
      }

      /** 
       * If reset of this segment was request, clears runtime
       * settings of this segment.
       * Must not be called while an effect mode function is running
       * because it could access the data buffer and this method 
       * may free that data buffer.
       */
      void resetIfRequired() {
        if (_requiresReset) {
          next_time = 0; step = 0; call = 0; aux0 = 0; aux1 = 0; 
          deallocateData();
          _requiresReset = false;
        }
      }

      /** 
       * Flags that before the next effect is calculated,
       * the internal segment state should be reset. 
       * Call resetIfRequired before calling the next effect function.
       * Safe to call from interrupts and network requests.
       */
      inline void markForReset() { _requiresReset = true; }
      private:
        uint16_t _dataLen = 0;
        bool _requiresReset = false;
    } segment_runtime;

    typedef struct ColorTransition { // 12 bytes
      uint32_t colorOld = 0;
      uint32_t transitionStart;
      uint16_t transitionDur;
      uint8_t segment = 0xFF; //lower 6 bits: the segment this transition is for (255 indicates transition not in use/available) upper 2 bits: color channel
      uint8_t briOld = 0;
      static void startTransition(uint8_t oldBri, uint32_t oldCol, uint16_t dur, uint8_t segn, uint8_t slot) {
        if (segn >= MAX_NUM_SEGMENTS || slot >= NUM_COLORS || dur == 0) return;
        if (instance->_brightness == 0) return; //do not need transitions if master bri is off
        if (!instance->_segments[segn].getOption(SEG_OPTION_ON)) return; //not if segment is off either
        uint8_t tIndex = 0xFF; //none found
        uint16_t tProgression = 0;
        uint8_t s = segn + (slot << 6); //merge slot and segment into one byte

        for (uint8_t i = 0; i < MAX_NUM_TRANSITIONS; i++) {
          uint8_t tSeg = instance->transitions[i].segment;
          //see if this segment + color already has a running transition
          if (tSeg == s) {
            tIndex = i; break;
          }
          if (tSeg == 0xFF) { //free transition
            tIndex = i; tProgression = 0xFFFF;
          }
        }

        if (tIndex == 0xFF) { //no slot found yet
          for (uint8_t i = 0; i < MAX_NUM_TRANSITIONS; i++) {
            //find most progressed transition to overwrite
            uint16_t prog = instance->transitions[i].progress();
            if (prog > tProgression) {
              tIndex = i; tProgression = prog;
            }
          }
        }

        ColorTransition& t = instance->transitions[tIndex];
        if (t.segment == s) //this is an active transition on the same segment+color
        {
          bool wasTurningOff = (oldBri == 0);
          t.briOld = t.currentBri(wasTurningOff, slot);
          t.colorOld = t.currentColor(oldCol);
        } else {
          t.briOld = oldBri;
          t.colorOld = oldCol;
          uint8_t prevSeg = t.segment & 0x3F;
          if (prevSeg < MAX_NUM_SEGMENTS) instance->_segments[prevSeg].setOption(SEG_OPTION_TRANSITIONAL, false);
        }
        t.transitionDur = dur;
        t.transitionStart = millis();
        t.segment = s;
        instance->_segments[segn].setOption(SEG_OPTION_TRANSITIONAL, true);
        //refresh immediately, required for Solid mode
        if (instance->_segment_runtimes[segn].next_time > t.transitionStart + 22) instance->_segment_runtimes[segn].next_time = t.transitionStart;
      }
      uint16_t progress(bool allowEnd = false) { //transition progression between 0-65535
        uint32_t timeNow = millis();
        if (timeNow - transitionStart > transitionDur) {
          if (allowEnd) {
            uint8_t segn = segment & 0x3F;
            if (segn < MAX_NUM_SEGMENTS) instance->_segments[segn].setOption(SEG_OPTION_TRANSITIONAL, false);
            segment = 0xFF;
          }
          return 0xFFFF;
        }
        uint32_t elapsed = timeNow - transitionStart;
        uint32_t prog = elapsed * 0xFFFF / transitionDur;
        return (prog > 0xFFFF) ? 0xFFFF : prog;
      }
      uint32_t currentColor(uint32_t colorNew) {
        return instance->color_blend(colorOld, colorNew, progress(true), true);
      }
      uint8_t currentBri(bool turningOff = false, uint8_t slot = 0) {
        uint8_t segn = segment & 0x3F;
        if (segn >= MAX_NUM_SEGMENTS) return 0;
        uint8_t briNew = instance->_segments[segn].opacity;
        if (slot == 0) {
          if (!instance->_segments[segn].getOption(SEG_OPTION_ON) || turningOff) briNew = 0;
        } else { //transition slot 1 brightness for CCT transition
          briNew = instance->_segments[segn].cct;
        }
        uint32_t prog = progress() + 1;
        return ((briNew * prog) + (briOld * (0x10000 - prog))) >> 16;
      }
    } color_transition;

    WS2812FX() {
      WS2812FX::instance = this;
      setupEffectData();
/*
      //assign each member of the _mode[] array to its respective function reference 
      _mode[FX_MODE_STATIC]                  = &WS2812FX::mode_static;
      _mode[FX_MODE_BLINK]                   = &WS2812FX::mode_blink;
      _mode[FX_MODE_COLOR_WIPE]              = &WS2812FX::mode_color_wipe;
      _mode[FX_MODE_COLOR_WIPE_RANDOM]       = &WS2812FX::mode_color_wipe_random;
      _mode[FX_MODE_RANDOM_COLOR]            = &WS2812FX::mode_random_color;
      _mode[FX_MODE_COLOR_SWEEP]             = &WS2812FX::mode_color_sweep;
      _mode[FX_MODE_DYNAMIC]                 = &WS2812FX::mode_dynamic;
      _mode[FX_MODE_RAINBOW]                 = &WS2812FX::mode_rainbow;
      _mode[FX_MODE_RAINBOW_CYCLE]           = &WS2812FX::mode_rainbow_cycle;
      _mode[FX_MODE_SCAN]                    = &WS2812FX::mode_scan;
      _mode[FX_MODE_DUAL_SCAN]               = &WS2812FX::mode_dual_scan;
      _mode[FX_MODE_FADE]                    = &WS2812FX::mode_fade;
      _mode[FX_MODE_THEATER_CHASE]           = &WS2812FX::mode_theater_chase;
      _mode[FX_MODE_THEATER_CHASE_RAINBOW]   = &WS2812FX::mode_theater_chase_rainbow;
      _mode[FX_MODE_SAW]                     = &WS2812FX::mode_saw;
      _mode[FX_MODE_TWINKLE]                 = &WS2812FX::mode_twinkle;
      _mode[FX_MODE_DISSOLVE]                = &WS2812FX::mode_dissolve;
      _mode[FX_MODE_DISSOLVE_RANDOM]         = &WS2812FX::mode_dissolve_random;
      _mode[FX_MODE_SPARKLE]                 = &WS2812FX::mode_sparkle;
      _mode[FX_MODE_FLASH_SPARKLE]           = &WS2812FX::mode_flash_sparkle;
      _mode[FX_MODE_HYPER_SPARKLE]           = &WS2812FX::mode_hyper_sparkle;
      _mode[FX_MODE_STROBE]                  = &WS2812FX::mode_strobe;
      _mode[FX_MODE_STROBE_RAINBOW]          = &WS2812FX::mode_strobe_rainbow;
      _mode[FX_MODE_MULTI_STROBE]            = &WS2812FX::mode_multi_strobe;
      _mode[FX_MODE_BLINK_RAINBOW]           = &WS2812FX::mode_blink_rainbow;
      _mode[FX_MODE_ANDROID]                 = &WS2812FX::mode_android;
      _mode[FX_MODE_CHASE_COLOR]             = &WS2812FX::mode_chase_color;
      _mode[FX_MODE_CHASE_RANDOM]            = &WS2812FX::mode_chase_random;
      _mode[FX_MODE_CHASE_RAINBOW]           = &WS2812FX::mode_chase_rainbow;
      _mode[FX_MODE_CHASE_FLASH]             = &WS2812FX::mode_chase_flash;
      _mode[FX_MODE_CHASE_FLASH_RANDOM]      = &WS2812FX::mode_chase_flash_random;
      _mode[FX_MODE_CHASE_RAINBOW_WHITE]     = &WS2812FX::mode_chase_rainbow_white;
      _mode[FX_MODE_COLORFUL]                = &WS2812FX::mode_colorful;
      _mode[FX_MODE_TRAFFIC_LIGHT]           = &WS2812FX::mode_traffic_light;
      _mode[FX_MODE_COLOR_SWEEP_RANDOM]      = &WS2812FX::mode_color_sweep_random;
      _mode[FX_MODE_RUNNING_COLOR]           = &WS2812FX::mode_running_color;
      _mode[FX_MODE_AURORA]                  = &WS2812FX::mode_aurora;
      _mode[FX_MODE_RUNNING_RANDOM]          = &WS2812FX::mode_running_random;
      _mode[FX_MODE_LARSON_SCANNER]          = &WS2812FX::mode_larson_scanner;
      _mode[FX_MODE_COMET]                   = &WS2812FX::mode_comet;
      _mode[FX_MODE_FIREWORKS]               = &WS2812FX::mode_fireworks;
      _mode[FX_MODE_RAIN]                    = &WS2812FX::mode_rain;
      _mode[FX_MODE_TETRIX]                  = &WS2812FX::mode_tetrix;
      _mode[FX_MODE_FIRE_FLICKER]            = &WS2812FX::mode_fire_flicker;
      _mode[FX_MODE_GRADIENT]                = &WS2812FX::mode_gradient;
      _mode[FX_MODE_LOADING]                 = &WS2812FX::mode_loading;
      _mode[FX_MODE_POLICE]                  = &WS2812FX::mode_police;
      _mode[FX_MODE_FAIRY]                   = &WS2812FX::mode_fairy;
      _mode[FX_MODE_TWO_DOTS]                = &WS2812FX::mode_two_dots;
      _mode[FX_MODE_FAIRYTWINKLE]            = &WS2812FX::mode_fairytwinkle;
      _mode[FX_MODE_RUNNING_DUAL]            = &WS2812FX::mode_running_dual;
      _mode[FX_MODE_HALLOWEEN]               = &WS2812FX::mode_halloween;
      _mode[FX_MODE_TRICOLOR_CHASE]          = &WS2812FX::mode_tricolor_chase;
      _mode[FX_MODE_TRICOLOR_WIPE]           = &WS2812FX::mode_tricolor_wipe;
      _mode[FX_MODE_TRICOLOR_FADE]           = &WS2812FX::mode_tricolor_fade;
      _mode[FX_MODE_BREATH]                  = &WS2812FX::mode_breath;
      _mode[FX_MODE_RUNNING_LIGHTS]          = &WS2812FX::mode_running_lights;
      _mode[FX_MODE_LIGHTNING]               = &WS2812FX::mode_lightning;
      _mode[FX_MODE_ICU]                     = &WS2812FX::mode_icu;
      _mode[FX_MODE_MULTI_COMET]             = &WS2812FX::mode_multi_comet;
      _mode[FX_MODE_DUAL_LARSON_SCANNER]     = &WS2812FX::mode_dual_larson_scanner;
      _mode[FX_MODE_RANDOM_CHASE]            = &WS2812FX::mode_random_chase;
      _mode[FX_MODE_OSCILLATE]               = &WS2812FX::mode_oscillate;
      _mode[FX_MODE_FIRE_2012]               = &WS2812FX::mode_fire_2012;
      _mode[FX_MODE_PRIDE_2015]              = &WS2812FX::mode_pride_2015;
      _mode[FX_MODE_BPM]                     = &WS2812FX::mode_bpm;
      _mode[FX_MODE_JUGGLE]                  = &WS2812FX::mode_juggle;
      _mode[FX_MODE_PALETTE]                 = &WS2812FX::mode_palette;
      _mode[FX_MODE_COLORWAVES]              = &WS2812FX::mode_colorwaves;
      _mode[FX_MODE_FILLNOISE8]              = &WS2812FX::mode_fillnoise8;
      _mode[FX_MODE_NOISE16_1]               = &WS2812FX::mode_noise16_1;
      _mode[FX_MODE_NOISE16_2]               = &WS2812FX::mode_noise16_2;
      _mode[FX_MODE_NOISE16_3]               = &WS2812FX::mode_noise16_3;
      _mode[FX_MODE_NOISE16_4]               = &WS2812FX::mode_noise16_4;
      _mode[FX_MODE_COLORTWINKLE]            = &WS2812FX::mode_colortwinkle;
      _mode[FX_MODE_LAKE]                    = &WS2812FX::mode_lake;
      _mode[FX_MODE_METEOR]                  = &WS2812FX::mode_meteor;
      _mode[FX_MODE_METEOR_SMOOTH]           = &WS2812FX::mode_meteor_smooth;
      _mode[FX_MODE_RAILWAY]                 = &WS2812FX::mode_railway;
      _mode[FX_MODE_RIPPLE]                  = &WS2812FX::mode_ripple;
      _mode[FX_MODE_TWINKLEFOX]              = &WS2812FX::mode_twinklefox;
      _mode[FX_MODE_TWINKLECAT]              = &WS2812FX::mode_twinklecat;
      _mode[FX_MODE_HALLOWEEN_EYES]          = &WS2812FX::mode_halloween_eyes;
      _mode[FX_MODE_STATIC_PATTERN]          = &WS2812FX::mode_static_pattern;
      _mode[FX_MODE_TRI_STATIC_PATTERN]      = &WS2812FX::mode_tri_static_pattern;
      _mode[FX_MODE_SPOTS]                   = &WS2812FX::mode_spots;
      _mode[FX_MODE_SPOTS_FADE]              = &WS2812FX::mode_spots_fade;
      _mode[FX_MODE_GLITTER]                 = &WS2812FX::mode_glitter;
      _mode[FX_MODE_CANDLE]                  = &WS2812FX::mode_candle;
      _mode[FX_MODE_STARBURST]               = &WS2812FX::mode_starburst;
      _mode[FX_MODE_EXPLODING_FIREWORKS]     = &WS2812FX::mode_exploding_fireworks;
      _mode[FX_MODE_BOUNCINGBALLS]           = &WS2812FX::mode_bouncing_balls;
      _mode[FX_MODE_SINELON]                 = &WS2812FX::mode_sinelon;
      _mode[FX_MODE_SINELON_DUAL]            = &WS2812FX::mode_sinelon_dual;
      _mode[FX_MODE_SINELON_RAINBOW]         = &WS2812FX::mode_sinelon_rainbow;
      _mode[FX_MODE_POPCORN]                 = &WS2812FX::mode_popcorn;
      _mode[FX_MODE_DRIP]                    = &WS2812FX::mode_drip;
      _mode[FX_MODE_PLASMA]                  = &WS2812FX::mode_plasma;
      _mode[FX_MODE_PERCENT]                 = &WS2812FX::mode_percent;
      _mode[FX_MODE_RIPPLE_RAINBOW]          = &WS2812FX::mode_ripple_rainbow;
      _mode[FX_MODE_HEARTBEAT]               = &WS2812FX::mode_heartbeat;
      _mode[FX_MODE_PACIFICA]                = &WS2812FX::mode_pacifica;
      _mode[FX_MODE_CANDLE_MULTI]            = &WS2812FX::mode_candle_multi;
      _mode[FX_MODE_SOLID_GLITTER]           = &WS2812FX::mode_solid_glitter;
      _mode[FX_MODE_SUNRISE]                 = &WS2812FX::mode_sunrise;
      _mode[FX_MODE_PHASED]                  = &WS2812FX::mode_phased;
      _mode[FX_MODE_TWINKLEUP]               = &WS2812FX::mode_twinkleup;
      _mode[FX_MODE_NOISEPAL]                = &WS2812FX::mode_noisepal;
      _mode[FX_MODE_SINEWAVE]                = &WS2812FX::mode_sinewave;
      _mode[FX_MODE_PHASEDNOISE]             = &WS2812FX::mode_phased_noise;
      _mode[FX_MODE_FLOW]                    = &WS2812FX::mode_flow;
      _mode[FX_MODE_CHUNCHUN]                = &WS2812FX::mode_chunchun;
      _mode[FX_MODE_DANCING_SHADOWS]         = &WS2812FX::mode_dancing_shadows;
      _mode[FX_MODE_WASHING_MACHINE]         = &WS2812FX::mode_washing_machine;
      _mode[FX_MODE_CANDY_CANE]              = &WS2812FX::mode_candy_cane;
      _mode[FX_MODE_BLENDS]                  = &WS2812FX::mode_blends;
      _mode[FX_MODE_TV_SIMULATOR]            = &WS2812FX::mode_tv_simulator;
      _mode[FX_MODE_DYNAMIC_SMOOTH]          = &WS2812FX::mode_dynamic_smooth;
      _mode[FX_MODE_SPACESHIPS]              = &WS2812FX::mode_2Dspaceships;
      _mode[FX_MODE_CRAZYBEES]               = &WS2812FX::mode_2Dcrazybees;
      _mode[FX_MODE_GHOST_RIDER]             = &WS2812FX::mode_2Dghostrider;
      _mode[FX_MODE_BLOBS]                   = &WS2812FX::mode_2Dfloatingblobs;
      _mode[FX_MODE_SCROLL_TEXT]             = &WS2812FX::mode_2Dscrollingtext;
      _mode[FX_MODE_DRIFT_ROSE]              = &WS2812FX::mode_2Ddriftrose;
#ifndef USERMOD_AUDIOREACTIVE
      _mode[FX_MODE_PERLINMOVE]              = &WS2812FX::mode_perlinmove;
      _mode[FX_MODE_FLOWSTRIPE]              = &WS2812FX::mode_FlowStripe;
      _mode[FX_MODE_WAVESINS]                = &WS2812FX::mode_wavesins;
      _mode[FX_MODE_2DJULIA]                 = &WS2812FX::mode_2DJulia;
      _mode[FX_MODE_2DGAMEOFLIFE]            = &WS2812FX::mode_2Dgameoflife;
      _mode[FX_MODE_2DNOISE]                 = &WS2812FX::mode_2Dnoise;
      _mode[FX_MODE_2DFIRENOISE]             = &WS2812FX::mode_2Dfirenoise;
      _mode[FX_MODE_2DSQUAREDSWIRL]          = &WS2812FX::mode_2Dsquaredswirl;
      _mode[FX_MODE_2DDNA]                   = &WS2812FX::mode_2Ddna;
      _mode[FX_MODE_2DMATRIX]                = &WS2812FX::mode_2Dmatrix;
      _mode[FX_MODE_2DMETABALLS]             = &WS2812FX::mode_2Dmetaballs;
      _mode[FX_MODE_2DPULSER]                = &WS2812FX::mode_2DPulser;
      _mode[FX_MODE_2DSUNRADIATION]          = &WS2812FX::mode_2DSunradiation;
      _mode[FX_MODE_2DWAVERLY]               = &WS2812FX::mode_2DWaverly;
      _mode[FX_MODE_2DDRIFT]                 = &WS2812FX::mode_2DDrift;
      _mode[FX_MODE_2DCOLOREDBURSTS]         = &WS2812FX::mode_2DColoredBursts;
      _mode[FX_MODE_2DTARTAN]                = &WS2812FX::mode_2Dtartan;
      _mode[FX_MODE_2DPOLARLIGHTS]           = &WS2812FX::mode_2DPolarLights;
      _mode[FX_MODE_2DSWIRL]                 = &WS2812FX::mode_2DSwirl;
      _mode[FX_MODE_2DLISSAJOUS]             = &WS2812FX::mode_2DLissajous;
      _mode[FX_MODE_2DFRIZZLES]              = &WS2812FX::mode_2DFrizzles;
      _mode[FX_MODE_2DPLASMABALL]            = &WS2812FX::mode_2DPlasmaball;
      _mode[FX_MODE_2DHIPHOTIC]              = &WS2812FX::mode_2DHiphotic;
      _mode[FX_MODE_2DSINDOTS]               = &WS2812FX::mode_2DSindots;
      _mode[FX_MODE_2DDNASPIRAL]             = &WS2812FX::mode_2DDNASpiral;
      _mode[FX_MODE_2DBLACKHOLE]             = &WS2812FX::mode_2DBlackHole;
      _mode[FX_MODE_2DAKEMI]                 = &WS2812FX::mode_2DAkemi;
#else
      // WLED-SR
      _mode[FX_MODE_2DJULIA]                 = &WS2812FX::mode_2DJulia;
      _mode[FX_MODE_2DGAMEOFLIFE]            = &WS2812FX::mode_2Dgameoflife;
      _mode[FX_MODE_PIXELS]                  = &WS2812FX::mode_pixels;
      _mode[FX_MODE_PIXELWAVE]               = &WS2812FX::mode_pixelwave;
      _mode[FX_MODE_JUGGLES]                 = &WS2812FX::mode_juggles;
      _mode[FX_MODE_MATRIPIX]                = &WS2812FX::mode_matripix;
      _mode[FX_MODE_GRAVIMETER]              = &WS2812FX::mode_gravimeter;
      _mode[FX_MODE_PLASMOID]                = &WS2812FX::mode_plasmoid;
      _mode[FX_MODE_PUDDLES]                 = &WS2812FX::mode_puddles;
      _mode[FX_MODE_MIDNOISE]                = &WS2812FX::mode_midnoise;
      _mode[FX_MODE_NOISEMETER]              = &WS2812FX::mode_noisemeter;
      _mode[FX_MODE_FREQWAVE]                = &WS2812FX::mode_freqwave;
      _mode[FX_MODE_FREQMATRIX]              = &WS2812FX::mode_freqmatrix;
      _mode[FX_MODE_2DGEQ]                   = &WS2812FX::mode_2DGEQ;
      _mode[FX_MODE_WATERFALL]               = &WS2812FX::mode_waterfall;
      _mode[FX_MODE_FREQPIXELS]              = &WS2812FX::mode_freqpixels;
      _mode[FX_MODE_BINMAP]                  = &WS2812FX::mode_binmap;
      _mode[FX_MODE_NOISEFIRE]               = &WS2812FX::mode_noisefire;
      _mode[FX_MODE_PUDDLEPEAK]              = &WS2812FX::mode_puddlepeak;
      _mode[FX_MODE_NOISEMOVE]               = &WS2812FX::mode_noisemove;
      _mode[FX_MODE_2DNOISE]                 = &WS2812FX::mode_2Dnoise;
      _mode[FX_MODE_PERLINMOVE]              = &WS2812FX::mode_perlinmove;
      _mode[FX_MODE_RIPPLEPEAK]              = &WS2812FX::mode_ripplepeak;
      _mode[FX_MODE_2DFIRENOISE]             = &WS2812FX::mode_2Dfirenoise;
      _mode[FX_MODE_2DSQUAREDSWIRL]          = &WS2812FX::mode_2Dsquaredswirl;
      //_mode[FX_MODE_2DFIRE2012]              = &WS2812FX::mode_2Dfire2012;
      _mode[FX_MODE_2DDNA]                   = &WS2812FX::mode_2Ddna;
      _mode[FX_MODE_2DMATRIX]                = &WS2812FX::mode_2Dmatrix;
      _mode[FX_MODE_2DMETABALLS]             = &WS2812FX::mode_2Dmetaballs;
      _mode[FX_MODE_FREQMAP]                 = &WS2812FX::mode_freqmap;
      _mode[FX_MODE_GRAVCENTER]              = &WS2812FX::mode_gravcenter;
      _mode[FX_MODE_GRAVCENTRIC]             = &WS2812FX::mode_gravcentric;
      _mode[FX_MODE_GRAVFREQ]                = &WS2812FX::mode_gravfreq;
      _mode[FX_MODE_DJLIGHT]                 = &WS2812FX::mode_DJLight;
      _mode[FX_MODE_2DFUNKYPLANK]            = &WS2812FX::mode_2DFunkyPlank;
      _mode[FX_MODE_2DCENTERBARS]            = &WS2812FX::mode_2DCenterBars;
      _mode[FX_MODE_2DPULSER]                = &WS2812FX::mode_2DPulser;
      _mode[FX_MODE_BLURZ]                   = &WS2812FX::mode_blurz;
      _mode[FX_MODE_2DSUNRADIATION]          = &WS2812FX::mode_2DSunradiation;
      _mode[FX_MODE_2DWAVERLY]               = &WS2812FX::mode_2DWaverly;
      _mode[FX_MODE_2DDRIFT]                 = &WS2812FX::mode_2DDrift;
      _mode[FX_MODE_2DCOLOREDBURSTS]         = &WS2812FX::mode_2DColoredBursts;
      _mode[FX_MODE_2DTARTAN]                = &WS2812FX::mode_2Dtartan;
      _mode[FX_MODE_2DPOLARLIGHTS]           = &WS2812FX::mode_2DPolarLights;
      _mode[FX_MODE_2DSWIRL]                 = &WS2812FX::mode_2DSwirl;
      _mode[FX_MODE_2DLISSAJOUS]             = &WS2812FX::mode_2DLissajous;
      _mode[FX_MODE_2DFRIZZLES]              = &WS2812FX::mode_2DFrizzles;
      _mode[FX_MODE_2DPLASMABALL]            = &WS2812FX::mode_2DPlasmaball;
      _mode[FX_MODE_FLOWSTRIPE]              = &WS2812FX::mode_FlowStripe;
      _mode[FX_MODE_2DHIPHOTIC]              = &WS2812FX::mode_2DHiphotic;
      _mode[FX_MODE_2DSINDOTS]               = &WS2812FX::mode_2DSindots;
      _mode[FX_MODE_2DDNASPIRAL]             = &WS2812FX::mode_2DDNASpiral;
      _mode[FX_MODE_2DBLACKHOLE]             = &WS2812FX::mode_2DBlackHole;
      _mode[FX_MODE_WAVESINS]                = &WS2812FX::mode_wavesins;
      _mode[FX_MODE_ROCKTAVES]               = &WS2812FX::mode_rocktaves;
      _mode[FX_MODE_2DAKEMI]                 = &WS2812FX::mode_2DAkemi;
      //_mode[FX_MODE_CUSTOMEFFECT]            = &WS2812FX::mode_customEffect; //WLEDSR Custom Effects
#endif
*/
      _brightness = DEFAULT_BRIGHTNESS;
      currentPalette = CRGBPalette16(CRGB::Black);
      targetPalette = CloudColors_p;
      ablMilliampsMax = ABL_MILLIAMPS_DEFAULT;
      currentMilliamps = 0;
      timebase = 0;
      resetSegments();
    }

    void
      finalizeInit(),
      service(void),
      blur(uint8_t),
      fill(uint32_t c, uint8_t seg=255),
      fade_out(uint8_t r),
      fadeToBlackBy(uint8_t fadeBy),
      setMode(uint8_t segid, uint8_t m),
      setColor(uint8_t slot, uint8_t r, uint8_t g, uint8_t b, uint8_t w = 0),
      setColor(uint8_t slot, uint32_t c),
      setCCT(uint16_t k),
      setBrightness(uint8_t b, bool direct = false),
      setRange(uint16_t i, uint16_t i2, uint32_t col),
      setShowCallback(show_callback cb),
      setTransition(uint16_t t),
      setTransitionMode(bool t),
      calcGammaTable(float),
      trigger(void),
      setSegment(uint8_t n, uint16_t start, uint16_t stop, uint8_t grouping = 0, uint8_t spacing = 0, uint16_t offset = UINT16_MAX, uint16_t startY=0, uint16_t stopY=0),
      setMainSegmentId(uint8_t n),
      restartRuntime(),
      resetSegments(),
      makeAutoSegments(bool forceReset = false),
      fixInvalidSegments(),
      setPixelColor(uint16_t n, uint8_t r, uint8_t g, uint8_t b, uint8_t w = 0),
<<<<<<< HEAD
      setPixelColor(float i, uint8_t r, uint8_t g, uint8_t b, uint8_t w = 0, bool aa = false),
=======
      setPixelColor(float i, uint8_t r, uint8_t g, uint8_t b, uint8_t w, bool aa),
>>>>>>> ae50374d
      show(void),
			setTargetFps(uint8_t fps),
      deserializeMap(uint8_t n=0);

<<<<<<< HEAD
    // satisfy compiler by providing multiple casts
    inline void setPixelColor(int n, uint32_t c)                         {setPixelColor(n, byte(c>>16), byte(c>>8), byte(c), byte(c>>24));}
    inline void setPixelColor(int n, byte r, byte g, byte b, byte w = 0) {setPixelColor(n, r, g, b, w);}
    inline void setPixelColor(uint16_t n, uint32_t c)                    {setPixelColor(n, byte(c>>16), byte(c>>8), byte(c), byte(c>>24));}
    inline void setPixelColor(uint16_t n, CRGB c)                        {setPixelColor(n, c.red, c.green, c.blue);}
    inline void setPixelColor(float i, uint32_t c, bool aa = false)      {setPixelColor(i, byte(c>>16), byte(c>>8), byte(c), byte(c>>24), aa);}
    inline void setPixelColor(float i, CRGB c, bool aa = false)          {setPixelColor(i, c.red, c.green, c.blue, 0, aa);}
=======
    void addEffect(uint8_t id, mode_ptr mode_fn, const char *mode_name) { if (id < _modeCount) { _mode[id] = mode_fn; _modeData[id] = mode_name;} }
    void setupEffectData(void); // defined in FX.cpp

    // outsmart the compiler :) by correctly overloading
    inline void setPixelColor(int n, uint32_t c)       {setPixelColor(n, byte(c>>16), byte(c>>8), byte(c), byte(c>>24));}
    inline void setPixelColor(int n, CRGB c)           {setPixelColor(n, c.red, c.green, c.blue);}
    inline void setPixelColor(float i, uint32_t c, bool aa=true) {setPixelColor(i, byte(c>>16), byte(c>>8), byte(c), byte(c>>24), aa);}
    inline void setPixelColor(float i, CRGB c, bool aa=true)     {setPixelColor(i, c.red, c.green, c.blue, 0, aa);}
>>>>>>> ae50374d

    bool
      gammaCorrectBri = false,
      gammaCorrectCol = true,
      checkSegmentAlignment(void),
      hasRGBWBus(void),
      hasCCTBus(void),
      // return true if the strip is being sent pixel updates
      isUpdating(void);

    uint8_t
      paletteFade = 0,
      paletteBlend = 0,
      milliampsPerLed = 55,
      cctBlending = 0,
      getBrightness(void),
      getPaletteCount(void),
      getMaxSegments(void),
      getActiveSegmentsNum(void),
      getFirstSelectedSegId(void),
      getMainSegmentId(void),
      getLastActiveSegmentId(void),
      getTargetFps(void),
      setPixelSegment(uint8_t n),
      gamma8(uint8_t),
      gamma8_cal(uint8_t, float),
      get_random_wheel_index(uint8_t);

    inline uint8_t getModeCount() { return _modeCount; }
    inline uint8_t sin_gap(uint16_t in) {
      if (in & 0x100) return 0;
      return sin8(in + 192); // correct phase shift of sine so that it starts and stops at 0
    }

    int8_t
      tristate_square8(uint8_t x, uint8_t pulsewidth, uint8_t attdec);

    uint16_t
      ablMilliampsMax,
      currentMilliamps,
      triwave16(uint16_t),
      getLengthTotal(void),
      getLengthPhysical(void),
      getFps();

    inline uint16_t getMinShowDelay() { return MIN_SHOW_DELAY; }

    uint32_t
      now,
      timebase,
      color_wheel(uint8_t),
      color_from_palette(uint16_t, bool mapping, bool wrap, uint8_t mcol, uint8_t pbri = 255),
      color_blend(uint32_t,uint32_t,uint16_t,bool b16=false),
      color_add(uint32_t,uint32_t),
      currentColor(uint32_t colorNew, uint8_t tNr),
      gamma32(uint32_t),
      getLastShow(void),
      getPixelColor(uint16_t);

    const char *
      getModeData(uint8_t id = 0) { return id<_modeCount ? _modeData[id] : nullptr; }

    const char **
      getModeDataSrc(void) { return _modeData; }

    WS2812FX::Segment
      &getSegment(uint8_t n),
      &getFirstSelectedSeg(void),
      &getMainSegment(void);

    WS2812FX::Segment*
      getSegments(void);

    // builtin modes
    uint16_t
      mode_static(void),
      mode_blink(void),
      mode_blink_rainbow(void),
      mode_strobe(void),
      mode_strobe_rainbow(void),
      mode_color_wipe(void),
      mode_color_sweep(void),
      mode_color_wipe_random(void),
      mode_color_sweep_random(void),
      mode_random_color(void),
      mode_dynamic(void),
      mode_breath(void),
      mode_fade(void),
      mode_scan(void),
      mode_dual_scan(void),
      mode_theater_chase(void),
      mode_theater_chase_rainbow(void),
      mode_rainbow(void),
      mode_rainbow_cycle(void),
      mode_running_lights(void),
      mode_saw(void),
      mode_twinkle(void),
      mode_dissolve(void),
      mode_dissolve_random(void),
      mode_sparkle(void),
      mode_flash_sparkle(void),
      mode_hyper_sparkle(void),
      mode_multi_strobe(void),
      mode_android(void),
      mode_chase_color(void),
      mode_chase_random(void),
      mode_chase_rainbow(void),
      mode_chase_flash(void),
      mode_chase_flash_random(void),
      mode_chase_rainbow_white(void),
      mode_colorful(void),
      mode_traffic_light(void),
      mode_running_color(void),
      mode_aurora(void),
      mode_running_random(void),
      mode_larson_scanner(void),
      mode_comet(void),
      mode_fireworks(void),
      mode_rain(void),
      mode_tetrix(void),
      mode_halloween(void),
      mode_fire_flicker(void),
      mode_gradient(void),
      mode_loading(void),
      mode_police(void),
      mode_fairy(void),
      mode_two_dots(void),
      mode_fairytwinkle(void),
      mode_running_dual(void),
      mode_bicolor_chase(void),
      mode_tricolor_chase(void),
      mode_tricolor_wipe(void),
      mode_tricolor_fade(void),
      mode_lightning(void),
      mode_icu(void),
      mode_multi_comet(void),
      mode_dual_larson_scanner(void),
      mode_random_chase(void),
      mode_oscillate(void),
      mode_fire_2012(void),
      mode_pride_2015(void),
      mode_bpm(void),
      mode_juggle(void),
      mode_palette(void),
      mode_colorwaves(void),
      mode_fillnoise8(void),
      mode_noise16_1(void),
      mode_noise16_2(void),
      mode_noise16_3(void),
      mode_noise16_4(void),
      mode_colortwinkle(void),
      mode_lake(void),
      mode_meteor(void),
      mode_meteor_smooth(void),
      mode_railway(void),
      mode_ripple(void),
      mode_twinklefox(void),
      mode_twinklecat(void),
      mode_halloween_eyes(void),
      mode_static_pattern(void),
      mode_tri_static_pattern(void),
      mode_spots(void),
      mode_spots_fade(void),
      mode_glitter(void),
      mode_candle(void),
      mode_starburst(void),
      mode_exploding_fireworks(void),
      mode_bouncing_balls(void),
      mode_sinelon(void),
      mode_sinelon_dual(void),
      mode_sinelon_rainbow(void),
      mode_popcorn(void),
      mode_drip(void),
      mode_plasma(void),
      mode_percent(void),
      mode_ripple_rainbow(void),
      mode_heartbeat(void),
      mode_pacifica(void),
      mode_candle_multi(void),
      mode_solid_glitter(void),
      mode_sunrise(void),
      mode_phased(void),
      mode_twinkleup(void),
      mode_noisepal(void),
      mode_sinewave(void),
      mode_phased_noise(void),
      mode_flow(void),
      mode_chunchun(void),
      mode_dancing_shadows(void),
      mode_washing_machine(void),
      mode_candy_cane(void),
      mode_blends(void),
      mode_tv_simulator(void),
      mode_dynamic_smooth(void),
      // non-audio transfered from WLED-SR
      mode_perlinmove(void),
      mode_wavesins(void),
      mode_FlowStripe(void);

// 2D support (panels)
    bool
      isMatrix = false;

    uint8_t
      hPanels = 1,
      vPanels = 1;

    uint16_t
      panelH = 8,
      panelW = 8,
      matrixWidth = DEFAULT_LED_COUNT,
      matrixHeight = 1;

    #define WLED_MAX_PANELS 64
    typedef struct panel_bitfield_t {
      unsigned char
        bottomStart : 1, // starts at bottom?
        rightStart  : 1, // starts on right?
        vertical    : 1, // is vertical?
        serpentine  : 1; // is serpentine?
    } Panel;
    Panel
      matrix = {0,0,0,0},
      panel[WLED_MAX_PANELS] = {{0,0,0,0}};

    void
      setUpMatrix(),
      setPixelColorXY(uint16_t x, uint16_t y, uint8_t r, uint8_t g, uint8_t b, uint8_t w = 0),
      setPixelColorXY(float x, float y, byte r, byte g, byte b, byte w = 0, bool aa = false),
      blendPixelColorXY(uint16_t x, uint16_t y, uint32_t color, uint8_t blend),
      addPixelColorXY(uint16_t x, uint16_t y, uint32_t color),
      blur1d(CRGB* leds, fract8 blur_amount),
      blur1d(uint16_t i, bool vertical, fract8 blur_amount, CRGB* leds=nullptr), // 1D box blur (with weight)
      blur2d(CRGB* leds, fract8 blur_amount),
      blurRow(uint16_t row, fract8 blur_amount, CRGB* leds=nullptr),
      blurCol(uint16_t col, fract8 blur_amount, CRGB* leds=nullptr),
      moveX(CRGB *leds, int8_t delta),
      moveY(CRGB *leds, int8_t delta),
      move(uint8_t dir, uint8_t delta, CRGB *leds=nullptr),
      fill_solid(CRGB* leds, CRGB c),
      fill_circle(CRGB* leds, uint16_t cx, uint16_t cy, uint8_t radius, CRGB c),
      fadeToBlackBy(CRGB* leds, uint8_t fadeBy),
      nscale8(CRGB* leds, uint8_t scale),
      setPixels(CRGB* leds),
      drawLine(uint16_t x0, uint16_t y0, uint16_t x1, uint16_t y1, CRGB c, CRGB *leds = nullptr),
      drawCharacter(unsigned char chr, int16_t x, int16_t y, uint8_t w, uint8_t h, CRGB color, CRGB *leds = nullptr),
      wu_pixel(CRGB *leds, uint32_t x, uint32_t y, CRGB c);

<<<<<<< HEAD
    inline void setPixelColorXY(uint16_t x, uint16_t y, uint32_t c) { setPixelColorXY(x, y, byte(c>>16), byte(c>>8), byte(c), byte(c>>24)); }
    inline void setPixelColorXY(uint16_t x, uint16_t y, CRGB c)     { setPixelColorXY(x, y, c.red, c.green, c.blue); }
    inline void setPixelColorXY(float x, float y, uint32_t c, bool aa) { setPixelColorXY(x, y, byte(c>>16), byte(c>>8), byte(c), byte(c>>24), aa); }
    inline void setPixelColorXY(float x, float y, CRGB c, bool aa)     { setPixelColorXY(x, y, c.red, c.green, c.blue, 0, aa); }
=======
    // outsmart the compiler :) by correctly overloading
    inline void setPixelColorXY(int x, int y, uint32_t c) { setPixelColorXY(uint16_t(x), uint16_t(y), byte(c>>16), byte(c>>8), byte(c), byte(c>>24)); }
    inline void setPixelColorXY(int x, int y, CRGB c)     { setPixelColorXY(uint16_t(x), uint16_t(y), c.red, c.green, c.blue, 0); }
    inline void setPixelColorXY(float x, float y, uint32_t c, bool aa=true) { setPixelColorXY(x, y, byte(c>>16), byte(c>>8), byte(c), byte(c>>24), aa); }
    inline void setPixelColorXY(float x, float y, CRGB c, bool aa=true)     { setPixelColorXY(x, y, c.red, c.green, c.blue, 0, aa); }
>>>>>>> ae50374d
    inline void drawLine(uint16_t x0, uint16_t y0, uint16_t x1, uint16_t y1, uint32_t c) { drawLine(x0, y0, x1, y1, CRGB(byte(c>>16), byte(c>>8), byte(c))); }
    inline void drawCharacter(unsigned char chr, int16_t x, int16_t y, uint8_t w, uint8_t h, uint32_t c) { drawCharacter(chr, x, y, w, h, CRGB(byte(c>>16), byte(c>>8), byte(c))); }

    uint16_t
      XY(uint16_t, uint16_t),
      get2DPixelIndex(uint16_t x, uint16_t y, uint8_t seg=255);

    uint32_t
      getPixelColorXY(uint16_t, uint16_t);

<<<<<<< HEAD
  // 2D modes
    uint16_t
      mode_2DBlackHole(void),
      mode_2DColoredBursts(void),
      mode_2Ddna(void),
      mode_2DDNASpiral(void),
      mode_2DDrift(void),
      mode_2Dfirenoise(void),
      mode_2DFrizzles(void),
      mode_2Dgameoflife(void),
      mode_2DHiphotic(void),
      mode_2DJulia(void),
      mode_2DLissajous(void),
      mode_2Dmatrix(void),
      mode_2Dmetaballs(void),
      mode_2Dnoise(void),
      mode_2DPlasmaball(void),
      mode_2DPolarLights(void),
      mode_2DPulser(void),
      mode_2DSindots(void),
      mode_2Dsquaredswirl(void),
      mode_2DSunradiation(void),
      mode_2Dtartan(void),
      mode_2DWaverly(void),
      mode_2DAkemi(void),
      mode_2Dspaceships(void),
      mode_2Dcrazybees(void),
      mode_2Dghostrider(void),
      mode_2Dfloatingblobs(void),
      mode_2Dscrollingtext(void),
      mode_2Ddriftrose(void);

=======
>>>>>>> ae50374d
// end 2D support

    // 2D modes
    uint16_t
      mode_2Dspaceships(void),
      mode_2Dcrazybees(void),
      mode_2Dghostrider(void),
      mode_2Dfloatingblobs(void),
      mode_2Dscrollingtext(void),
      mode_2Ddriftrose(void);

    // WLED-SR modes
#ifndef USERMOD_AUDIOREACTIVE
    uint16_t
      mode_2Dnoise(void),
      mode_2Dfirenoise(void),
      mode_2Dsquaredswirl(void),
      mode_2Ddna(void),
      mode_2Dmatrix(void),
      mode_2Dmetaballs(void),
      mode_2DPulser(void),
      mode_2Dgameoflife(void),
      mode_2Dtartan(void),
      mode_2DPolarLights(void),
      mode_2DSwirl(void),
      mode_2DLissajous(void),
      mode_2DFrizzles(void),
      mode_2DPlasmaball(void),
      mode_2DHiphotic(void),
      mode_2DSindots(void),
      mode_2DDNASpiral(void),
      mode_2DBlackHole(void),
      mode_2DSunradiation(void),
      mode_2DWaverly(void),
      mode_2DDrift(void),
      mode_2DColoredBursts(void),
      mode_2DJulia(void),
      mode_gravimeter(void),
      mode_gravcenter(void),
      mode_gravcentric(void),
      mode_juggles(void),
      mode_matripix(void),
      mode_midnoise(void),
      mode_noisemeter(void),
      mode_noisefire(void),
      mode_pixelwave(void),
      mode_plasmoid(void),
      mode_puddles(void),
      mode_puddlepeak(void),
      mode_ripplepeak(void),
      mode_2DAkemi(void);
#else
    uint16_t
      GEQ_base(bool centered_horizontal, bool centered_vertical, bool color_vertical),
      mode_pixels(void),
      mode_pixelwave(void),
      mode_juggles(void),
      mode_matripix(void),
      mode_gravimeter(void),
      mode_plasmoid(void),
      mode_puddles(void),
      mode_midnoise(void),
      mode_noisemeter(void),
      mode_freqwave(void),
      mode_freqmatrix(void),
      mode_2DGEQ(void),
      mode_waterfall(void),
      mode_freqpixels(void),
      mode_binmap(void),
      mode_noisefire(void),
      mode_puddlepeak(void),
      mode_noisemove(void),
      mode_2Dnoise(void),
      mode_ripplepeak(void),
      mode_2Dfirenoise(void),
      mode_2Dsquaredswirl(void),
      //mode_2Dfire2012(void),
      mode_2Ddna(void),
      mode_2Dmatrix(void),
      mode_2Dmetaballs(void),
      mode_freqmap(void),
      mode_gravcenter(void),
      mode_gravcentric(void),
      mode_gravfreq(void),
      mode_DJLight(void),
      mode_2DFunkyPlank(void),
      mode_2DCenterBars(void),
      mode_2DPulser(void),
      mode_blurz(void),
      mode_2Dgameoflife(void),
      mode_2Dtartan(void),
      mode_2DPolarLights(void),
      mode_2DSwirl(void),
      mode_2DLissajous(void),
      mode_2DFrizzles(void),
      mode_2DPlasmaball(void),
      mode_2DHiphotic(void),
      mode_2DSindots(void),
      mode_2DDNASpiral(void),
      mode_2DBlackHole(void),
      mode_rocktaves(void),
      mode_2DAkemi(void),
      mode_2DSunradiation(void),
      mode_2DWaverly(void),
      mode_2DDrift(void),
      mode_2DColoredBursts(void),
      mode_2DJulia(void),
      mode_customEffect(void);     //WLEDSR Custom Effects
#endif

  private:
    uint32_t crgb_to_col(CRGB fastled);
    CRGB col_to_crgb(uint32_t);
    CRGBPalette16 currentPalette;
    CRGBPalette16 targetPalette;

    uint16_t _length, _virtualSegmentLength;
    uint16_t _rand16seed;
    uint8_t _brightness;
    uint16_t _usedSegmentData = 0;
    uint16_t _transitionDur = 750;

		uint8_t _targetFps = 42;
		uint16_t _frametime = (1000/42);
    uint16_t _cumulativeFps = 2;

    bool
      _isOffRefreshRequired = false, //periodic refresh is required for the strip to remain off.
      _hasWhiteChannel = false,
      _triggered;

    uint8_t _modeCount = MODE_COUNT;
    mode_ptr _mode[MODE_COUNT]; // SRAM footprint: 4 bytes per element
    const char *_modeData[MODE_COUNT];// mode (effect) name and its slider control data array

    show_callback _callback = nullptr;

    // mode helper functions
    uint16_t
      blink(uint32_t, uint32_t, bool strobe, bool),
      candle(bool),
      color_wipe(bool, bool),
      dynamic(bool),
      scan(bool),
      fireworks_base(CRGB*),
      running_base(bool,bool),
      larson_scanner(bool),
      sinelon_base(bool,bool),
      dissolve(uint32_t),
      chase(uint32_t, uint32_t, uint32_t, bool),
      gradient_base(bool),
      ripple_base(bool),
      police_base(uint32_t, uint32_t),
      running(uint32_t, uint32_t, bool theatre=false),
      tricolor_chase(uint32_t, uint32_t),
      twinklefox_base(bool),
      spots_base(uint16_t),
      phased_base(uint8_t);

    CRGB twinklefox_one_twinkle(uint32_t ms, uint8_t salt, bool cat);
    CRGB pacifica_one_layer(uint16_t i, CRGBPalette16& p, uint16_t cistart, uint16_t wavescale, uint8_t bri, uint16_t ioff);

    void
      blendPixelColor(uint16_t n, uint32_t color, uint8_t blend),
      startTransition(uint8_t oldBri, uint32_t oldCol, uint16_t dur, uint8_t segn, uint8_t slot),
      estimateCurrentAndLimitBri(void),
      load_gradient_palette(uint8_t),
      handle_palette(void);

    uint16_t* customMappingTable = nullptr;
    uint16_t  customMappingSize  = 0;
    
    uint32_t _lastPaletteChange = 0;
    uint32_t _lastShow = 0;

    uint32_t _colors_t[3];
    uint8_t _bri_t;
    bool _no_rgb = false;
    
    uint8_t _segment_index = 0;
    uint8_t _segment_index_palette_last = 99;
    uint8_t _mainSegment;

    segment _segments[MAX_NUM_SEGMENTS] = { // SRAM footprint: 27 bytes per element
      // start, stop, offset, speed, intensity, palette, mode, options, grouping, spacing, opacity (unused), color[], capabilities, custom 1, custom 2, custom 3
      {0, 7, 0, DEFAULT_SPEED, DEFAULT_INTENSITY, 0, DEFAULT_MODE, NO_OPTIONS, 1, 0, 255, {DEFAULT_COLOR}, 0, DEFAULT_C1, DEFAULT_C2, DEFAULT_C3, 0, 1}
    };
    segment_runtime _segment_runtimes[MAX_NUM_SEGMENTS]; // SRAM footprint: 28 bytes per element
    friend class Segment_runtime;

    ColorTransition transitions[MAX_NUM_TRANSITIONS]; //12 bytes per element
    friend class ColorTransition;

    uint16_t
      transitionProgress(uint8_t tNr);
  
  public:
    inline bool hasWhiteChannel(void) {return _hasWhiteChannel;}
    inline bool isOffRefreshRequired(void) {return _isOffRefreshRequired;}
};

extern const char JSON_mode_names[];
extern const char JSON_palette_names[];

#endif<|MERGE_RESOLUTION|>--- conflicted
+++ resolved
@@ -605,221 +605,6 @@
     WS2812FX() {
       WS2812FX::instance = this;
       setupEffectData();
-/*
-      //assign each member of the _mode[] array to its respective function reference 
-      _mode[FX_MODE_STATIC]                  = &WS2812FX::mode_static;
-      _mode[FX_MODE_BLINK]                   = &WS2812FX::mode_blink;
-      _mode[FX_MODE_COLOR_WIPE]              = &WS2812FX::mode_color_wipe;
-      _mode[FX_MODE_COLOR_WIPE_RANDOM]       = &WS2812FX::mode_color_wipe_random;
-      _mode[FX_MODE_RANDOM_COLOR]            = &WS2812FX::mode_random_color;
-      _mode[FX_MODE_COLOR_SWEEP]             = &WS2812FX::mode_color_sweep;
-      _mode[FX_MODE_DYNAMIC]                 = &WS2812FX::mode_dynamic;
-      _mode[FX_MODE_RAINBOW]                 = &WS2812FX::mode_rainbow;
-      _mode[FX_MODE_RAINBOW_CYCLE]           = &WS2812FX::mode_rainbow_cycle;
-      _mode[FX_MODE_SCAN]                    = &WS2812FX::mode_scan;
-      _mode[FX_MODE_DUAL_SCAN]               = &WS2812FX::mode_dual_scan;
-      _mode[FX_MODE_FADE]                    = &WS2812FX::mode_fade;
-      _mode[FX_MODE_THEATER_CHASE]           = &WS2812FX::mode_theater_chase;
-      _mode[FX_MODE_THEATER_CHASE_RAINBOW]   = &WS2812FX::mode_theater_chase_rainbow;
-      _mode[FX_MODE_SAW]                     = &WS2812FX::mode_saw;
-      _mode[FX_MODE_TWINKLE]                 = &WS2812FX::mode_twinkle;
-      _mode[FX_MODE_DISSOLVE]                = &WS2812FX::mode_dissolve;
-      _mode[FX_MODE_DISSOLVE_RANDOM]         = &WS2812FX::mode_dissolve_random;
-      _mode[FX_MODE_SPARKLE]                 = &WS2812FX::mode_sparkle;
-      _mode[FX_MODE_FLASH_SPARKLE]           = &WS2812FX::mode_flash_sparkle;
-      _mode[FX_MODE_HYPER_SPARKLE]           = &WS2812FX::mode_hyper_sparkle;
-      _mode[FX_MODE_STROBE]                  = &WS2812FX::mode_strobe;
-      _mode[FX_MODE_STROBE_RAINBOW]          = &WS2812FX::mode_strobe_rainbow;
-      _mode[FX_MODE_MULTI_STROBE]            = &WS2812FX::mode_multi_strobe;
-      _mode[FX_MODE_BLINK_RAINBOW]           = &WS2812FX::mode_blink_rainbow;
-      _mode[FX_MODE_ANDROID]                 = &WS2812FX::mode_android;
-      _mode[FX_MODE_CHASE_COLOR]             = &WS2812FX::mode_chase_color;
-      _mode[FX_MODE_CHASE_RANDOM]            = &WS2812FX::mode_chase_random;
-      _mode[FX_MODE_CHASE_RAINBOW]           = &WS2812FX::mode_chase_rainbow;
-      _mode[FX_MODE_CHASE_FLASH]             = &WS2812FX::mode_chase_flash;
-      _mode[FX_MODE_CHASE_FLASH_RANDOM]      = &WS2812FX::mode_chase_flash_random;
-      _mode[FX_MODE_CHASE_RAINBOW_WHITE]     = &WS2812FX::mode_chase_rainbow_white;
-      _mode[FX_MODE_COLORFUL]                = &WS2812FX::mode_colorful;
-      _mode[FX_MODE_TRAFFIC_LIGHT]           = &WS2812FX::mode_traffic_light;
-      _mode[FX_MODE_COLOR_SWEEP_RANDOM]      = &WS2812FX::mode_color_sweep_random;
-      _mode[FX_MODE_RUNNING_COLOR]           = &WS2812FX::mode_running_color;
-      _mode[FX_MODE_AURORA]                  = &WS2812FX::mode_aurora;
-      _mode[FX_MODE_RUNNING_RANDOM]          = &WS2812FX::mode_running_random;
-      _mode[FX_MODE_LARSON_SCANNER]          = &WS2812FX::mode_larson_scanner;
-      _mode[FX_MODE_COMET]                   = &WS2812FX::mode_comet;
-      _mode[FX_MODE_FIREWORKS]               = &WS2812FX::mode_fireworks;
-      _mode[FX_MODE_RAIN]                    = &WS2812FX::mode_rain;
-      _mode[FX_MODE_TETRIX]                  = &WS2812FX::mode_tetrix;
-      _mode[FX_MODE_FIRE_FLICKER]            = &WS2812FX::mode_fire_flicker;
-      _mode[FX_MODE_GRADIENT]                = &WS2812FX::mode_gradient;
-      _mode[FX_MODE_LOADING]                 = &WS2812FX::mode_loading;
-      _mode[FX_MODE_POLICE]                  = &WS2812FX::mode_police;
-      _mode[FX_MODE_FAIRY]                   = &WS2812FX::mode_fairy;
-      _mode[FX_MODE_TWO_DOTS]                = &WS2812FX::mode_two_dots;
-      _mode[FX_MODE_FAIRYTWINKLE]            = &WS2812FX::mode_fairytwinkle;
-      _mode[FX_MODE_RUNNING_DUAL]            = &WS2812FX::mode_running_dual;
-      _mode[FX_MODE_HALLOWEEN]               = &WS2812FX::mode_halloween;
-      _mode[FX_MODE_TRICOLOR_CHASE]          = &WS2812FX::mode_tricolor_chase;
-      _mode[FX_MODE_TRICOLOR_WIPE]           = &WS2812FX::mode_tricolor_wipe;
-      _mode[FX_MODE_TRICOLOR_FADE]           = &WS2812FX::mode_tricolor_fade;
-      _mode[FX_MODE_BREATH]                  = &WS2812FX::mode_breath;
-      _mode[FX_MODE_RUNNING_LIGHTS]          = &WS2812FX::mode_running_lights;
-      _mode[FX_MODE_LIGHTNING]               = &WS2812FX::mode_lightning;
-      _mode[FX_MODE_ICU]                     = &WS2812FX::mode_icu;
-      _mode[FX_MODE_MULTI_COMET]             = &WS2812FX::mode_multi_comet;
-      _mode[FX_MODE_DUAL_LARSON_SCANNER]     = &WS2812FX::mode_dual_larson_scanner;
-      _mode[FX_MODE_RANDOM_CHASE]            = &WS2812FX::mode_random_chase;
-      _mode[FX_MODE_OSCILLATE]               = &WS2812FX::mode_oscillate;
-      _mode[FX_MODE_FIRE_2012]               = &WS2812FX::mode_fire_2012;
-      _mode[FX_MODE_PRIDE_2015]              = &WS2812FX::mode_pride_2015;
-      _mode[FX_MODE_BPM]                     = &WS2812FX::mode_bpm;
-      _mode[FX_MODE_JUGGLE]                  = &WS2812FX::mode_juggle;
-      _mode[FX_MODE_PALETTE]                 = &WS2812FX::mode_palette;
-      _mode[FX_MODE_COLORWAVES]              = &WS2812FX::mode_colorwaves;
-      _mode[FX_MODE_FILLNOISE8]              = &WS2812FX::mode_fillnoise8;
-      _mode[FX_MODE_NOISE16_1]               = &WS2812FX::mode_noise16_1;
-      _mode[FX_MODE_NOISE16_2]               = &WS2812FX::mode_noise16_2;
-      _mode[FX_MODE_NOISE16_3]               = &WS2812FX::mode_noise16_3;
-      _mode[FX_MODE_NOISE16_4]               = &WS2812FX::mode_noise16_4;
-      _mode[FX_MODE_COLORTWINKLE]            = &WS2812FX::mode_colortwinkle;
-      _mode[FX_MODE_LAKE]                    = &WS2812FX::mode_lake;
-      _mode[FX_MODE_METEOR]                  = &WS2812FX::mode_meteor;
-      _mode[FX_MODE_METEOR_SMOOTH]           = &WS2812FX::mode_meteor_smooth;
-      _mode[FX_MODE_RAILWAY]                 = &WS2812FX::mode_railway;
-      _mode[FX_MODE_RIPPLE]                  = &WS2812FX::mode_ripple;
-      _mode[FX_MODE_TWINKLEFOX]              = &WS2812FX::mode_twinklefox;
-      _mode[FX_MODE_TWINKLECAT]              = &WS2812FX::mode_twinklecat;
-      _mode[FX_MODE_HALLOWEEN_EYES]          = &WS2812FX::mode_halloween_eyes;
-      _mode[FX_MODE_STATIC_PATTERN]          = &WS2812FX::mode_static_pattern;
-      _mode[FX_MODE_TRI_STATIC_PATTERN]      = &WS2812FX::mode_tri_static_pattern;
-      _mode[FX_MODE_SPOTS]                   = &WS2812FX::mode_spots;
-      _mode[FX_MODE_SPOTS_FADE]              = &WS2812FX::mode_spots_fade;
-      _mode[FX_MODE_GLITTER]                 = &WS2812FX::mode_glitter;
-      _mode[FX_MODE_CANDLE]                  = &WS2812FX::mode_candle;
-      _mode[FX_MODE_STARBURST]               = &WS2812FX::mode_starburst;
-      _mode[FX_MODE_EXPLODING_FIREWORKS]     = &WS2812FX::mode_exploding_fireworks;
-      _mode[FX_MODE_BOUNCINGBALLS]           = &WS2812FX::mode_bouncing_balls;
-      _mode[FX_MODE_SINELON]                 = &WS2812FX::mode_sinelon;
-      _mode[FX_MODE_SINELON_DUAL]            = &WS2812FX::mode_sinelon_dual;
-      _mode[FX_MODE_SINELON_RAINBOW]         = &WS2812FX::mode_sinelon_rainbow;
-      _mode[FX_MODE_POPCORN]                 = &WS2812FX::mode_popcorn;
-      _mode[FX_MODE_DRIP]                    = &WS2812FX::mode_drip;
-      _mode[FX_MODE_PLASMA]                  = &WS2812FX::mode_plasma;
-      _mode[FX_MODE_PERCENT]                 = &WS2812FX::mode_percent;
-      _mode[FX_MODE_RIPPLE_RAINBOW]          = &WS2812FX::mode_ripple_rainbow;
-      _mode[FX_MODE_HEARTBEAT]               = &WS2812FX::mode_heartbeat;
-      _mode[FX_MODE_PACIFICA]                = &WS2812FX::mode_pacifica;
-      _mode[FX_MODE_CANDLE_MULTI]            = &WS2812FX::mode_candle_multi;
-      _mode[FX_MODE_SOLID_GLITTER]           = &WS2812FX::mode_solid_glitter;
-      _mode[FX_MODE_SUNRISE]                 = &WS2812FX::mode_sunrise;
-      _mode[FX_MODE_PHASED]                  = &WS2812FX::mode_phased;
-      _mode[FX_MODE_TWINKLEUP]               = &WS2812FX::mode_twinkleup;
-      _mode[FX_MODE_NOISEPAL]                = &WS2812FX::mode_noisepal;
-      _mode[FX_MODE_SINEWAVE]                = &WS2812FX::mode_sinewave;
-      _mode[FX_MODE_PHASEDNOISE]             = &WS2812FX::mode_phased_noise;
-      _mode[FX_MODE_FLOW]                    = &WS2812FX::mode_flow;
-      _mode[FX_MODE_CHUNCHUN]                = &WS2812FX::mode_chunchun;
-      _mode[FX_MODE_DANCING_SHADOWS]         = &WS2812FX::mode_dancing_shadows;
-      _mode[FX_MODE_WASHING_MACHINE]         = &WS2812FX::mode_washing_machine;
-      _mode[FX_MODE_CANDY_CANE]              = &WS2812FX::mode_candy_cane;
-      _mode[FX_MODE_BLENDS]                  = &WS2812FX::mode_blends;
-      _mode[FX_MODE_TV_SIMULATOR]            = &WS2812FX::mode_tv_simulator;
-      _mode[FX_MODE_DYNAMIC_SMOOTH]          = &WS2812FX::mode_dynamic_smooth;
-      _mode[FX_MODE_SPACESHIPS]              = &WS2812FX::mode_2Dspaceships;
-      _mode[FX_MODE_CRAZYBEES]               = &WS2812FX::mode_2Dcrazybees;
-      _mode[FX_MODE_GHOST_RIDER]             = &WS2812FX::mode_2Dghostrider;
-      _mode[FX_MODE_BLOBS]                   = &WS2812FX::mode_2Dfloatingblobs;
-      _mode[FX_MODE_SCROLL_TEXT]             = &WS2812FX::mode_2Dscrollingtext;
-      _mode[FX_MODE_DRIFT_ROSE]              = &WS2812FX::mode_2Ddriftrose;
-#ifndef USERMOD_AUDIOREACTIVE
-      _mode[FX_MODE_PERLINMOVE]              = &WS2812FX::mode_perlinmove;
-      _mode[FX_MODE_FLOWSTRIPE]              = &WS2812FX::mode_FlowStripe;
-      _mode[FX_MODE_WAVESINS]                = &WS2812FX::mode_wavesins;
-      _mode[FX_MODE_2DJULIA]                 = &WS2812FX::mode_2DJulia;
-      _mode[FX_MODE_2DGAMEOFLIFE]            = &WS2812FX::mode_2Dgameoflife;
-      _mode[FX_MODE_2DNOISE]                 = &WS2812FX::mode_2Dnoise;
-      _mode[FX_MODE_2DFIRENOISE]             = &WS2812FX::mode_2Dfirenoise;
-      _mode[FX_MODE_2DSQUAREDSWIRL]          = &WS2812FX::mode_2Dsquaredswirl;
-      _mode[FX_MODE_2DDNA]                   = &WS2812FX::mode_2Ddna;
-      _mode[FX_MODE_2DMATRIX]                = &WS2812FX::mode_2Dmatrix;
-      _mode[FX_MODE_2DMETABALLS]             = &WS2812FX::mode_2Dmetaballs;
-      _mode[FX_MODE_2DPULSER]                = &WS2812FX::mode_2DPulser;
-      _mode[FX_MODE_2DSUNRADIATION]          = &WS2812FX::mode_2DSunradiation;
-      _mode[FX_MODE_2DWAVERLY]               = &WS2812FX::mode_2DWaverly;
-      _mode[FX_MODE_2DDRIFT]                 = &WS2812FX::mode_2DDrift;
-      _mode[FX_MODE_2DCOLOREDBURSTS]         = &WS2812FX::mode_2DColoredBursts;
-      _mode[FX_MODE_2DTARTAN]                = &WS2812FX::mode_2Dtartan;
-      _mode[FX_MODE_2DPOLARLIGHTS]           = &WS2812FX::mode_2DPolarLights;
-      _mode[FX_MODE_2DSWIRL]                 = &WS2812FX::mode_2DSwirl;
-      _mode[FX_MODE_2DLISSAJOUS]             = &WS2812FX::mode_2DLissajous;
-      _mode[FX_MODE_2DFRIZZLES]              = &WS2812FX::mode_2DFrizzles;
-      _mode[FX_MODE_2DPLASMABALL]            = &WS2812FX::mode_2DPlasmaball;
-      _mode[FX_MODE_2DHIPHOTIC]              = &WS2812FX::mode_2DHiphotic;
-      _mode[FX_MODE_2DSINDOTS]               = &WS2812FX::mode_2DSindots;
-      _mode[FX_MODE_2DDNASPIRAL]             = &WS2812FX::mode_2DDNASpiral;
-      _mode[FX_MODE_2DBLACKHOLE]             = &WS2812FX::mode_2DBlackHole;
-      _mode[FX_MODE_2DAKEMI]                 = &WS2812FX::mode_2DAkemi;
-#else
-      // WLED-SR
-      _mode[FX_MODE_2DJULIA]                 = &WS2812FX::mode_2DJulia;
-      _mode[FX_MODE_2DGAMEOFLIFE]            = &WS2812FX::mode_2Dgameoflife;
-      _mode[FX_MODE_PIXELS]                  = &WS2812FX::mode_pixels;
-      _mode[FX_MODE_PIXELWAVE]               = &WS2812FX::mode_pixelwave;
-      _mode[FX_MODE_JUGGLES]                 = &WS2812FX::mode_juggles;
-      _mode[FX_MODE_MATRIPIX]                = &WS2812FX::mode_matripix;
-      _mode[FX_MODE_GRAVIMETER]              = &WS2812FX::mode_gravimeter;
-      _mode[FX_MODE_PLASMOID]                = &WS2812FX::mode_plasmoid;
-      _mode[FX_MODE_PUDDLES]                 = &WS2812FX::mode_puddles;
-      _mode[FX_MODE_MIDNOISE]                = &WS2812FX::mode_midnoise;
-      _mode[FX_MODE_NOISEMETER]              = &WS2812FX::mode_noisemeter;
-      _mode[FX_MODE_FREQWAVE]                = &WS2812FX::mode_freqwave;
-      _mode[FX_MODE_FREQMATRIX]              = &WS2812FX::mode_freqmatrix;
-      _mode[FX_MODE_2DGEQ]                   = &WS2812FX::mode_2DGEQ;
-      _mode[FX_MODE_WATERFALL]               = &WS2812FX::mode_waterfall;
-      _mode[FX_MODE_FREQPIXELS]              = &WS2812FX::mode_freqpixels;
-      _mode[FX_MODE_BINMAP]                  = &WS2812FX::mode_binmap;
-      _mode[FX_MODE_NOISEFIRE]               = &WS2812FX::mode_noisefire;
-      _mode[FX_MODE_PUDDLEPEAK]              = &WS2812FX::mode_puddlepeak;
-      _mode[FX_MODE_NOISEMOVE]               = &WS2812FX::mode_noisemove;
-      _mode[FX_MODE_2DNOISE]                 = &WS2812FX::mode_2Dnoise;
-      _mode[FX_MODE_PERLINMOVE]              = &WS2812FX::mode_perlinmove;
-      _mode[FX_MODE_RIPPLEPEAK]              = &WS2812FX::mode_ripplepeak;
-      _mode[FX_MODE_2DFIRENOISE]             = &WS2812FX::mode_2Dfirenoise;
-      _mode[FX_MODE_2DSQUAREDSWIRL]          = &WS2812FX::mode_2Dsquaredswirl;
-      //_mode[FX_MODE_2DFIRE2012]              = &WS2812FX::mode_2Dfire2012;
-      _mode[FX_MODE_2DDNA]                   = &WS2812FX::mode_2Ddna;
-      _mode[FX_MODE_2DMATRIX]                = &WS2812FX::mode_2Dmatrix;
-      _mode[FX_MODE_2DMETABALLS]             = &WS2812FX::mode_2Dmetaballs;
-      _mode[FX_MODE_FREQMAP]                 = &WS2812FX::mode_freqmap;
-      _mode[FX_MODE_GRAVCENTER]              = &WS2812FX::mode_gravcenter;
-      _mode[FX_MODE_GRAVCENTRIC]             = &WS2812FX::mode_gravcentric;
-      _mode[FX_MODE_GRAVFREQ]                = &WS2812FX::mode_gravfreq;
-      _mode[FX_MODE_DJLIGHT]                 = &WS2812FX::mode_DJLight;
-      _mode[FX_MODE_2DFUNKYPLANK]            = &WS2812FX::mode_2DFunkyPlank;
-      _mode[FX_MODE_2DCENTERBARS]            = &WS2812FX::mode_2DCenterBars;
-      _mode[FX_MODE_2DPULSER]                = &WS2812FX::mode_2DPulser;
-      _mode[FX_MODE_BLURZ]                   = &WS2812FX::mode_blurz;
-      _mode[FX_MODE_2DSUNRADIATION]          = &WS2812FX::mode_2DSunradiation;
-      _mode[FX_MODE_2DWAVERLY]               = &WS2812FX::mode_2DWaverly;
-      _mode[FX_MODE_2DDRIFT]                 = &WS2812FX::mode_2DDrift;
-      _mode[FX_MODE_2DCOLOREDBURSTS]         = &WS2812FX::mode_2DColoredBursts;
-      _mode[FX_MODE_2DTARTAN]                = &WS2812FX::mode_2Dtartan;
-      _mode[FX_MODE_2DPOLARLIGHTS]           = &WS2812FX::mode_2DPolarLights;
-      _mode[FX_MODE_2DSWIRL]                 = &WS2812FX::mode_2DSwirl;
-      _mode[FX_MODE_2DLISSAJOUS]             = &WS2812FX::mode_2DLissajous;
-      _mode[FX_MODE_2DFRIZZLES]              = &WS2812FX::mode_2DFrizzles;
-      _mode[FX_MODE_2DPLASMABALL]            = &WS2812FX::mode_2DPlasmaball;
-      _mode[FX_MODE_FLOWSTRIPE]              = &WS2812FX::mode_FlowStripe;
-      _mode[FX_MODE_2DHIPHOTIC]              = &WS2812FX::mode_2DHiphotic;
-      _mode[FX_MODE_2DSINDOTS]               = &WS2812FX::mode_2DSindots;
-      _mode[FX_MODE_2DDNASPIRAL]             = &WS2812FX::mode_2DDNASpiral;
-      _mode[FX_MODE_2DBLACKHOLE]             = &WS2812FX::mode_2DBlackHole;
-      _mode[FX_MODE_WAVESINS]                = &WS2812FX::mode_wavesins;
-      _mode[FX_MODE_ROCKTAVES]               = &WS2812FX::mode_rocktaves;
-      _mode[FX_MODE_2DAKEMI]                 = &WS2812FX::mode_2DAkemi;
-      //_mode[FX_MODE_CUSTOMEFFECT]            = &WS2812FX::mode_customEffect; //WLEDSR Custom Effects
-#endif
-*/
       _brightness = DEFAULT_BRIGHTNESS;
       currentPalette = CRGBPalette16(CRGB::Black);
       targetPalette = CloudColors_p;
@@ -853,34 +638,20 @@
       resetSegments(),
       makeAutoSegments(bool forceReset = false),
       fixInvalidSegments(),
-      setPixelColor(uint16_t n, uint8_t r, uint8_t g, uint8_t b, uint8_t w = 0),
-<<<<<<< HEAD
+      setPixelColor(int n, uint8_t r, uint8_t g, uint8_t b, uint8_t w = 0),
       setPixelColor(float i, uint8_t r, uint8_t g, uint8_t b, uint8_t w = 0, bool aa = false),
-=======
-      setPixelColor(float i, uint8_t r, uint8_t g, uint8_t b, uint8_t w, bool aa),
->>>>>>> ae50374d
       show(void),
 			setTargetFps(uint8_t fps),
       deserializeMap(uint8_t n=0);
 
-<<<<<<< HEAD
-    // satisfy compiler by providing multiple casts
-    inline void setPixelColor(int n, uint32_t c)                         {setPixelColor(n, byte(c>>16), byte(c>>8), byte(c), byte(c>>24));}
-    inline void setPixelColor(int n, byte r, byte g, byte b, byte w = 0) {setPixelColor(n, r, g, b, w);}
-    inline void setPixelColor(uint16_t n, uint32_t c)                    {setPixelColor(n, byte(c>>16), byte(c>>8), byte(c), byte(c>>24));}
-    inline void setPixelColor(uint16_t n, CRGB c)                        {setPixelColor(n, c.red, c.green, c.blue);}
-    inline void setPixelColor(float i, uint32_t c, bool aa = false)      {setPixelColor(i, byte(c>>16), byte(c>>8), byte(c), byte(c>>24), aa);}
-    inline void setPixelColor(float i, CRGB c, bool aa = false)          {setPixelColor(i, c.red, c.green, c.blue, 0, aa);}
-=======
     void addEffect(uint8_t id, mode_ptr mode_fn, const char *mode_name) { if (id < _modeCount) { _mode[id] = mode_fn; _modeData[id] = mode_name;} }
     void setupEffectData(void); // defined in FX.cpp
 
     // outsmart the compiler :) by correctly overloading
-    inline void setPixelColor(int n, uint32_t c)       {setPixelColor(n, byte(c>>16), byte(c>>8), byte(c), byte(c>>24));}
-    inline void setPixelColor(int n, CRGB c)           {setPixelColor(n, c.red, c.green, c.blue);}
+    inline void setPixelColor(int n, uint32_t c)                 {setPixelColor(n, byte(c>>16), byte(c>>8), byte(c), byte(c>>24));}
+    inline void setPixelColor(int n, CRGB c)                     {setPixelColor(n, c.red, c.green, c.blue);}
     inline void setPixelColor(float i, uint32_t c, bool aa=true) {setPixelColor(i, byte(c>>16), byte(c>>8), byte(c), byte(c>>24), aa);}
     inline void setPixelColor(float i, CRGB c, bool aa=true)     {setPixelColor(i, c.red, c.green, c.blue, 0, aa);}
->>>>>>> ae50374d
 
     bool
       gammaCorrectBri = false,
@@ -1108,7 +879,7 @@
 
     void
       setUpMatrix(),
-      setPixelColorXY(uint16_t x, uint16_t y, uint8_t r, uint8_t g, uint8_t b, uint8_t w = 0),
+      setPixelColorXY(int x, int y, uint8_t r, uint8_t g, uint8_t b, uint8_t w = 0),
       setPixelColorXY(float x, float y, byte r, byte g, byte b, byte w = 0, bool aa = false),
       blendPixelColorXY(uint16_t x, uint16_t y, uint32_t color, uint8_t blend),
       addPixelColorXY(uint16_t x, uint16_t y, uint32_t color),
@@ -1129,18 +900,11 @@
       drawCharacter(unsigned char chr, int16_t x, int16_t y, uint8_t w, uint8_t h, CRGB color, CRGB *leds = nullptr),
       wu_pixel(CRGB *leds, uint32_t x, uint32_t y, CRGB c);
 
-<<<<<<< HEAD
-    inline void setPixelColorXY(uint16_t x, uint16_t y, uint32_t c) { setPixelColorXY(x, y, byte(c>>16), byte(c>>8), byte(c), byte(c>>24)); }
-    inline void setPixelColorXY(uint16_t x, uint16_t y, CRGB c)     { setPixelColorXY(x, y, c.red, c.green, c.blue); }
-    inline void setPixelColorXY(float x, float y, uint32_t c, bool aa) { setPixelColorXY(x, y, byte(c>>16), byte(c>>8), byte(c), byte(c>>24), aa); }
-    inline void setPixelColorXY(float x, float y, CRGB c, bool aa)     { setPixelColorXY(x, y, c.red, c.green, c.blue, 0, aa); }
-=======
     // outsmart the compiler :) by correctly overloading
-    inline void setPixelColorXY(int x, int y, uint32_t c) { setPixelColorXY(uint16_t(x), uint16_t(y), byte(c>>16), byte(c>>8), byte(c), byte(c>>24)); }
-    inline void setPixelColorXY(int x, int y, CRGB c)     { setPixelColorXY(uint16_t(x), uint16_t(y), c.red, c.green, c.blue, 0); }
+    inline void setPixelColorXY(int x, int y, uint32_t c) { setPixelColorXY(x, y, byte(c>>16), byte(c>>8), byte(c), byte(c>>24)); }
+    inline void setPixelColorXY(int x, int y, CRGB c)     { setPixelColorXY(x, y, c.red, c.green, c.blue, 0); }
     inline void setPixelColorXY(float x, float y, uint32_t c, bool aa=true) { setPixelColorXY(x, y, byte(c>>16), byte(c>>8), byte(c), byte(c>>24), aa); }
     inline void setPixelColorXY(float x, float y, CRGB c, bool aa=true)     { setPixelColorXY(x, y, c.red, c.green, c.blue, 0, aa); }
->>>>>>> ae50374d
     inline void drawLine(uint16_t x0, uint16_t y0, uint16_t x1, uint16_t y1, uint32_t c) { drawLine(x0, y0, x1, y1, CRGB(byte(c>>16), byte(c>>8), byte(c))); }
     inline void drawCharacter(unsigned char chr, int16_t x, int16_t y, uint8_t w, uint8_t h, uint32_t c) { drawCharacter(chr, x, y, w, h, CRGB(byte(c>>16), byte(c>>8), byte(c))); }
 
@@ -1151,41 +915,6 @@
     uint32_t
       getPixelColorXY(uint16_t, uint16_t);
 
-<<<<<<< HEAD
-  // 2D modes
-    uint16_t
-      mode_2DBlackHole(void),
-      mode_2DColoredBursts(void),
-      mode_2Ddna(void),
-      mode_2DDNASpiral(void),
-      mode_2DDrift(void),
-      mode_2Dfirenoise(void),
-      mode_2DFrizzles(void),
-      mode_2Dgameoflife(void),
-      mode_2DHiphotic(void),
-      mode_2DJulia(void),
-      mode_2DLissajous(void),
-      mode_2Dmatrix(void),
-      mode_2Dmetaballs(void),
-      mode_2Dnoise(void),
-      mode_2DPlasmaball(void),
-      mode_2DPolarLights(void),
-      mode_2DPulser(void),
-      mode_2DSindots(void),
-      mode_2Dsquaredswirl(void),
-      mode_2DSunradiation(void),
-      mode_2Dtartan(void),
-      mode_2DWaverly(void),
-      mode_2DAkemi(void),
-      mode_2Dspaceships(void),
-      mode_2Dcrazybees(void),
-      mode_2Dghostrider(void),
-      mode_2Dfloatingblobs(void),
-      mode_2Dscrollingtext(void),
-      mode_2Ddriftrose(void);
-
-=======
->>>>>>> ae50374d
 // end 2D support
 
     // 2D modes
