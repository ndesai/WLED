/*
  WS2812FX.h - Library for WS2812 LED effects.
  Harm Aldick - 2016
  www.aldick.org
  LICENSE
  The MIT License (MIT)
  Copyright (c) 2016  Harm Aldick
  Permission is hereby granted, free of charge, to any person obtaining a copy
  of this software and associated documentation files (the "Software"), to deal
  in the Software without restriction, including without limitation the rights
  to use, copy, modify, merge, publish, distribute, sublicense, and/or sell
  copies of the Software, and to permit persons to whom the Software is
  furnished to do so, subject to the following conditions:
  The above copyright notice and this permission notice shall be included in
  all copies or substantial portions of the Software.
  THE SOFTWARE IS PROVIDED "AS IS", WITHOUT WARRANTY OF ANY KIND, EXPRESS OR
  IMPLIED, INCLUDING BUT NOT LIMITED TO THE WARRANTIES OF MERCHANTABILITY,
  FITNESS FOR A PARTICULAR PURPOSE AND NONINFRINGEMENT. IN NO EVENT SHALL THE
  AUTHORS OR COPYRIGHT HOLDERS BE LIABLE FOR ANY CLAIM, DAMAGES OR OTHER
  LIABILITY, WHETHER IN AN ACTION OF CONTRACT, TORT OR OTHERWISE, ARISING FROM,
  OUT OF OR IN CONNECTION WITH THE SOFTWARE OR THE USE OR OTHER DEALINGS IN
  THE SOFTWARE.

  Modified for WLED
*/

#ifndef WS2812FX_h
#define WS2812FX_h

#include <vector>

#include "const.h"

#define FASTLED_INTERNAL //remove annoying pragma messages
#define USE_GET_MILLISECOND_TIMER
#include "FastLED.h"

#define DEFAULT_BRIGHTNESS (uint8_t)127
#define DEFAULT_MODE       (uint8_t)0
#define DEFAULT_SPEED      (uint8_t)128
#define DEFAULT_INTENSITY  (uint8_t)128
#define DEFAULT_COLOR      (uint32_t)0xFFAA00
#define DEFAULT_C1         (uint8_t)128
#define DEFAULT_C2         (uint8_t)128
#define DEFAULT_C3         (uint8_t)128

#ifndef MIN
#define MIN(a,b) ((a)<(b)?(a):(b))
#endif
#ifndef MAX
#define MAX(a,b) ((a)>(b)?(a):(b))
#endif

//color mangling macros
#ifndef RGBW32
#define RGBW32(r,g,b,w) (uint32_t((byte(w) << 24) | (byte(r) << 16) | (byte(g) << 8) | (byte(b))))
#endif

//colors.cpp (.h does not like including other .h)
uint32_t color_blend(uint32_t,uint32_t,uint16_t,bool b16);
uint32_t color_add(uint32_t,uint32_t);

/* Not used in all effects yet */
#define WLED_FPS         42
#define FRAMETIME_FIXED  (1000/WLED_FPS)
//#define FRAMETIME        _frametime
#define FRAMETIME        strip.getFrameTime()

/* each segment uses 52 bytes of SRAM memory, so if you're application fails because of
  insufficient memory, decreasing MAX_NUM_SEGMENTS may help */
#ifdef ESP8266
  #define MAX_NUM_SEGMENTS    16
  /* How much data bytes all segments combined may allocate */
  #define MAX_SEGMENT_DATA  4096
#else
  #ifndef MAX_NUM_SEGMENTS
    #define MAX_NUM_SEGMENTS  32
  #endif
  #define MAX_SEGMENT_DATA  20480
#endif

/* How much data bytes each segment should max allocate to leave enough space for other segments,
  assuming each segment uses the same amount of data. 256 for ESP8266, 640 for ESP32. */
#define FAIR_DATA_PER_SEG (MAX_SEGMENT_DATA / strip.getMaxSegments())

#define MIN_SHOW_DELAY   (_frametime < 16 ? 8 : 15)

#define NUM_COLORS       3 /* number of colors per segment */
#define SEGMENT          strip._segments[strip.getCurrSegmentId()]
#define SEGENV           strip._segments[strip.getCurrSegmentId()]
//#define SEGCOLOR(x)      strip._segments[s//trip.getCurrSegmentId()].currentColor(x, strip._segments[strip.getCurrSegmentId()].colors[x])
//#define SEGLEN           strip._segments[strip.getCurrSegmentId()].virtualLength()
#define SEGCOLOR(x)      strip.segColor(x) /* saves us a few kbytes of code */
#define SEGLEN           strip._virtualSegmentLength /* saves us a few kbytes of code */
#define SPEED_FORMULA_L  (5U + (50U*(255U - SEGMENT.speed))/SEGLEN)

// some common colors
#define RED        (uint32_t)0xFF0000
#define GREEN      (uint32_t)0x00FF00
#define BLUE       (uint32_t)0x0000FF
#define WHITE      (uint32_t)0xFFFFFF
#define BLACK      (uint32_t)0x000000
#define YELLOW     (uint32_t)0xFFFF00
#define CYAN       (uint32_t)0x00FFFF
#define MAGENTA    (uint32_t)0xFF00FF
#define PURPLE     (uint32_t)0x400080
#define ORANGE     (uint32_t)0xFF3000
#define PINK       (uint32_t)0xFF1493
#define ULTRAWHITE (uint32_t)0xFFFFFFFF

// options
// bit    7: segment is in transition mode
// bits 4-6: TBD
// bit    3: mirror effect within segment
// bit    2: segment is on
// bit    1: reverse segment
// bit    0: segment is selected
#define NO_OPTIONS   (uint16_t)0x0000
#define TRANSPOSED   (uint16_t)0x0400 // rotated 90deg & reversed
#define REVERSE_Y_2D (uint16_t)0x0200
#define MIRROR_Y_2D  (uint16_t)0x0100
#define TRANSITIONAL (uint16_t)0x0080
#define MIRROR       (uint16_t)0x0008
#define SEGMENT_ON   (uint16_t)0x0004
#define REVERSE      (uint16_t)0x0002
#define SELECTED     (uint16_t)0x0001

#define FX_MODE_STATIC                   0
#define FX_MODE_BLINK                    1
#define FX_MODE_BREATH                   2
#define FX_MODE_COLOR_WIPE               3
#define FX_MODE_COLOR_WIPE_RANDOM        4
#define FX_MODE_RANDOM_COLOR             5
#define FX_MODE_COLOR_SWEEP              6
#define FX_MODE_DYNAMIC                  7
#define FX_MODE_RAINBOW                  8
#define FX_MODE_RAINBOW_CYCLE            9
#define FX_MODE_SCAN                    10
#define FX_MODE_DUAL_SCAN               11
#define FX_MODE_FADE                    12
#define FX_MODE_THEATER_CHASE           13
#define FX_MODE_THEATER_CHASE_RAINBOW   14
#define FX_MODE_RUNNING_LIGHTS          15
#define FX_MODE_SAW                     16
#define FX_MODE_TWINKLE                 17
#define FX_MODE_DISSOLVE                18
#define FX_MODE_DISSOLVE_RANDOM         19
#define FX_MODE_SPARKLE                 20
#define FX_MODE_FLASH_SPARKLE           21
#define FX_MODE_HYPER_SPARKLE           22
#define FX_MODE_STROBE                  23
#define FX_MODE_STROBE_RAINBOW          24
#define FX_MODE_MULTI_STROBE            25
#define FX_MODE_BLINK_RAINBOW           26
#define FX_MODE_ANDROID                 27
#define FX_MODE_CHASE_COLOR             28
#define FX_MODE_CHASE_RANDOM            29
#define FX_MODE_CHASE_RAINBOW           30
#define FX_MODE_CHASE_FLASH             31
#define FX_MODE_CHASE_FLASH_RANDOM      32
#define FX_MODE_CHASE_RAINBOW_WHITE     33
#define FX_MODE_COLORFUL                34
#define FX_MODE_TRAFFIC_LIGHT           35
#define FX_MODE_COLOR_SWEEP_RANDOM      36
#define FX_MODE_RUNNING_COLOR           37
#define FX_MODE_AURORA                  38
#define FX_MODE_RUNNING_RANDOM          39
#define FX_MODE_LARSON_SCANNER          40
#define FX_MODE_COMET                   41
#define FX_MODE_FIREWORKS               42
#define FX_MODE_RAIN                    43
#define FX_MODE_TETRIX                  44  //was Merry Christmas prior to 0.12.0 (use "Chase 2" with Red/Green)
#define FX_MODE_FIRE_FLICKER            45
#define FX_MODE_GRADIENT                46
#define FX_MODE_LOADING                 47
//#define FX_MODE_POLICE                  48  // candidate for removal (after below three)
#define FX_MODE_WAVESINS                48  // was Police prior to 0.14 (use Two Dots with Red/Blue)
#define FX_MODE_FAIRY                   49  //was Police All prior to 0.13.0-b6 (use "Two Dots" with Red/Blue and full intensity)
#define FX_MODE_TWO_DOTS                50
#define FX_MODE_FAIRYTWINKLE            51  //was Two Areas prior to 0.13.0-b6 (use "Two Dots" with full intensity)
#define FX_MODE_RUNNING_DUAL            52
//#define FX_MODE_HALLOWEEN               53  // candidate for removal
#define FX_MODE_PERLINMOVE              53 // was Halloween prior to 0.14 (use Cahse 2 with Purple/Orange)
#define FX_MODE_TRICOLOR_CHASE          54
#define FX_MODE_TRICOLOR_WIPE           55
#define FX_MODE_TRICOLOR_FADE           56
#define FX_MODE_LIGHTNING               57
#define FX_MODE_ICU                     58
#define FX_MODE_MULTI_COMET             59
#define FX_MODE_DUAL_LARSON_SCANNER     60
#define FX_MODE_RANDOM_CHASE            61
#define FX_MODE_OSCILLATE               62
#define FX_MODE_PRIDE_2015              63
#define FX_MODE_JUGGLE                  64
#define FX_MODE_PALETTE                 65
#define FX_MODE_FIRE_2012               66
#define FX_MODE_COLORWAVES              67
#define FX_MODE_BPM                     68
#define FX_MODE_FILLNOISE8              69
#define FX_MODE_NOISE16_1               70
#define FX_MODE_NOISE16_2               71
#define FX_MODE_NOISE16_3               72
#define FX_MODE_NOISE16_4               73
#define FX_MODE_COLORTWINKLE            74
#define FX_MODE_LAKE                    75
#define FX_MODE_METEOR                  76
#define FX_MODE_METEOR_SMOOTH           77
#define FX_MODE_RAILWAY                 78
#define FX_MODE_RIPPLE                  79
#define FX_MODE_TWINKLEFOX              80
#define FX_MODE_TWINKLECAT              81
#define FX_MODE_HALLOWEEN_EYES          82
#define FX_MODE_STATIC_PATTERN          83
#define FX_MODE_TRI_STATIC_PATTERN      84
#define FX_MODE_SPOTS                   85
#define FX_MODE_SPOTS_FADE              86
#define FX_MODE_GLITTER                 87
#define FX_MODE_CANDLE                  88
#define FX_MODE_STARBURST               89
#define FX_MODE_EXPLODING_FIREWORKS     90
#define FX_MODE_BOUNCINGBALLS           91
#define FX_MODE_SINELON                 92
#define FX_MODE_SINELON_DUAL            93
#define FX_MODE_SINELON_RAINBOW         94
#define FX_MODE_POPCORN                 95
#define FX_MODE_DRIP                    96
#define FX_MODE_PLASMA                  97
#define FX_MODE_PERCENT                 98
#define FX_MODE_RIPPLE_RAINBOW          99
#define FX_MODE_HEARTBEAT              100
#define FX_MODE_PACIFICA               101
#define FX_MODE_CANDLE_MULTI           102
#define FX_MODE_SOLID_GLITTER          103
#define FX_MODE_SUNRISE                104
#define FX_MODE_PHASED                 105
#define FX_MODE_TWINKLEUP              106
#define FX_MODE_NOISEPAL               107
#define FX_MODE_SINEWAVE               108
#define FX_MODE_PHASEDNOISE            109
#define FX_MODE_FLOW                   110
#define FX_MODE_CHUNCHUN               111
#define FX_MODE_DANCING_SHADOWS        112
#define FX_MODE_WASHING_MACHINE        113
//#define FX_MODE_CANDY_CANE             114  // candidate for removal
#define FX_MODE_FLOWSTRIPE             114  // was Cany Cane prior to 0.14 (use Cahse 2 with Red/White)
#define FX_MODE_BLENDS                 115
#define FX_MODE_TV_SIMULATOR           116
#define FX_MODE_DYNAMIC_SMOOTH         117
// new 2D effects
#define FX_MODE_2DSPACESHIPS           118
#define FX_MODE_2DCRAZYBEES            119
#define FX_MODE_2DGHOSTRIDER           120
#define FX_MODE_2DBLOBS                121
#define FX_MODE_2DSCROLLTEXT           122
#define FX_MODE_2DDRIFTROSE            123
// WLED-SR effects (non SR compatible IDs)
#define FX_MODE_2DBLACKHOLE            124 // non audio
#define FX_MODE_2DDNASPIRAL            125 // non audio
#define FX_MODE_2DHIPHOTIC             126 // non audio
#define FX_MODE_2DPLASMABALL           127 // non audio
#define FX_MODE_2DSINDOTS              128 // non audio
#define FX_MODE_2DFRIZZLES             129 // non audio
#define FX_MODE_2DLISSAJOUS            130 // non audio
#define FX_MODE_2DPOLARLIGHTS          131 // non audio
#define FX_MODE_2DTARTAN               132 // non audio
#define FX_MODE_2DGAMEOFLIFE           133 // non audio
#define FX_MODE_2DJULIA                134 // non audio
#define FX_MODE_2DCOLOREDBURSTS        135 // non audio
#define FX_MODE_2DSUNRADIATION         136 // non audio
#define FX_MODE_2DNOISE                137 // non audio
#define FX_MODE_2DFIRENOISE            138 // non audio
#define FX_MODE_2DSQUAREDSWIRL         139 // non audio
#define FX_MODE_2DDNA                  140 // non audio
#define FX_MODE_2DMATRIX               141 // non audio
#define FX_MODE_2DMETABALLS            142 // non audio
#define FX_MODE_2DPULSER               143 // non audio
#define FX_MODE_2DDRIFT                144 // non audio
#define FX_MODE_2DWAVERLY              145 // audio enhanced
#define FX_MODE_2DSWIRL                146 // audio enhanced
#define FX_MODE_2DAKEMI                147 // audio enhanced
#define FX_MODE_PIXELWAVE              160 // audio enhanced
#define FX_MODE_JUGGLES                161 // audio enhanced
#define FX_MODE_MATRIPIX               162 // audio enhanced
#define FX_MODE_GRAVIMETER             163 // audio enhanced
#define FX_MODE_PLASMOID               164 // audio enhanced
#define FX_MODE_PUDDLES                165 // audio enhanced
#define FX_MODE_MIDNOISE               166 // audio enhanced
#define FX_MODE_NOISEMETER             167 // audio enhanced
#define FX_MODE_NOISEFIRE              168 // audio enhanced
#define FX_MODE_PUDDLEPEAK             169 // audio enhanced
#define FX_MODE_RIPPLEPEAK             170 // audio enhanced
#define FX_MODE_GRAVCENTER             171 // audio enhanced
#define FX_MODE_GRAVCENTRIC            172 // audio enhanced

#ifndef USERMOD_AUDIOREACTIVE

  #define MODE_COUNT                     173

#else

  #define FX_MODE_PIXELS                 173
//  #define FX_MODE_PIXELWAVE              129 // audio enhanced
//  #define FX_MODE_JUGGLES                130 // audio enhanced
//  #define FX_MODE_MATRIPIX               131 // audio enhanced
//  #define FX_MODE_GRAVIMETER             132 // audio enhanced
//  #define FX_MODE_PLASMOID               133 // audio enhanced
//  #define FX_MODE_PUDDLES                134 // audio enhanced
//  #define FX_MODE_MIDNOISE               135 // audio enhanced
//  #define FX_MODE_NOISEMETER             136 // audio enhanced
  #define FX_MODE_FREQWAVE               174
  #define FX_MODE_FREQMATRIX             175
  #define FX_MODE_2DGEQ                  148
  #define FX_MODE_WATERFALL              176
  #define FX_MODE_FREQPIXELS             177
  #define FX_MODE_BINMAP                 178
//  #define FX_MODE_NOISEFIRE              143 // audio enhanced
//  #define FX_MODE_PUDDLEPEAK             144 // audio enhanced
  #define FX_MODE_NOISEMOVE              179
//  #define FX_MODE_2DNOISE                146 // non audio
  //#define FX_MODE_PERLINMOVE             147 // moved to 53
//  #define FX_MODE_RIPPLEPEAK             148 // audio enhanced
//  #define FX_MODE_2DFIRENOISE            149 // non audio
//  #define FX_MODE_2DSQUAREDSWIRL         150 // non audio
  //#define FX_MODE_2DFIRE2012             151 // implemented in native Fire2012
<<<<<<< HEAD
  #define FX_MODE_2DDNA                  152 // non audio
  #define FX_MODE_2DMATRIX               153 // non audio
  #define FX_MODE_2DMETABALLS            154 // non audio
  #define FX_MODE_FREQMAP                155
  #define FX_MODE_GRAVCENTER             156 // audio enhanced
  #define FX_MODE_GRAVCENTRIC            157 // audio enhanced
  #define FX_MODE_GRAVFREQ               158
  #define FX_MODE_DJLIGHT                159
  #define FX_MODE_2DFUNKYPLANK           160
  //#define FX_MODE_2DCENTERBARS           161 // obsolete by X & Y mirroring
  #define FX_MODE_2DPULSER               162 // non audio
  #define FX_MODE_BLURZ                  163
  #define FX_MODE_2DDRIFT                164 // non audio
  #define FX_MODE_2DWAVERLY              165 // audio enhanced
  #define FX_MODE_2DSUNRADIATION         166 // non audio
  #define FX_MODE_2DCOLOREDBURSTS        167 // non audio
  #define FX_MODE_2DJULIA                168 // non audio
  #define FX_MODE_2DPOOLNOISE            169 // reserved in JSON_mode_names
  #define FX_MODE_2DTWISTER              170 // reserved in JSON_mode_names
  #define FX_MODE_2DCAELEMENTATY         171 // reserved in JSON_mode_names
  #define FX_MODE_2DGAMEOFLIFE           172 // non audio
  #define FX_MODE_2DTARTAN               173 // non audio
  #define FX_MODE_2DPOLARLIGHTS          174 // non audio
  #define FX_MODE_2DSWIRL                175 // audio enhanced
  #define FX_MODE_2DLISSAJOUS            176 // non audio
  #define FX_MODE_2DFRIZZLES             177 // non audio
  #define FX_MODE_2DPLASMABALL           178 // non audio
  #define FX_MODE_FLOWSTRIPE             179 // should be moved to 114
  #define FX_MODE_2DHIPHOTIC             180 // non audio
  #define FX_MODE_2DSINDOTS              181 // non audio
  #define FX_MODE_2DDNASPIRAL            182 // non audio
  #define FX_MODE_2DBLACKHOLE            183 // non audio
  #define FX_MODE_WAVESINS               184 // should be moved to 48
  #define FX_MODE_ROCKTAVES              185
  #define FX_MODE_2DAKEMI                186 // audio enhanced
=======
//  #define FX_MODE_2DDNA                  152 // non audio
//  #define FX_MODE_2DMATRIX               153 // non audio
//  #define FX_MODE_2DMETABALLS            154 // non audio
  #define FX_MODE_FREQMAP                180
//  #define FX_MODE_GRAVCENTER             156 // audio enhanced
//  #define FX_MODE_GRAVCENTRIC            157 // audio enhanced
  #define FX_MODE_GRAVFREQ               181
  #define FX_MODE_DJLIGHT                182
  #define FX_MODE_2DFUNKYPLANK           149
  //#define FX_MODE_2DCENTERBARS           161 // obsolete by X & Y mirroring
//  #define FX_MODE_2DPULSER               162 // non audio
  #define FX_MODE_BLURZ                  183
//  #define FX_MODE_2DDRIFT                164 // non audio
//  #define FX_MODE_2DWAVERLY              165 // audio enhanced
//  #define FX_MODE_2DSUNRADIATION         166 // non audio
//  #define FX_MODE_2DCOLOREDBURSTS        167 // non audio
//  #define FX_MODE_2DJULIA                168 // non audio
  #define FX_MODE_2DPOOLNOISE            150 // reserved in JSON_mode_names
  #define FX_MODE_2DTWISTER              151 // reserved in JSON_mode_names
  #define FX_MODE_2DCAELEMENTATY         152 // reserved in JSON_mode_names
//  #define FX_MODE_2DGAMEOFLIFE           172 // non audio
//  #define FX_MODE_2DTARTAN               173 // non audio
//  #define FX_MODE_2DPOLARLIGHTS          174 // non audio
//  #define FX_MODE_2DSWIRL                175 // audio enhanced
//  #define FX_MODE_2DLISSAJOUS            176 // non audio
//  #define FX_MODE_2DFRIZZLES             177 // non audio
//  #define FX_MODE_2DPLASMABALL           178 // non audio
  //#define FX_MODE_FLOWSTRIPE             179 // moved to 114
//  #define FX_MODE_2DHIPHOTIC             180 // non audio
//  #define FX_MODE_2DSINDOTS              181 // non audio
//  #define FX_MODE_2DDNASPIRAL            182 // non audio
//  #define FX_MODE_2DBLACKHOLE            183 // non audio
  //#define FX_MODE_WAVESINS               184 // moved to 48
  #define FX_MODE_ROCKTAVES              184
//  #define FX_MODE_2DAKEMI                186 // audio enhanced
>>>>>>> 9b814f4e
  //#define FX_MODE_CUSTOMEFFECT           187 //WLEDSR Custom Effects

  #define MODE_COUNT                     185
#endif

typedef enum mapping1D2D {
  M12_Pixels = 0,
  M12_VerticalBar = 1,
  M12_Circle = 2,
  M12_Block = 3
} mapping1D2D_t;

// segment, 68 (92 in memory) bytes
typedef struct Segment {
  public:
    uint16_t start; // start index / start X coordinate 2D (left)
    uint16_t stop;  // stop index / stop X coordinate 2D (right); segment is invalid if stop == 0
    uint16_t offset;
    uint8_t  speed;
    uint8_t  intensity;
    uint8_t  palette;
    uint8_t  mode;
    union {
      uint16_t options; //bit pattern: msb first: [transposed mirrorY reverseY] transitional (tbd) paused needspixelstate mirrored on reverse selected
      struct {
        uint16_t selected:1;     //  0 : selected
        uint16_t reverse:1;      //  1 : reversed
        uint16_t on:1;           //  2 : is On
        uint16_t mirror:1;       //  3 : mirrored
        uint16_t pxs:1;          //  4 : indicates that the effect does not use FRAMETIME or needs getPixelColor (?)
        uint16_t freeze:1;       //  5 : paused/frozen
        uint16_t reset:1;        //  6 : indicates that Segment runtime requires reset
        uint16_t transitional:1; //  7 : transitional (there is transition occuring)
        uint16_t reverse_y:1;    //  8 : reversed Y (2D)
        uint16_t mirror_y:1;     //  9 : mirrored Y (2D)
        uint16_t transpose:1;    // 10 : transposed (2D, swapped X & Y)
        uint16_t map1D2D:2;      // 11-12 : mapping for 1D effect on 2D (0-strip, 1-expand vertically, 2-circular, 3-rectangular)
        uint16_t soundSim:3;     // 13-15 : 0-7 sound simulation types
      };
    };
    uint8_t  grouping, spacing;
    uint8_t  opacity;
    uint32_t colors[NUM_COLORS];
    uint8_t  cct; //0==1900K, 255==10091K
    uint8_t  custom1, custom2, custom3; // custom FX parameters
    uint16_t startY;  // start Y coodrinate 2D (top)
    uint16_t stopY;   // stop Y coordinate 2D (bottom)
    char *name;

    // runtime data
    unsigned long next_time;  // millis() of next update
    uint32_t step;  // custom "step" var
    uint32_t call;  // call counter
    uint16_t aux0;  // custom var
    uint16_t aux1;  // custom var
    byte* data;

  private:
    uint8_t  _capabilities;
    uint16_t _dataLen;

    // transition data, valid only if getOption(SEG_OPTION_TRANSITIONAL)==true
    //struct Transition {
      uint32_t _colorT[NUM_COLORS];
      uint8_t  _briT;
      uint8_t  _cctT;
      uint32_t _start;
      uint16_t _dur;
    //  Transition(uint16_t dur=10) : _briT(255), _cctT(127), _start(millis()), _dur(dur) {}
    //  Transition(uint16_t d, uint8_t b, uint8_t c, const uint32_t *o) : _briT(b), _cctT(c), _start(millis()), _dur(d) {
    //    for (size_t i=0; i<NUM_COLORS; i++) _colorT[i] = o[i];
    //  }
    //} *_t; // this struct will bootloop ESP

  public:

    Segment(uint16_t sStart=0, uint16_t sStop=30) :
      start(sStart),
      stop(sStop),
      offset(0),
      speed(DEFAULT_SPEED),
      intensity(DEFAULT_INTENSITY),
      palette(0),
      mode(DEFAULT_MODE),
      options(SELECTED | SEGMENT_ON),
      grouping(1),
      spacing(0),
      opacity(255),
      colors{DEFAULT_COLOR,BLACK,BLACK},
      cct(127),
      custom1(DEFAULT_C1),
      custom2(DEFAULT_C2),
      custom3(DEFAULT_C3),
      startY(0),
      stopY(1),
      name(nullptr),
      next_time(0),
      step(0),
      call(0),
      aux0(0),
      aux1(0),
      data(nullptr),
      _capabilities(0),
      _dataLen(0)
      //_t(nullptr)
    {
      refreshLightCapabilities();
    }

    Segment(uint16_t sStartX, uint16_t sStopX, uint16_t sStartY, uint16_t sStopY) : Segment(sStartX, sStopX) {
      startY = sStartY;
      stopY  = sStopY;
    }

    Segment(const Segment &orig); // copy constructor
    Segment(Segment &&orig) noexcept; // move constructor

    ~Segment() {
      #ifdef WLED_DEBUG
      Serial.print(F("Destroying segment."));
      if (name) Serial.printf(" %s (%p)", name, name);
      if (data) Serial.printf(" %p", data);
      Serial.println();
      #endif
      if (name) delete[] name;
      //if (_t) delete _t;
      deallocateData();
    }

    Segment& operator= (const Segment &orig); // copy assignment
    Segment& operator= (Segment &&orig) noexcept; // move assignment

    inline bool     getOption(uint8_t n)   { return ((options >> n) & 0x01); }
    inline bool     isSelected()           { return getOption(0); }
    inline bool     isActive()             { return stop > start; }
    inline uint16_t width()                { return stop - start; }
    inline uint16_t height()               { return stopY - startY; }
    inline uint16_t length()               { return width(); }
    inline uint16_t groupLength()          { return grouping + spacing; }
    inline uint8_t  getLightCapabilities() { return _capabilities; }

    bool setColor(uint8_t slot, uint32_t c); //returns true if changed
    void setCCT(uint16_t k);
    void setOpacity(uint8_t o);
    void setOption(uint8_t n, bool val);
    uint8_t differs(Segment& b);
    void refreshLightCapabilities();

    // runtime data functions
    bool allocateData(uint16_t len);
    void deallocateData(void);
    inline uint16_t dataSize(void) { return _dataLen; }
    void resetIfRequired(void);
    /** 
      * Flags that before the next effect is calculated,
      * the internal segment state should be reset. 
      * Call resetIfRequired before calling the next effect function.
      * Safe to call from interrupts and network requests.
      */
    inline void markForReset() { reset = true; }  // setOption(SEG_OPTION_RESET, true)

    // transition functions
    void startTransition(uint16_t dur); // transition has to start before actual segment values change
    void handleTransition(void);
    uint16_t progress(); //transition progression between 0-65535
    uint8_t  currentBri(uint8_t briNew, bool useCct = false);
    uint32_t currentColor(uint8_t slot, uint32_t colorNew) { return getOption(SEG_OPTION_TRANSITIONAL) /*&& !_t*/ ? color_blend(/*_t->*/_colorT[slot], colorNew, progress(), true) : colorNew; }

    // 1D strip
    uint16_t virtualLength();
    void setPixelColor(int n, uint32_t c); // set relative pixel within segment with color
    void setPixelColor(int n, byte r, byte g, byte b, byte w = 0) { setPixelColor(n, RGBW32(r,g,b,w)); } // automatically inline
    void setPixelColor(int n, CRGB c)                             { setPixelColor(n, c.red, c.green, c.blue); } // automatically inline
    void setPixelColor(float i, uint32_t c, bool aa = true);
    void setPixelColor(float i, uint8_t r, uint8_t g, uint8_t b, uint8_t w = 0, bool aa = true) { setPixelColor(i, RGBW32(r,g,b,w), aa); }
    void setPixelColor(float i, CRGB c, bool aa = true) { setPixelColor(i, c.red, c.green, c.blue, 0, aa); }
    uint32_t getPixelColor(uint16_t i);
    // 1D support functions (some implement 2D as well)
    void blur(uint8_t);
    void fill(uint32_t c);
    void fade_out(uint8_t r);
    void fadeToBlackBy(uint8_t fadeBy);
    void blendPixelColor(uint16_t n, uint32_t color, uint8_t blend);
    void addPixelColor(uint16_t n, uint32_t color);
    uint8_t get_random_wheel_index(uint8_t pos);
    uint32_t color_from_palette(uint16_t, bool mapping, bool wrap, uint8_t mcol, uint8_t pbri = 255);
    uint32_t color_wheel(uint8_t pos);

    // 2D matrix
    uint16_t virtualWidth();
    uint16_t virtualHeight();
    uint16_t XY(uint16_t x, uint16_t y); // support function to get relative index within segment (for leds[])
    void setPixelColorXY(int x, int y, uint32_t c); // set relative pixel within segment with color
    void setPixelColorXY(int x, int y, byte r, byte g, byte b, byte w = 0) { setPixelColorXY(x, y, RGBW32(r,g,b,w)); } // automatically inline
    void setPixelColorXY(int x, int y, CRGB c)                             { setPixelColorXY(x, y, c.red, c.green, c.blue); } // automatically inline
    void setPixelColorXY(float x, float y, uint32_t c, bool aa = true);
    void setPixelColorXY(float x, float y, byte r, byte g, byte b, byte w = 0, bool aa = true) { setPixelColorXY(x, y, RGBW32(r,g,b,w), aa); }
    void setPixelColorXY(float x, float y, CRGB c, bool aa = true) { setPixelColorXY(x, y, c.red, c.green, c.blue, 0, aa); }
    uint32_t getPixelColorXY(uint16_t x, uint16_t y);
    // 2D support functions
    void blendPixelColorXY(uint16_t x, uint16_t y, uint32_t color, uint8_t blend);
    void addPixelColorXY(uint16_t x, uint16_t y, uint32_t color);
    void blur1d(CRGB* leds, fract8 blur_amount);
    void blur1d(uint16_t i, bool vertical, fract8 blur_amount, CRGB* leds=nullptr); // 1D box blur (with weight)
    void blur2d(CRGB* leds, fract8 blur_amount);
    void blurRow(uint16_t row, fract8 blur_amount, CRGB* leds=nullptr);
    void blurCol(uint16_t col, fract8 blur_amount, CRGB* leds=nullptr);
    void moveX(CRGB *leds, int8_t delta);
    void moveY(CRGB *leds, int8_t delta);
    void move(uint8_t dir, uint8_t delta, CRGB *leds=nullptr);
    void fill_solid(CRGB* leds, CRGB c);
    void fill_circle(CRGB* leds, uint16_t cx, uint16_t cy, uint8_t radius, CRGB c);
    void fadeToBlackBy(CRGB* leds, uint8_t fadeBy);
    void nscale8(CRGB* leds, uint8_t scale);
    void setPixels(CRGB* leds);
    void drawLine(uint16_t x0, uint16_t y0, uint16_t x1, uint16_t y1, CRGB c, CRGB *leds = nullptr);
    void drawCharacter(unsigned char chr, int16_t x, int16_t y, uint8_t w, uint8_t h, CRGB color, CRGB *leds = nullptr);
    void wu_pixel(CRGB *leds, uint32_t x, uint32_t y, CRGB c);
    inline void drawLine(uint16_t x0, uint16_t y0, uint16_t x1, uint16_t y1, uint32_t c) { drawLine(x0, y0, x1, y1, CRGB(byte(c>>16), byte(c>>8), byte(c))); }
    inline void drawCharacter(unsigned char chr, int16_t x, int16_t y, uint8_t w, uint8_t h, uint32_t c) { drawCharacter(chr, x, y, w, h, CRGB(byte(c>>16), byte(c>>8), byte(c))); }
} segment;
//static int i = sizeof(Segment);

// main "strip" class
class WS2812FX {  // 96 bytes
  typedef uint16_t (*mode_ptr)(void); // pointer to mode function
  typedef void (*show_callback)(void); // pre show callback
  typedef struct ModeData {
    mode_ptr    _fcn;  // mode (effect) function
    const char *_data; // mode (effect) name and its slider control data array
    ModeData(uint16_t (*fcn)(void), const char *data) : _fcn(fcn), _data(data) {}
  } mode_data_t;

  static WS2812FX* instance;
  
  public:

<<<<<<< HEAD
  // segment parameters
    typedef struct Segment { // 35 (36 in memory) bytes
      uint16_t start; // start index / start X coordinate 2D (left)
      uint16_t stop;  // stop index / stop X coordinate 2D (right); segment is invalid if stop == 0
      uint16_t offset;
      uint8_t  speed;
      uint8_t  intensity;
      uint8_t  palette;
      uint8_t  mode;
      uint16_t options; //bit pattern: msb first: [transposed mirrorY reverseY] transitional (tbd) paused needspixelstate mirrored on reverse selected
      uint8_t  grouping, spacing;
      uint8_t  opacity;
      uint32_t colors[NUM_COLORS];
      uint8_t  cct; //0==1900K, 255==10091K
      uint8_t  _capabilities;
      uint8_t  custom1, custom2, custom3; // custom FX parameters
      uint16_t startY;  // start Y coodrinate 2D (top)
      uint16_t stopY;   // stop Y coordinate 2D (bottom)
      char *name;
      inline bool     getOption(uint8_t n)   { return ((options >> n) & 0x01); }
      inline bool     isSelected()           { return getOption(0); }
      inline bool     isActive()             { return stop > start; }
      inline uint16_t width()                { return stop - start; }
      inline uint16_t height()               { return stopY - startY; }
      inline uint16_t length()               { return width(); }
      inline uint16_t groupLength()          { return grouping + spacing; }
      inline uint8_t  getLightCapabilities() { return _capabilities; }
      bool setColor(uint8_t slot, uint32_t c, uint8_t segn) { //returns true if changed
        if (slot >= NUM_COLORS || segn >= MAX_NUM_SEGMENTS) return false;
        if (c == colors[slot]) return false;
        uint8_t b = (slot == 1) ? cct : opacity;
        ColorTransition::startTransition(b, colors[slot], instance->_transitionDur, segn, slot);
        colors[slot] = c; return true;
      }
      void setCCT(uint16_t k, uint8_t segn) {
        if (segn >= MAX_NUM_SEGMENTS) return;
        if (k > 255) { //kelvin value, convert to 0-255
          if (k < 1900)  k = 1900;
          if (k > 10091) k = 10091;
          k = (k - 1900) >> 5;
        }
        if (cct == k) return;
        ColorTransition::startTransition(cct, colors[1], instance->_transitionDur, segn, 1);
        cct = k;
      }
      void setOpacity(uint8_t o, uint8_t segn) {
        if (segn >= MAX_NUM_SEGMENTS) return;
        if (opacity == o) return;
        ColorTransition::startTransition(opacity, colors[0], instance->_transitionDur, segn, 0);
        opacity = o;
      }
      void setOption(uint8_t n, bool val, uint8_t segn = 255) {
        bool prevOn = false;
        if (n == SEG_OPTION_ON) {
          prevOn = getOption(SEG_OPTION_ON);
          if (!val && prevOn) { //fade off
            ColorTransition::startTransition(opacity, colors[0], instance->_transitionDur, segn, 0);
          }
        }
        if (val) options |=   0x01 << n;
        else     options &= ~(0x01 << n);
        if (n == SEG_OPTION_ON && val && !prevOn) { //fade on
          ColorTransition::startTransition(0, colors[0], instance->_transitionDur, segn, 0);
        }
      }
      // 2D matrix
      uint16_t virtualWidth() {
        uint16_t groupLen = groupLength();
        uint16_t vWidth = ((getOption(SEG_OPTION_TRANSPOSED) ? height() : width()) + groupLen - 1) / groupLen;
        if (getOption(SEG_OPTION_MIRROR)) vWidth = (vWidth + 1) /2;  // divide by 2 if mirror, leave at least a single LED
        return vWidth;
      }
      uint16_t virtualHeight() {
        uint16_t groupLen = groupLength();
        uint16_t vHeight = ((getOption(SEG_OPTION_TRANSPOSED) ? width() : height()) + groupLen - 1) / groupLen;
        if (getOption(SEG_OPTION_MIRROR_Y)) vHeight = (vHeight + 1) /2;  // divide by 2 if mirror, leave at least a single LED
        return vHeight;
      }
      // 1D strip
      uint16_t virtualLength() {
        uint16_t groupLen = groupLength();
        uint16_t vLength = (length() + groupLen - 1) / groupLen;
        if (getOption(SEG_OPTION_MIRROR)) vLength = (vLength + 1) /2;  // divide by 2 if mirror, leave at least a single LED
        return vLength;
      }
      uint8_t differs(Segment& b);
      void refreshLightCapabilities();
    } segment;

  // segment runtime parameters
    typedef struct Segment_runtime { // 28 bytes
      unsigned long next_time;  // millis() of next update
      uint32_t step;  // custom "step" var
      uint32_t call;  // call counter
      uint16_t aux0;  // custom var
      uint16_t aux1;  // custom var
      byte* data = nullptr;
      bool allocateData(uint16_t len){
        if (data && _dataLen == len) return true; //already allocated
        deallocateData();
        if (WS2812FX::instance->_usedSegmentData + len > MAX_SEGMENT_DATA) return false; //not enough memory
        // if possible use SPI RAM on ESP32
        #if defined(ARDUINO_ARCH_ESP32) && defined(WLED_USE_PSRAM)
        if (psramFound())
          data = (byte*) ps_malloc(len);
        else
        #endif
          data = (byte*) malloc(len);
        if (!data) return false; //allocation failed
        WS2812FX::instance->_usedSegmentData += len;
        _dataLen = len;
        memset(data, 0, len);
        return true;
      }
      void deallocateData(){
        free(data);
        data = nullptr;
        WS2812FX::instance->_usedSegmentData -= _dataLen;
        _dataLen = 0;
      }

      /** 
       * If reset of this segment was request, clears runtime
       * settings of this segment.
       * Must not be called while an effect mode function is running
       * because it could access the data buffer and this method 
       * may free that data buffer.
       */
      void resetIfRequired() {
        if (_requiresReset) {
          next_time = 0; step = 0; call = 0; aux0 = 0; aux1 = 0; 
          deallocateData();
          _requiresReset = false;
        }
      }

      /** 
       * Flags that before the next effect is calculated,
       * the internal segment state should be reset. 
       * Call resetIfRequired before calling the next effect function.
       * Safe to call from interrupts and network requests.
       */
      inline void markForReset() { _requiresReset = true; }
      private:
        uint16_t _dataLen = 0;
        bool _requiresReset = false;
    } segment_runtime;

    typedef struct ColorTransition { // 12 bytes
      uint32_t colorOld = 0;
      uint32_t transitionStart;
      uint16_t transitionDur;
      uint8_t segment = 0xFF; //lower 6 bits: the segment this transition is for (255 indicates transition not in use/available) upper 2 bits: color channel
      uint8_t briOld = 0;
      static void startTransition(uint8_t oldBri, uint32_t oldCol, uint16_t dur, uint8_t segn, uint8_t slot) {
        if (segn >= MAX_NUM_SEGMENTS || slot >= NUM_COLORS || dur == 0) return;
        if (instance->_brightness == 0) return; //do not need transitions if master bri is off
        if (!instance->_segments[segn].getOption(SEG_OPTION_ON)) return; //not if segment is off either
        uint8_t tIndex = 0xFF; //none found
        uint16_t tProgression = 0;
        uint8_t s = segn + (slot << 6); //merge slot and segment into one byte

        for (uint8_t i = 0; i < MAX_NUM_TRANSITIONS; i++) {
          uint8_t tSeg = instance->transitions[i].segment;
          //see if this segment + color already has a running transition
          if (tSeg == s) {
            tIndex = i; break;
          }
          if (tSeg == 0xFF) { //free transition
            tIndex = i; tProgression = 0xFFFF;
          }
        }

        if (tIndex == 0xFF) { //no slot found yet
          for (uint8_t i = 0; i < MAX_NUM_TRANSITIONS; i++) {
            //find most progressed transition to overwrite
            uint16_t prog = instance->transitions[i].progress();
            if (prog > tProgression) {
              tIndex = i; tProgression = prog;
            }
          }
        }

        ColorTransition& t = instance->transitions[tIndex];
        if (t.segment == s) //this is an active transition on the same segment+color
        {
          bool wasTurningOff = (oldBri == 0);
          t.briOld = t.currentBri(wasTurningOff, slot);
          t.colorOld = t.currentColor(oldCol);
        } else {
          t.briOld = oldBri;
          t.colorOld = oldCol;
          uint8_t prevSeg = t.segment & 0x3F;
          if (prevSeg < MAX_NUM_SEGMENTS) instance->_segments[prevSeg].setOption(SEG_OPTION_TRANSITIONAL, false);
        }
        t.transitionDur = dur;
        t.transitionStart = millis();
        t.segment = s;
        instance->_segments[segn].setOption(SEG_OPTION_TRANSITIONAL, true);
        //refresh immediately, required for Solid mode
        if (instance->_segment_runtimes[segn].next_time > t.transitionStart + 22) instance->_segment_runtimes[segn].next_time = t.transitionStart;
      }
      uint16_t progress(bool allowEnd = false) { //transition progression between 0-65535
        uint32_t timeNow = millis();
        if (timeNow - transitionStart > transitionDur) {
          if (allowEnd) {
            uint8_t segn = segment & 0x3F;
            if (segn < MAX_NUM_SEGMENTS) instance->_segments[segn].setOption(SEG_OPTION_TRANSITIONAL, false);
            segment = 0xFF;
          }
          return 0xFFFF;
        }
        uint32_t elapsed = timeNow - transitionStart;
        uint32_t prog = elapsed * 0xFFFF / transitionDur;
        return (prog > 0xFFFF) ? 0xFFFF : prog;
      }
      uint32_t currentColor(uint32_t colorNew) {
        return instance->color_blend(colorOld, colorNew, progress(true), true);
      }
      uint8_t currentBri(bool turningOff = false, uint8_t slot = 0) {
        uint8_t segn = segment & 0x3F;
        if (segn >= MAX_NUM_SEGMENTS) return 0;
        uint8_t briNew = instance->_segments[segn].opacity;
        if (slot == 0) {
          if (!instance->_segments[segn].getOption(SEG_OPTION_ON) || turningOff) briNew = 0;
        } else { //transition slot 1 brightness for CCT transition
          briNew = instance->_segments[segn].cct;
        }
        uint32_t prog = progress() + 1;
        return ((briNew * prog) + (briOld * (0x10000 - prog))) >> 16;
      }
    } color_transition;

    WS2812FX() {
      WS2812FX::instance = this;
      setupEffectData();
      _brightness = DEFAULT_BRIGHTNESS;
      currentPalette = CRGBPalette16(CRGB::Black);
      targetPalette = CloudColors_p;
      ablMilliampsMax = ABL_MILLIAMPS_DEFAULT;
      currentMilliamps = 0;
      timebase = 0;
      resetSegments();
=======
    WS2812FX() :
      gammaCorrectBri(false),
      gammaCorrectCol(true),
      paletteFade(0),
      paletteBlend(0),
      milliampsPerLed(55),
      cctBlending(0),
      ablMilliampsMax(ABL_MILLIAMPS_DEFAULT),
      currentMilliamps(0),
      now(millis()),
      timebase(0),
      isMatrix(false),
#ifndef WLED_DISABLE_2D
      hPanels(1),
      vPanels(1),
      panelH(8),
      panelW(8),
      matrixWidth(DEFAULT_LED_COUNT),
      matrixHeight(1),
      matrix{0,0,0,0},
      panel{{0,0,0,0}},
#endif
      currentPalette(CRGBPalette16(CRGB::Black)),
      targetPalette(CloudColors_p),
      _bri_t(0),
      _colors_t{0,0,0},
      _virtualSegmentLength(0),
      _length(DEFAULT_LED_COUNT),
      _rand16seed(0),
      _brightness(DEFAULT_BRIGHTNESS),
      _usedSegmentData(0),
      _transitionDur(750),
		  _targetFps(WLED_FPS),
		  _frametime(FRAMETIME_FIXED),
      _cumulativeFps(2),
      _isServicing(false),
      _isOffRefreshRequired(false),
      _hasWhiteChannel(false),
      _triggered(false),
      _no_rgb(false),
      _modeCount(MODE_COUNT),
      _callback(nullptr),
      customMappingTable(nullptr),
      customMappingSize(0),
      _lastPaletteChange(0),
      _lastShow(0),
      _segment_index(0),
      _segment_index_palette_last(99),
      _mainSegment(0)
    {
      WS2812FX::instance = this;
      _mode.reserve(_modeCount);
      _modeData.reserve(_modeCount);
      if (_mode.capacity() <= 1 || _modeData.capacity() <= 1) _modeCount = 1;
      else setupEffectData();
      /*
      _mode     = new mode_ptr[_modeCount];
      _modeData = new const char*[_modeCount];
      if (_mode && _modeData) setupEffectData();
      else _modeCount = 1; // only Solid will work
      */
>>>>>>> 9b814f4e
    }

    ~WS2812FX() {
      if (customMappingTable) delete[] customMappingTable;
      //delete[] _mode;
      //delete[] _modeData;
      _mode.clear();
      _modeData.clear();
      _segments.clear();
    }

    static WS2812FX* getInstance(void) { return instance; }

    void
      finalizeInit(),
      service(void),
      setMode(uint8_t segid, uint8_t m),
      setColor(uint8_t slot, uint8_t r, uint8_t g, uint8_t b, uint8_t w = 0),
      setColor(uint8_t slot, uint32_t c),
      setCCT(uint16_t k),
      setBrightness(uint8_t b, bool direct = false),
      setRange(uint16_t i, uint16_t i2, uint32_t col),
      setTransitionMode(bool t),
      calcGammaTable(float),
      purgeSegments(void),
      setSegment(uint8_t n, uint16_t start, uint16_t stop, uint8_t grouping = 1, uint8_t spacing = 0, uint16_t offset = UINT16_MAX, uint16_t startY=0, uint16_t stopY=1),
      setMainSegmentId(uint8_t n),
      restartRuntime(),
      resetSegments(),
      makeAutoSegments(bool forceReset = false),
      fixInvalidSegments(),
<<<<<<< HEAD
      setPixelColor(int n, uint8_t r, uint8_t g, uint8_t b, uint8_t w = 0),
      setPixelColor(float i, uint8_t r, uint8_t g, uint8_t b, uint8_t w = 0, bool aa = false),
=======
      setPixelColor(int n, uint32_t c),
>>>>>>> 9b814f4e
      show(void),
			setTargetFps(uint8_t fps),
      deserializeMap(uint8_t n=0);

    void fill(uint32_t c) { for (int i = 0; i < _length; i++) setPixelColor(i, c); } // fill whole strip with color (inline)
    void addEffect(uint8_t id, mode_ptr mode_fn, const char *mode_name); // add effect to the list; defined in FX.cpp
    void setupEffectData(void); // add default effects to the list; defined in FX.cpp

    // outsmart the compiler :) by correctly overloading
<<<<<<< HEAD
    inline void setPixelColor(int n, uint32_t c)                 {setPixelColor(n, byte(c>>16), byte(c>>8), byte(c), byte(c>>24));}
    inline void setPixelColor(int n, CRGB c)                     {setPixelColor(n, c.red, c.green, c.blue);}
    inline void setPixelColor(float i, uint32_t c, bool aa=true) {setPixelColor(i, byte(c>>16), byte(c>>8), byte(c), byte(c>>24), aa);}
    inline void setPixelColor(float i, CRGB c, bool aa=true)     {setPixelColor(i, c.red, c.green, c.blue, 0, aa);}
=======
    inline void setPixelColor(int n, uint8_t r, uint8_t g, uint8_t b, uint8_t w = 0) { setPixelColor(n, RGBW32(r,g,b,w)); }
    inline void setPixelColor(int n, CRGB c) { setPixelColor(n, c.red, c.green, c.blue); }
    inline void trigger(void) { _triggered = true; } // Forces the next frame to be computed on all active segments.
    inline void setShowCallback(show_callback cb) { _callback = cb; }
    inline void setTransition(uint16_t t) { _transitionDur = t; }
    inline void appendSegment(const Segment &seg = Segment()) { _segments.push_back(seg); }
    inline void addUsedSegmentData(int16_t size) { _usedSegmentData += size; }
>>>>>>> 9b814f4e

    bool
      gammaCorrectBri,
      gammaCorrectCol,
      checkSegmentAlignment(void),
      hasRGBWBus(void),
      hasCCTBus(void),
      // return true if the strip is being sent pixel updates
      isUpdating(void);

    inline bool isServicing(void) { return _isServicing; }
    inline bool hasWhiteChannel(void) {return _hasWhiteChannel;}
    inline bool isOffRefreshRequired(void) {return _isOffRefreshRequired;}

    uint8_t
      paletteFade,
      paletteBlend,
      milliampsPerLed,
      cctBlending,
      getActiveSegmentsNum(void),
      getFirstSelectedSegId(void),
      getLastActiveSegmentId(void),
      setPixelSegment(uint8_t n),
      gamma8(uint8_t),
      gamma8_cal(uint8_t, float);

    inline uint8_t getBrightness(void) { return _brightness; }
    inline uint8_t getMaxSegments(void) { return MAX_NUM_SEGMENTS; }  // returns maximum number of supported segments (fixed value)
    inline uint8_t getSegmentsNum(void) { return _segments.size(); }  // returns currently present segments
    inline uint8_t getCurrSegmentId(void) { return _segment_index; }
    inline uint8_t getMainSegmentId(void) { return _mainSegment; }
    inline uint8_t getPaletteCount() { return 13 + GRADIENT_PALETTE_COUNT; }
    inline uint8_t getTargetFps() { return _targetFps; }
    inline uint8_t getModeCount() { return _modeCount; }

    uint16_t
      ablMilliampsMax,
      currentMilliamps,
      getLengthPhysical(void),
      getFps();

    inline uint16_t getFrameTime(void) { return _frametime; }
    inline uint16_t getMinShowDelay(void) { return MIN_SHOW_DELAY; }
    inline uint16_t getLengthTotal(void) { return _length; }
    inline uint16_t getTransition(void) { return _transitionDur; }
    inline uint16_t getUsedSegmentData(void) { return _usedSegmentData; }

    uint32_t
      now,
      timebase,
      currentColor(uint32_t colorNew, uint8_t tNr),
      gamma32(uint32_t),
      getPixelColor(uint16_t);

    inline uint32_t getLastShow(void) { return _lastShow; }
    inline uint32_t segColor(uint8_t i) { return _colors_t[i]; }

    const char *
      getModeData(uint8_t id = 0) { return (id && id<_modeCount) ? _modeData[id] : PSTR("Solid"); }

    const char **
      getModeDataSrc(void) { return &(_modeData[0]); } // vectors use arrays for underlying data

    Segment& getSegment(uint8_t id);
    inline Segment& getFirstSelectedSeg(void) { return _segments[getFirstSelectedSegId()]; }
    inline Segment& getMainSegment(void) { return _segments[getMainSegmentId()]; }
    inline Segment* getSegments(void) { return &(_segments[0]); }

  // 2D support (panels)
    bool
      isMatrix;

#ifndef WLED_DISABLE_2D
    #define WLED_MAX_PANELS 64
    uint8_t
      hPanels,
      vPanels;

    uint16_t
      panelH,
      panelW,
      matrixWidth,
      matrixHeight;

    typedef struct panel_bitfield_t {
      unsigned char
        bottomStart : 1, // starts at bottom?
        rightStart  : 1, // starts on right?
        vertical    : 1, // is vertical?
        serpentine  : 1; // is serpentine?
    } Panel;
    Panel
      matrix,
      panel[WLED_MAX_PANELS];
#endif

    void
      setUpMatrix(),
<<<<<<< HEAD
      setPixelColorXY(int x, int y, uint8_t r, uint8_t g, uint8_t b, uint8_t w = 0),
      setPixelColorXY(float x, float y, byte r, byte g, byte b, byte w = 0, bool aa = false),
      blendPixelColorXY(uint16_t x, uint16_t y, uint32_t color, uint8_t blend),
      addPixelColorXY(uint16_t x, uint16_t y, uint32_t color),
      blur1d(CRGB* leds, fract8 blur_amount),
      blur1d(uint16_t i, bool vertical, fract8 blur_amount, CRGB* leds=nullptr), // 1D box blur (with weight)
      blur2d(CRGB* leds, fract8 blur_amount),
      blurRow(uint16_t row, fract8 blur_amount, CRGB* leds=nullptr),
      blurCol(uint16_t col, fract8 blur_amount, CRGB* leds=nullptr),
      moveX(CRGB *leds, int8_t delta),
      moveY(CRGB *leds, int8_t delta),
      move(uint8_t dir, uint8_t delta, CRGB *leds=nullptr),
      fill_solid(CRGB* leds, CRGB c),
      fill_circle(CRGB* leds, uint16_t cx, uint16_t cy, uint8_t radius, CRGB c),
      fadeToBlackBy(CRGB* leds, uint8_t fadeBy),
      nscale8(CRGB* leds, uint8_t scale),
      setPixels(CRGB* leds),
      drawLine(uint16_t x0, uint16_t y0, uint16_t x1, uint16_t y1, CRGB c, CRGB *leds = nullptr),
      drawCharacter(unsigned char chr, int16_t x, int16_t y, uint8_t w, uint8_t h, CRGB color, CRGB *leds = nullptr),
      wu_pixel(CRGB *leds, uint32_t x, uint32_t y, CRGB c);

    // outsmart the compiler :) by correctly overloading
    inline void setPixelColorXY(int x, int y, uint32_t c) { setPixelColorXY(x, y, byte(c>>16), byte(c>>8), byte(c), byte(c>>24)); }
    inline void setPixelColorXY(int x, int y, CRGB c)     { setPixelColorXY(x, y, c.red, c.green, c.blue, 0); }
    inline void setPixelColorXY(float x, float y, uint32_t c, bool aa=true) { setPixelColorXY(x, y, byte(c>>16), byte(c>>8), byte(c), byte(c>>24), aa); }
    inline void setPixelColorXY(float x, float y, CRGB c, bool aa=true)     { setPixelColorXY(x, y, c.red, c.green, c.blue, 0, aa); }
    inline void drawLine(uint16_t x0, uint16_t y0, uint16_t x1, uint16_t y1, uint32_t c) { drawLine(x0, y0, x1, y1, CRGB(byte(c>>16), byte(c>>8), byte(c))); }
    inline void drawCharacter(unsigned char chr, int16_t x, int16_t y, uint8_t w, uint8_t h, uint32_t c) { drawCharacter(chr, x, y, w, h, CRGB(byte(c>>16), byte(c>>8), byte(c))); }

    uint16_t
      XY(uint16_t, uint16_t),
      get2DPixelIndex(uint16_t x, uint16_t y, uint8_t seg=255);
=======
      setPixelColorXY(int x, int y, uint32_t c);

    // outsmart the compiler :) by correctly overloading
    inline void setPixelColorXY(int x, int y, byte r, byte g, byte b, byte w = 0) { setPixelColorXY(x, y, RGBW32(r,g,b,w)); } // automatically inline
    inline void setPixelColorXY(int x, int y, CRGB c) { setPixelColorXY(x, y, c.red, c.green, c.blue); }
>>>>>>> 9b814f4e

    uint32_t
      getPixelColorXY(uint16_t, uint16_t);

<<<<<<< HEAD
// end 2D support

    // 2D modes
    uint16_t
      mode_2Dspaceships(void),
      mode_2Dcrazybees(void),
      mode_2Dghostrider(void),
      mode_2Dfloatingblobs(void),
      mode_2Dscrollingtext(void),
      mode_2Ddriftrose(void);

    // WLED-SR modes
#ifndef USERMOD_AUDIOREACTIVE
    uint16_t
      mode_2Dnoise(void),
      mode_2Dfirenoise(void),
      mode_2Dsquaredswirl(void),
      mode_2Ddna(void),
      mode_2Dmatrix(void),
      mode_2Dmetaballs(void),
      mode_2DPulser(void),
      mode_2Dgameoflife(void),
      mode_2Dtartan(void),
      mode_2DPolarLights(void),
      mode_2DSwirl(void),
      mode_2DLissajous(void),
      mode_2DFrizzles(void),
      mode_2DPlasmaball(void),
      mode_2DHiphotic(void),
      mode_2DSindots(void),
      mode_2DDNASpiral(void),
      mode_2DBlackHole(void),
      mode_2DSunradiation(void),
      mode_2DWaverly(void),
      mode_2DDrift(void),
      mode_2DColoredBursts(void),
      mode_2DJulia(void),
      mode_gravimeter(void),
      mode_gravcenter(void),
      mode_gravcentric(void),
      mode_juggles(void),
      mode_matripix(void),
      mode_midnoise(void),
      mode_noisemeter(void),
      mode_noisefire(void),
      mode_pixelwave(void),
      mode_plasmoid(void),
      mode_puddles(void),
      mode_puddlepeak(void),
      mode_ripplepeak(void),
      mode_2DAkemi(void);
#else
    uint16_t
      mode_pixels(void),
      mode_pixelwave(void),
      mode_juggles(void),
      mode_matripix(void),
      mode_gravimeter(void),
      mode_plasmoid(void),
      mode_puddles(void),
      mode_midnoise(void),
      mode_noisemeter(void),
      mode_freqwave(void),
      mode_freqmatrix(void),
      mode_2DGEQ(void),
      mode_waterfall(void),
      mode_freqpixels(void),
      mode_binmap(void),
      mode_noisefire(void),
      mode_puddlepeak(void),
      mode_noisemove(void),
      mode_2Dnoise(void),
      mode_ripplepeak(void),
      mode_2Dfirenoise(void),
      mode_2Dsquaredswirl(void),
      mode_2Ddna(void),
      mode_2Dmatrix(void),
      mode_2Dmetaballs(void),
      mode_freqmap(void),
      mode_gravcenter(void),
      mode_gravcentric(void),
      mode_gravfreq(void),
      mode_DJLight(void),
      mode_2DFunkyPlank(void),
      mode_2DPulser(void),
      mode_blurz(void),
      mode_2Dgameoflife(void),
      mode_2Dtartan(void),
      mode_2DPolarLights(void),
      mode_2DSwirl(void),
      mode_2DLissajous(void),
      mode_2DFrizzles(void),
      mode_2DPlasmaball(void),
      mode_2DHiphotic(void),
      mode_2DSindots(void),
      mode_2DDNASpiral(void),
      mode_2DBlackHole(void),
      mode_rocktaves(void),
      mode_2DAkemi(void),
      mode_2DSunradiation(void),
      mode_2DWaverly(void),
      mode_2DDrift(void),
      mode_2DColoredBursts(void),
      mode_2DJulia(void),
      mode_customEffect(void);     //WLEDSR Custom Effects
#endif
=======
  // end 2D support
>>>>>>> 9b814f4e

    CRGBPalette16 currentPalette;
    CRGBPalette16 targetPalette;

    // using public variables to reduce code size increase due to inline function getSegment() (with bounds checking)
    // and color transitions
    uint8_t _bri_t; // used for opacity transitions
    uint32_t _colors_t[3]; // used for color transitions
    uint16_t _virtualSegmentLength;

    //segment _segments[MAX_NUM_SEGMENTS]; // SRAM footprint: 88 bytes per element
    std::vector<segment> _segments; // deleting a segment while effects play crashes ESP
    friend class Segment;
    //size_t segSize = sizeof(Segment);
    //size_t segsSize = sizeof(_segments);

  private:
    uint16_t _length;
    uint16_t _rand16seed;
    uint8_t _brightness;
    uint16_t _usedSegmentData;
    uint16_t _transitionDur;

		uint8_t _targetFps;
		uint16_t _frametime;
    uint16_t _cumulativeFps;

    // will require only 1 byte
//    struct {
//      byte _isServicing          : 1;
//      byte _isOffRefreshRequired : 1;
//      byte _hasWhiteChannel      : 1;
//      byte _triggered            : 1;
//      byte _no_rgb               : 1;
//    };
    bool
<<<<<<< HEAD
      _isOffRefreshRequired = false, //periodic refresh is required for the strip to remain off.
      _hasWhiteChannel = false,
      _triggered;

    uint8_t _modeCount = MODE_COUNT;
    // TODO: allocate memory using new or malloc()
    mode_ptr _mode[MODE_COUNT]; // SRAM footprint: 4 bytes per element
    const char *_modeData[MODE_COUNT]; // mode (effect) name and its slider control data array

    show_callback _callback = nullptr;

    // mode helper functions
    uint16_t
      blink(uint32_t, uint32_t, bool strobe, bool),
      candle(bool),
      color_wipe(bool, bool),
      dynamic(bool),
      scan(bool),
      fireworks_base(CRGB*),
      running_base(bool,bool),
      larson_scanner(bool),
      sinelon_base(bool,bool),
      dissolve(uint32_t),
      chase(uint32_t, uint32_t, uint32_t, bool),
      gradient_base(bool),
      ripple_base(bool),
      police_base(uint32_t, uint32_t),
      running(uint32_t, uint32_t, bool theatre=false),
      tricolor_chase(uint32_t, uint32_t),
      twinklefox_base(bool),
      spots_base(uint16_t),
      phased_base(uint8_t);

    CRGB twinklefox_one_twinkle(uint32_t ms, uint8_t salt, bool cat);
    CRGB pacifica_one_layer(uint16_t i, CRGBPalette16& p, uint16_t cistart, uint16_t wavescale, uint8_t bri, uint16_t ioff);
=======
      _isServicing,
      _isOffRefreshRequired, //periodic refresh is required for the strip to remain off.
      _hasWhiteChannel,
      _triggered,
      _no_rgb;

    uint8_t _modeCount;
    //mode_ptr *_mode; // SRAM footprint: 4 bytes per element
    //const char **_modeData; // mode (effect) name and its slider control data array
    std::vector<mode_ptr>    _mode;     // SRAM footprint: 4 bytes per element
    std::vector<const char*> _modeData; // mode (effect) name and its slider control data array

    show_callback _callback;

    uint16_t* customMappingTable;
    uint16_t  customMappingSize;
    
    uint32_t _lastPaletteChange;
    uint32_t _lastShow;
    
    uint8_t _segment_index;
    uint8_t _segment_index_palette_last;
    uint8_t _mainSegment;
>>>>>>> 9b814f4e

    void
      estimateCurrentAndLimitBri(void),
      load_gradient_palette(uint8_t),
      handle_palette(void);
};

extern const char JSON_mode_names[];
extern const char JSON_palette_names[];

#endif<|MERGE_RESOLUTION|>--- conflicted
+++ resolved
@@ -322,43 +322,6 @@
 //  #define FX_MODE_2DFIRENOISE            149 // non audio
 //  #define FX_MODE_2DSQUAREDSWIRL         150 // non audio
   //#define FX_MODE_2DFIRE2012             151 // implemented in native Fire2012
-<<<<<<< HEAD
-  #define FX_MODE_2DDNA                  152 // non audio
-  #define FX_MODE_2DMATRIX               153 // non audio
-  #define FX_MODE_2DMETABALLS            154 // non audio
-  #define FX_MODE_FREQMAP                155
-  #define FX_MODE_GRAVCENTER             156 // audio enhanced
-  #define FX_MODE_GRAVCENTRIC            157 // audio enhanced
-  #define FX_MODE_GRAVFREQ               158
-  #define FX_MODE_DJLIGHT                159
-  #define FX_MODE_2DFUNKYPLANK           160
-  //#define FX_MODE_2DCENTERBARS           161 // obsolete by X & Y mirroring
-  #define FX_MODE_2DPULSER               162 // non audio
-  #define FX_MODE_BLURZ                  163
-  #define FX_MODE_2DDRIFT                164 // non audio
-  #define FX_MODE_2DWAVERLY              165 // audio enhanced
-  #define FX_MODE_2DSUNRADIATION         166 // non audio
-  #define FX_MODE_2DCOLOREDBURSTS        167 // non audio
-  #define FX_MODE_2DJULIA                168 // non audio
-  #define FX_MODE_2DPOOLNOISE            169 // reserved in JSON_mode_names
-  #define FX_MODE_2DTWISTER              170 // reserved in JSON_mode_names
-  #define FX_MODE_2DCAELEMENTATY         171 // reserved in JSON_mode_names
-  #define FX_MODE_2DGAMEOFLIFE           172 // non audio
-  #define FX_MODE_2DTARTAN               173 // non audio
-  #define FX_MODE_2DPOLARLIGHTS          174 // non audio
-  #define FX_MODE_2DSWIRL                175 // audio enhanced
-  #define FX_MODE_2DLISSAJOUS            176 // non audio
-  #define FX_MODE_2DFRIZZLES             177 // non audio
-  #define FX_MODE_2DPLASMABALL           178 // non audio
-  #define FX_MODE_FLOWSTRIPE             179 // should be moved to 114
-  #define FX_MODE_2DHIPHOTIC             180 // non audio
-  #define FX_MODE_2DSINDOTS              181 // non audio
-  #define FX_MODE_2DDNASPIRAL            182 // non audio
-  #define FX_MODE_2DBLACKHOLE            183 // non audio
-  #define FX_MODE_WAVESINS               184 // should be moved to 48
-  #define FX_MODE_ROCKTAVES              185
-  #define FX_MODE_2DAKEMI                186 // audio enhanced
-=======
 //  #define FX_MODE_2DDNA                  152 // non audio
 //  #define FX_MODE_2DMATRIX               153 // non audio
 //  #define FX_MODE_2DMETABALLS            154 // non audio
@@ -394,7 +357,6 @@
   //#define FX_MODE_WAVESINS               184 // moved to 48
   #define FX_MODE_ROCKTAVES              184
 //  #define FX_MODE_2DAKEMI                186 // audio enhanced
->>>>>>> 9b814f4e
   //#define FX_MODE_CUSTOMEFFECT           187 //WLEDSR Custom Effects
 
   #define MODE_COUNT                     185
@@ -632,251 +594,6 @@
   
   public:
 
-<<<<<<< HEAD
-  // segment parameters
-    typedef struct Segment { // 35 (36 in memory) bytes
-      uint16_t start; // start index / start X coordinate 2D (left)
-      uint16_t stop;  // stop index / stop X coordinate 2D (right); segment is invalid if stop == 0
-      uint16_t offset;
-      uint8_t  speed;
-      uint8_t  intensity;
-      uint8_t  palette;
-      uint8_t  mode;
-      uint16_t options; //bit pattern: msb first: [transposed mirrorY reverseY] transitional (tbd) paused needspixelstate mirrored on reverse selected
-      uint8_t  grouping, spacing;
-      uint8_t  opacity;
-      uint32_t colors[NUM_COLORS];
-      uint8_t  cct; //0==1900K, 255==10091K
-      uint8_t  _capabilities;
-      uint8_t  custom1, custom2, custom3; // custom FX parameters
-      uint16_t startY;  // start Y coodrinate 2D (top)
-      uint16_t stopY;   // stop Y coordinate 2D (bottom)
-      char *name;
-      inline bool     getOption(uint8_t n)   { return ((options >> n) & 0x01); }
-      inline bool     isSelected()           { return getOption(0); }
-      inline bool     isActive()             { return stop > start; }
-      inline uint16_t width()                { return stop - start; }
-      inline uint16_t height()               { return stopY - startY; }
-      inline uint16_t length()               { return width(); }
-      inline uint16_t groupLength()          { return grouping + spacing; }
-      inline uint8_t  getLightCapabilities() { return _capabilities; }
-      bool setColor(uint8_t slot, uint32_t c, uint8_t segn) { //returns true if changed
-        if (slot >= NUM_COLORS || segn >= MAX_NUM_SEGMENTS) return false;
-        if (c == colors[slot]) return false;
-        uint8_t b = (slot == 1) ? cct : opacity;
-        ColorTransition::startTransition(b, colors[slot], instance->_transitionDur, segn, slot);
-        colors[slot] = c; return true;
-      }
-      void setCCT(uint16_t k, uint8_t segn) {
-        if (segn >= MAX_NUM_SEGMENTS) return;
-        if (k > 255) { //kelvin value, convert to 0-255
-          if (k < 1900)  k = 1900;
-          if (k > 10091) k = 10091;
-          k = (k - 1900) >> 5;
-        }
-        if (cct == k) return;
-        ColorTransition::startTransition(cct, colors[1], instance->_transitionDur, segn, 1);
-        cct = k;
-      }
-      void setOpacity(uint8_t o, uint8_t segn) {
-        if (segn >= MAX_NUM_SEGMENTS) return;
-        if (opacity == o) return;
-        ColorTransition::startTransition(opacity, colors[0], instance->_transitionDur, segn, 0);
-        opacity = o;
-      }
-      void setOption(uint8_t n, bool val, uint8_t segn = 255) {
-        bool prevOn = false;
-        if (n == SEG_OPTION_ON) {
-          prevOn = getOption(SEG_OPTION_ON);
-          if (!val && prevOn) { //fade off
-            ColorTransition::startTransition(opacity, colors[0], instance->_transitionDur, segn, 0);
-          }
-        }
-        if (val) options |=   0x01 << n;
-        else     options &= ~(0x01 << n);
-        if (n == SEG_OPTION_ON && val && !prevOn) { //fade on
-          ColorTransition::startTransition(0, colors[0], instance->_transitionDur, segn, 0);
-        }
-      }
-      // 2D matrix
-      uint16_t virtualWidth() {
-        uint16_t groupLen = groupLength();
-        uint16_t vWidth = ((getOption(SEG_OPTION_TRANSPOSED) ? height() : width()) + groupLen - 1) / groupLen;
-        if (getOption(SEG_OPTION_MIRROR)) vWidth = (vWidth + 1) /2;  // divide by 2 if mirror, leave at least a single LED
-        return vWidth;
-      }
-      uint16_t virtualHeight() {
-        uint16_t groupLen = groupLength();
-        uint16_t vHeight = ((getOption(SEG_OPTION_TRANSPOSED) ? width() : height()) + groupLen - 1) / groupLen;
-        if (getOption(SEG_OPTION_MIRROR_Y)) vHeight = (vHeight + 1) /2;  // divide by 2 if mirror, leave at least a single LED
-        return vHeight;
-      }
-      // 1D strip
-      uint16_t virtualLength() {
-        uint16_t groupLen = groupLength();
-        uint16_t vLength = (length() + groupLen - 1) / groupLen;
-        if (getOption(SEG_OPTION_MIRROR)) vLength = (vLength + 1) /2;  // divide by 2 if mirror, leave at least a single LED
-        return vLength;
-      }
-      uint8_t differs(Segment& b);
-      void refreshLightCapabilities();
-    } segment;
-
-  // segment runtime parameters
-    typedef struct Segment_runtime { // 28 bytes
-      unsigned long next_time;  // millis() of next update
-      uint32_t step;  // custom "step" var
-      uint32_t call;  // call counter
-      uint16_t aux0;  // custom var
-      uint16_t aux1;  // custom var
-      byte* data = nullptr;
-      bool allocateData(uint16_t len){
-        if (data && _dataLen == len) return true; //already allocated
-        deallocateData();
-        if (WS2812FX::instance->_usedSegmentData + len > MAX_SEGMENT_DATA) return false; //not enough memory
-        // if possible use SPI RAM on ESP32
-        #if defined(ARDUINO_ARCH_ESP32) && defined(WLED_USE_PSRAM)
-        if (psramFound())
-          data = (byte*) ps_malloc(len);
-        else
-        #endif
-          data = (byte*) malloc(len);
-        if (!data) return false; //allocation failed
-        WS2812FX::instance->_usedSegmentData += len;
-        _dataLen = len;
-        memset(data, 0, len);
-        return true;
-      }
-      void deallocateData(){
-        free(data);
-        data = nullptr;
-        WS2812FX::instance->_usedSegmentData -= _dataLen;
-        _dataLen = 0;
-      }
-
-      /** 
-       * If reset of this segment was request, clears runtime
-       * settings of this segment.
-       * Must not be called while an effect mode function is running
-       * because it could access the data buffer and this method 
-       * may free that data buffer.
-       */
-      void resetIfRequired() {
-        if (_requiresReset) {
-          next_time = 0; step = 0; call = 0; aux0 = 0; aux1 = 0; 
-          deallocateData();
-          _requiresReset = false;
-        }
-      }
-
-      /** 
-       * Flags that before the next effect is calculated,
-       * the internal segment state should be reset. 
-       * Call resetIfRequired before calling the next effect function.
-       * Safe to call from interrupts and network requests.
-       */
-      inline void markForReset() { _requiresReset = true; }
-      private:
-        uint16_t _dataLen = 0;
-        bool _requiresReset = false;
-    } segment_runtime;
-
-    typedef struct ColorTransition { // 12 bytes
-      uint32_t colorOld = 0;
-      uint32_t transitionStart;
-      uint16_t transitionDur;
-      uint8_t segment = 0xFF; //lower 6 bits: the segment this transition is for (255 indicates transition not in use/available) upper 2 bits: color channel
-      uint8_t briOld = 0;
-      static void startTransition(uint8_t oldBri, uint32_t oldCol, uint16_t dur, uint8_t segn, uint8_t slot) {
-        if (segn >= MAX_NUM_SEGMENTS || slot >= NUM_COLORS || dur == 0) return;
-        if (instance->_brightness == 0) return; //do not need transitions if master bri is off
-        if (!instance->_segments[segn].getOption(SEG_OPTION_ON)) return; //not if segment is off either
-        uint8_t tIndex = 0xFF; //none found
-        uint16_t tProgression = 0;
-        uint8_t s = segn + (slot << 6); //merge slot and segment into one byte
-
-        for (uint8_t i = 0; i < MAX_NUM_TRANSITIONS; i++) {
-          uint8_t tSeg = instance->transitions[i].segment;
-          //see if this segment + color already has a running transition
-          if (tSeg == s) {
-            tIndex = i; break;
-          }
-          if (tSeg == 0xFF) { //free transition
-            tIndex = i; tProgression = 0xFFFF;
-          }
-        }
-
-        if (tIndex == 0xFF) { //no slot found yet
-          for (uint8_t i = 0; i < MAX_NUM_TRANSITIONS; i++) {
-            //find most progressed transition to overwrite
-            uint16_t prog = instance->transitions[i].progress();
-            if (prog > tProgression) {
-              tIndex = i; tProgression = prog;
-            }
-          }
-        }
-
-        ColorTransition& t = instance->transitions[tIndex];
-        if (t.segment == s) //this is an active transition on the same segment+color
-        {
-          bool wasTurningOff = (oldBri == 0);
-          t.briOld = t.currentBri(wasTurningOff, slot);
-          t.colorOld = t.currentColor(oldCol);
-        } else {
-          t.briOld = oldBri;
-          t.colorOld = oldCol;
-          uint8_t prevSeg = t.segment & 0x3F;
-          if (prevSeg < MAX_NUM_SEGMENTS) instance->_segments[prevSeg].setOption(SEG_OPTION_TRANSITIONAL, false);
-        }
-        t.transitionDur = dur;
-        t.transitionStart = millis();
-        t.segment = s;
-        instance->_segments[segn].setOption(SEG_OPTION_TRANSITIONAL, true);
-        //refresh immediately, required for Solid mode
-        if (instance->_segment_runtimes[segn].next_time > t.transitionStart + 22) instance->_segment_runtimes[segn].next_time = t.transitionStart;
-      }
-      uint16_t progress(bool allowEnd = false) { //transition progression between 0-65535
-        uint32_t timeNow = millis();
-        if (timeNow - transitionStart > transitionDur) {
-          if (allowEnd) {
-            uint8_t segn = segment & 0x3F;
-            if (segn < MAX_NUM_SEGMENTS) instance->_segments[segn].setOption(SEG_OPTION_TRANSITIONAL, false);
-            segment = 0xFF;
-          }
-          return 0xFFFF;
-        }
-        uint32_t elapsed = timeNow - transitionStart;
-        uint32_t prog = elapsed * 0xFFFF / transitionDur;
-        return (prog > 0xFFFF) ? 0xFFFF : prog;
-      }
-      uint32_t currentColor(uint32_t colorNew) {
-        return instance->color_blend(colorOld, colorNew, progress(true), true);
-      }
-      uint8_t currentBri(bool turningOff = false, uint8_t slot = 0) {
-        uint8_t segn = segment & 0x3F;
-        if (segn >= MAX_NUM_SEGMENTS) return 0;
-        uint8_t briNew = instance->_segments[segn].opacity;
-        if (slot == 0) {
-          if (!instance->_segments[segn].getOption(SEG_OPTION_ON) || turningOff) briNew = 0;
-        } else { //transition slot 1 brightness for CCT transition
-          briNew = instance->_segments[segn].cct;
-        }
-        uint32_t prog = progress() + 1;
-        return ((briNew * prog) + (briOld * (0x10000 - prog))) >> 16;
-      }
-    } color_transition;
-
-    WS2812FX() {
-      WS2812FX::instance = this;
-      setupEffectData();
-      _brightness = DEFAULT_BRIGHTNESS;
-      currentPalette = CRGBPalette16(CRGB::Black);
-      targetPalette = CloudColors_p;
-      ablMilliampsMax = ABL_MILLIAMPS_DEFAULT;
-      currentMilliamps = 0;
-      timebase = 0;
-      resetSegments();
-=======
     WS2812FX() :
       gammaCorrectBri(false),
       gammaCorrectCol(true),
@@ -938,7 +655,6 @@
       if (_mode && _modeData) setupEffectData();
       else _modeCount = 1; // only Solid will work
       */
->>>>>>> 9b814f4e
     }
 
     ~WS2812FX() {
@@ -970,12 +686,7 @@
       resetSegments(),
       makeAutoSegments(bool forceReset = false),
       fixInvalidSegments(),
-<<<<<<< HEAD
-      setPixelColor(int n, uint8_t r, uint8_t g, uint8_t b, uint8_t w = 0),
-      setPixelColor(float i, uint8_t r, uint8_t g, uint8_t b, uint8_t w = 0, bool aa = false),
-=======
       setPixelColor(int n, uint32_t c),
->>>>>>> 9b814f4e
       show(void),
 			setTargetFps(uint8_t fps),
       deserializeMap(uint8_t n=0);
@@ -985,12 +696,6 @@
     void setupEffectData(void); // add default effects to the list; defined in FX.cpp
 
     // outsmart the compiler :) by correctly overloading
-<<<<<<< HEAD
-    inline void setPixelColor(int n, uint32_t c)                 {setPixelColor(n, byte(c>>16), byte(c>>8), byte(c), byte(c>>24));}
-    inline void setPixelColor(int n, CRGB c)                     {setPixelColor(n, c.red, c.green, c.blue);}
-    inline void setPixelColor(float i, uint32_t c, bool aa=true) {setPixelColor(i, byte(c>>16), byte(c>>8), byte(c), byte(c>>24), aa);}
-    inline void setPixelColor(float i, CRGB c, bool aa=true)     {setPixelColor(i, c.red, c.green, c.blue, 0, aa);}
-=======
     inline void setPixelColor(int n, uint8_t r, uint8_t g, uint8_t b, uint8_t w = 0) { setPixelColor(n, RGBW32(r,g,b,w)); }
     inline void setPixelColor(int n, CRGB c) { setPixelColor(n, c.red, c.green, c.blue); }
     inline void trigger(void) { _triggered = true; } // Forces the next frame to be computed on all active segments.
@@ -998,7 +703,6 @@
     inline void setTransition(uint16_t t) { _transitionDur = t; }
     inline void appendSegment(const Segment &seg = Segment()) { _segments.push_back(seg); }
     inline void addUsedSegmentData(int16_t size) { _usedSegmentData += size; }
->>>>>>> 9b814f4e
 
     bool
       gammaCorrectBri,
@@ -1097,160 +801,16 @@
 
     void
       setUpMatrix(),
-<<<<<<< HEAD
-      setPixelColorXY(int x, int y, uint8_t r, uint8_t g, uint8_t b, uint8_t w = 0),
-      setPixelColorXY(float x, float y, byte r, byte g, byte b, byte w = 0, bool aa = false),
-      blendPixelColorXY(uint16_t x, uint16_t y, uint32_t color, uint8_t blend),
-      addPixelColorXY(uint16_t x, uint16_t y, uint32_t color),
-      blur1d(CRGB* leds, fract8 blur_amount),
-      blur1d(uint16_t i, bool vertical, fract8 blur_amount, CRGB* leds=nullptr), // 1D box blur (with weight)
-      blur2d(CRGB* leds, fract8 blur_amount),
-      blurRow(uint16_t row, fract8 blur_amount, CRGB* leds=nullptr),
-      blurCol(uint16_t col, fract8 blur_amount, CRGB* leds=nullptr),
-      moveX(CRGB *leds, int8_t delta),
-      moveY(CRGB *leds, int8_t delta),
-      move(uint8_t dir, uint8_t delta, CRGB *leds=nullptr),
-      fill_solid(CRGB* leds, CRGB c),
-      fill_circle(CRGB* leds, uint16_t cx, uint16_t cy, uint8_t radius, CRGB c),
-      fadeToBlackBy(CRGB* leds, uint8_t fadeBy),
-      nscale8(CRGB* leds, uint8_t scale),
-      setPixels(CRGB* leds),
-      drawLine(uint16_t x0, uint16_t y0, uint16_t x1, uint16_t y1, CRGB c, CRGB *leds = nullptr),
-      drawCharacter(unsigned char chr, int16_t x, int16_t y, uint8_t w, uint8_t h, CRGB color, CRGB *leds = nullptr),
-      wu_pixel(CRGB *leds, uint32_t x, uint32_t y, CRGB c);
-
-    // outsmart the compiler :) by correctly overloading
-    inline void setPixelColorXY(int x, int y, uint32_t c) { setPixelColorXY(x, y, byte(c>>16), byte(c>>8), byte(c), byte(c>>24)); }
-    inline void setPixelColorXY(int x, int y, CRGB c)     { setPixelColorXY(x, y, c.red, c.green, c.blue, 0); }
-    inline void setPixelColorXY(float x, float y, uint32_t c, bool aa=true) { setPixelColorXY(x, y, byte(c>>16), byte(c>>8), byte(c), byte(c>>24), aa); }
-    inline void setPixelColorXY(float x, float y, CRGB c, bool aa=true)     { setPixelColorXY(x, y, c.red, c.green, c.blue, 0, aa); }
-    inline void drawLine(uint16_t x0, uint16_t y0, uint16_t x1, uint16_t y1, uint32_t c) { drawLine(x0, y0, x1, y1, CRGB(byte(c>>16), byte(c>>8), byte(c))); }
-    inline void drawCharacter(unsigned char chr, int16_t x, int16_t y, uint8_t w, uint8_t h, uint32_t c) { drawCharacter(chr, x, y, w, h, CRGB(byte(c>>16), byte(c>>8), byte(c))); }
-
-    uint16_t
-      XY(uint16_t, uint16_t),
-      get2DPixelIndex(uint16_t x, uint16_t y, uint8_t seg=255);
-=======
       setPixelColorXY(int x, int y, uint32_t c);
 
     // outsmart the compiler :) by correctly overloading
     inline void setPixelColorXY(int x, int y, byte r, byte g, byte b, byte w = 0) { setPixelColorXY(x, y, RGBW32(r,g,b,w)); } // automatically inline
     inline void setPixelColorXY(int x, int y, CRGB c) { setPixelColorXY(x, y, c.red, c.green, c.blue); }
->>>>>>> 9b814f4e
 
     uint32_t
       getPixelColorXY(uint16_t, uint16_t);
 
-<<<<<<< HEAD
-// end 2D support
-
-    // 2D modes
-    uint16_t
-      mode_2Dspaceships(void),
-      mode_2Dcrazybees(void),
-      mode_2Dghostrider(void),
-      mode_2Dfloatingblobs(void),
-      mode_2Dscrollingtext(void),
-      mode_2Ddriftrose(void);
-
-    // WLED-SR modes
-#ifndef USERMOD_AUDIOREACTIVE
-    uint16_t
-      mode_2Dnoise(void),
-      mode_2Dfirenoise(void),
-      mode_2Dsquaredswirl(void),
-      mode_2Ddna(void),
-      mode_2Dmatrix(void),
-      mode_2Dmetaballs(void),
-      mode_2DPulser(void),
-      mode_2Dgameoflife(void),
-      mode_2Dtartan(void),
-      mode_2DPolarLights(void),
-      mode_2DSwirl(void),
-      mode_2DLissajous(void),
-      mode_2DFrizzles(void),
-      mode_2DPlasmaball(void),
-      mode_2DHiphotic(void),
-      mode_2DSindots(void),
-      mode_2DDNASpiral(void),
-      mode_2DBlackHole(void),
-      mode_2DSunradiation(void),
-      mode_2DWaverly(void),
-      mode_2DDrift(void),
-      mode_2DColoredBursts(void),
-      mode_2DJulia(void),
-      mode_gravimeter(void),
-      mode_gravcenter(void),
-      mode_gravcentric(void),
-      mode_juggles(void),
-      mode_matripix(void),
-      mode_midnoise(void),
-      mode_noisemeter(void),
-      mode_noisefire(void),
-      mode_pixelwave(void),
-      mode_plasmoid(void),
-      mode_puddles(void),
-      mode_puddlepeak(void),
-      mode_ripplepeak(void),
-      mode_2DAkemi(void);
-#else
-    uint16_t
-      mode_pixels(void),
-      mode_pixelwave(void),
-      mode_juggles(void),
-      mode_matripix(void),
-      mode_gravimeter(void),
-      mode_plasmoid(void),
-      mode_puddles(void),
-      mode_midnoise(void),
-      mode_noisemeter(void),
-      mode_freqwave(void),
-      mode_freqmatrix(void),
-      mode_2DGEQ(void),
-      mode_waterfall(void),
-      mode_freqpixels(void),
-      mode_binmap(void),
-      mode_noisefire(void),
-      mode_puddlepeak(void),
-      mode_noisemove(void),
-      mode_2Dnoise(void),
-      mode_ripplepeak(void),
-      mode_2Dfirenoise(void),
-      mode_2Dsquaredswirl(void),
-      mode_2Ddna(void),
-      mode_2Dmatrix(void),
-      mode_2Dmetaballs(void),
-      mode_freqmap(void),
-      mode_gravcenter(void),
-      mode_gravcentric(void),
-      mode_gravfreq(void),
-      mode_DJLight(void),
-      mode_2DFunkyPlank(void),
-      mode_2DPulser(void),
-      mode_blurz(void),
-      mode_2Dgameoflife(void),
-      mode_2Dtartan(void),
-      mode_2DPolarLights(void),
-      mode_2DSwirl(void),
-      mode_2DLissajous(void),
-      mode_2DFrizzles(void),
-      mode_2DPlasmaball(void),
-      mode_2DHiphotic(void),
-      mode_2DSindots(void),
-      mode_2DDNASpiral(void),
-      mode_2DBlackHole(void),
-      mode_rocktaves(void),
-      mode_2DAkemi(void),
-      mode_2DSunradiation(void),
-      mode_2DWaverly(void),
-      mode_2DDrift(void),
-      mode_2DColoredBursts(void),
-      mode_2DJulia(void),
-      mode_customEffect(void);     //WLEDSR Custom Effects
-#endif
-=======
   // end 2D support
->>>>>>> 9b814f4e
 
     CRGBPalette16 currentPalette;
     CRGBPalette16 targetPalette;
@@ -1287,43 +847,6 @@
 //      byte _no_rgb               : 1;
 //    };
     bool
-<<<<<<< HEAD
-      _isOffRefreshRequired = false, //periodic refresh is required for the strip to remain off.
-      _hasWhiteChannel = false,
-      _triggered;
-
-    uint8_t _modeCount = MODE_COUNT;
-    // TODO: allocate memory using new or malloc()
-    mode_ptr _mode[MODE_COUNT]; // SRAM footprint: 4 bytes per element
-    const char *_modeData[MODE_COUNT]; // mode (effect) name and its slider control data array
-
-    show_callback _callback = nullptr;
-
-    // mode helper functions
-    uint16_t
-      blink(uint32_t, uint32_t, bool strobe, bool),
-      candle(bool),
-      color_wipe(bool, bool),
-      dynamic(bool),
-      scan(bool),
-      fireworks_base(CRGB*),
-      running_base(bool,bool),
-      larson_scanner(bool),
-      sinelon_base(bool,bool),
-      dissolve(uint32_t),
-      chase(uint32_t, uint32_t, uint32_t, bool),
-      gradient_base(bool),
-      ripple_base(bool),
-      police_base(uint32_t, uint32_t),
-      running(uint32_t, uint32_t, bool theatre=false),
-      tricolor_chase(uint32_t, uint32_t),
-      twinklefox_base(bool),
-      spots_base(uint16_t),
-      phased_base(uint8_t);
-
-    CRGB twinklefox_one_twinkle(uint32_t ms, uint8_t salt, bool cat);
-    CRGB pacifica_one_layer(uint16_t i, CRGBPalette16& p, uint16_t cistart, uint16_t wavescale, uint8_t bri, uint16_t ioff);
-=======
       _isServicing,
       _isOffRefreshRequired, //periodic refresh is required for the strip to remain off.
       _hasWhiteChannel,
@@ -1347,7 +870,6 @@
     uint8_t _segment_index;
     uint8_t _segment_index_palette_last;
     uint8_t _mainSegment;
->>>>>>> 9b814f4e
 
     void
       estimateCurrentAndLimitBri(void),
