--- conflicted
+++ resolved
@@ -420,11 +420,7 @@
     #ifdef WLED_USE_DYNAMIC_JSON
     DynamicJsonDocument doc(JSON_BUFFER_SIZE);
     #else
-<<<<<<< HEAD
-    if (!requestJSONBufferLock(11)) return;
-=======
     if (!requestJSONBufferLock(5)) return;
->>>>>>> 7101ad81
     #endif
 
     JsonObject um = doc.createNestedObject("um");
