<<<<<<< HEAD
#define WLED_DEFINE_GLOBAL_VARS //only in one source file, wled.cpp!
#include "wled.h"
#include <Arduino.h>

#if defined(ARDUINO_ARCH_ESP32) && defined(WLED_DISABLE_BROWNOUT_DET)
#include "soc/soc.h"
#include "soc/rtc_cntl_reg.h"
#endif

/*
 * Main WLED class implementation. Mostly initialization and connection logic
 */

WLED::WLED()
{
}

#ifdef WLED_USE_ETHERNET
// settings for various ethernet boards
typedef struct EthernetSettings {
  uint8_t        eth_address;
  int            eth_power;
  int            eth_mdc;
  int            eth_mdio;
  eth_phy_type_t eth_type;
  eth_clock_mode_t eth_clk_mode;
} ethernet_settings;

ethernet_settings ethernetBoards[] = {
  // None
  {
  },
  
  // WT32-EHT01
  // Please note, from my testing only these pins work for LED outputs:
  //   IO2, IO4, IO12, IO14, IO15
  // These pins do not appear to work from my testing:
  //   IO35, IO36, IO39
  {
    1,                 // eth_address, 
    16,                // eth_power, 
    23,                // eth_mdc, 
    18,                // eth_mdio, 
    ETH_PHY_LAN8720,   // eth_type,
    ETH_CLOCK_GPIO0_IN // eth_clk_mode
  },

  // ESP32-POE
  {
     0,                  // eth_address, 
    12,                  // eth_power, 
    23,                  // eth_mdc, 
    18,                  // eth_mdio, 
    ETH_PHY_LAN8720,     // eth_type,
    ETH_CLOCK_GPIO17_OUT // eth_clk_mode
  },

   // WESP32
  {
    0,			              // eth_address,
    -1,			              // eth_power,
    16,			              // eth_mdc,
    17,			              // eth_mdio,
    ETH_PHY_LAN8720,      // eth_type,
    ETH_CLOCK_GPIO0_IN	  // eth_clk_mode
  },

  // QuinLed-ESP32-Ethernet
  {
    0,			              // eth_address,
    5,			              // eth_power,
    23,			              // eth_mdc,
    18,			              // eth_mdio,
    ETH_PHY_LAN8720,      // eth_type,
    ETH_CLOCK_GPIO17_OUT	// eth_clk_mode
  }
};

#endif

// turns all LEDs off and restarts ESP
void WLED::reset()
{
  briT = 0;
  #ifdef WLED_ENABLE_WEBSOCKETS
  ws.closeAll(1012);
  #endif
  long dly = millis();
  while (millis() - dly < 450) {
    yield();        // enough time to send response to client
  }
  setAllLeds();
  DEBUG_PRINTLN("MODULE RESET");
  ESP.restart();
}

bool oappendi(int i)
{
  char s[11];
  sprintf(s, "%d", i);
  return oappend(s);
}

bool oappend(const char* txt)
{
  uint16_t len = strlen(txt);
  if (olen + len >= OMAX)
    return false;        // buffer full
  strcpy(obuf + olen, txt);
  olen += len;
  return true;
}

void prepareHostname(char* hostname)
{
  const char *pC = serverDescription;
  uint8_t pos = 5;

  while (*pC && pos < 24) { // while !null and not over length
    if (isalnum(*pC)) {     // if the current char is alpha-numeric append it to the hostname
      hostname[pos] = *pC;
      pos++;
    } else if (*pC == ' ' || *pC == '_' || *pC == '-' || *pC == '+' || *pC == '!' || *pC == '?' || *pC == '*') {
      hostname[pos] = '-';
      pos++;
    }
      // else do nothing - no leading hyphens and do not include hyphens for all other characters.
      pC++;
    }
    // if the hostname is left blank, use the mac address/default mdns name
    if (pos < 6) {
      sprintf(hostname + 5, "%*s", 6, escapedMac.c_str() + 6);
    } else { //last character must not be hyphen
      while (pos > 0 && hostname[pos -1] == '-') {
        hostname[pos -1] = 0;
        pos--;
      }
    }
}

//handle Ethernet connection event
void WiFiEvent(WiFiEvent_t event)
{
  #ifdef WLED_USE_ETHERNET
  char hostname[25] = "wled-";
  #endif
  
  switch (event) {
#if defined(ARDUINO_ARCH_ESP32) && defined(WLED_USE_ETHERNET)
    case SYSTEM_EVENT_ETH_START:
      DEBUG_PRINT("ETH Started");
      break;
    case SYSTEM_EVENT_ETH_CONNECTED:
      DEBUG_PRINT("ETH Connected");
      if (!apActive) {
        WiFi.disconnect(true);
      }
      if (staticIP != (uint32_t)0x00000000 && staticGateway != (uint32_t)0x00000000) {
        ETH.config(staticIP, staticGateway, staticSubnet, IPAddress(8, 8, 8, 8));
      } else {
        ETH.config(INADDR_NONE, INADDR_NONE, INADDR_NONE);
      }
      // convert the "serverDescription" into a valid DNS hostname (alphanumeric)
      prepareHostname(hostname);
      ETH.setHostname(hostname);
      showWelcomePage = false;
      break;
    case SYSTEM_EVENT_ETH_DISCONNECTED:
      DEBUG_PRINT("ETH Disconnected");
      forceReconnect = true;
      break;
#endif
    default:
      break;
  }
}

void WLED::loop()
{
  handleTime();

  handleIR();        // 2nd call to function needed for ESP32 to return valid results -- should be good for ESP8266, too
  handleConnection();
  handleSerial();
  handleNotifications();
  handleTransitions();
#ifdef WLED_ENABLE_DMX
  handleDMX();
#endif
  userLoop();
  usermods.loop();

  yield();
  handleIO();
  handleIR();
  handleAlexa();

  yield();

  if (doReboot)
    reset();
  if (doCloseFile) {
    closeFile();
    yield();
  }

  if (!realtimeMode || realtimeOverride)  // block stuff if WARLS/Adalight is enabled
  {
    if (apActive)
      dnsServer.processNextRequest();
#ifndef WLED_DISABLE_OTA
    if (WLED_CONNECTED && aOtaEnabled)
      ArduinoOTA.handle();
#endif
    handleNightlight();
    handlePlaylist();
    yield();

    handleHue();
    handleBlynk();

    yield();

    if (!offMode || strip.isOffRefreshRequred)
      strip.service();
#ifdef ESP8266
    else if (!noWifiSleep)
      delay(1); //required to make sure ESP enters modem sleep (see #1184)
#endif
  }
  yield();
#ifdef ESP8266
  MDNS.update();
#endif
  if (millis() - lastMqttReconnectAttempt > 30000) {
    if (lastMqttReconnectAttempt > millis()) rolloverMillis++; //millis() rolls over every 50 days
    lastMqttReconnectAttempt = millis();
    initMqtt();
    refreshNodeList();
    if (nodeBroadcastEnabled) sendSysInfoUDP();
    yield();
  }

  //LED settings have been saved, re-init busses
  //This code block causes severe FPS drop on ESP32 with the original "if (busConfigs[0] != nullptr)" conditional. Investigate! 
  if (doInitBusses) {
    doInitBusses = false;
    busses.removeAll();
    uint32_t mem = 0;
    strip.isRgbw = false;
    for (uint8_t i = 0; i < WLED_MAX_BUSSES; i++) {
      if (busConfigs[i] == nullptr) break;
      mem += busses.memUsage(*busConfigs[i]);
      if (mem <= MAX_LED_MEMORY) busses.add(*busConfigs[i]);
      //if (BusManager::isRgbw(busConfigs[i]->type)) strip.isRgbw = true;
      strip.isRgbw = (strip.isRgbw || BusManager::isRgbw(busConfigs[i]->type));
      delete busConfigs[i]; busConfigs[i] = nullptr;
    }
    strip.finalizeInit(ledCount);
    yield();
    serializeConfig();
  }
  
  yield();
  handleWs();
  handleStatusLED();

// DEBUG serial logging
#ifdef WLED_DEBUG
  if (millis() - debugTime > 9999) {
    DEBUG_PRINTLN("---DEBUG INFO---");
    DEBUG_PRINT("Runtime: ");       DEBUG_PRINTLN(millis());
    DEBUG_PRINT("Unix time: ");     toki.printTime(toki.getTime());
    DEBUG_PRINT("Free heap: ");     DEBUG_PRINTLN(ESP.getFreeHeap());
    DEBUG_PRINT("Wifi state: ");    DEBUG_PRINTLN(WiFi.status());

    if (WiFi.status() != lastWifiState) {
      wifiStateChangedTime = millis();
    }
    lastWifiState = WiFi.status();
    DEBUG_PRINT("State time: ");    DEBUG_PRINTLN(wifiStateChangedTime);
    DEBUG_PRINT("NTP last sync: "); DEBUG_PRINTLN(ntpLastSyncTime);
    DEBUG_PRINT("Client IP: ");     DEBUG_PRINTLN(Network.localIP());
    DEBUG_PRINT("Loops/sec: ");     DEBUG_PRINTLN(loops / 10);
    loops = 0;
    debugTime = millis();
  }
  loops++;
#endif        // WLED_DEBUG
  toki.resetTick();
}

void WLED::setup()
{
  #if defined(ARDUINO_ARCH_ESP32) && defined(WLED_DISABLE_BROWNOUT_DET)
  WRITE_PERI_REG(RTC_CNTL_BROWN_OUT_REG, 0); //disable brownout detection
  #endif

  Serial.begin(115200);
  Serial.setTimeout(50);
  DEBUG_PRINTLN();
  DEBUG_PRINT("---WLED ");
  DEBUG_PRINT(versionString);
  DEBUG_PRINT(" ");
  DEBUG_PRINT(VERSION);
  DEBUG_PRINTLN(" INIT---");
#ifdef ARDUINO_ARCH_ESP32
  DEBUG_PRINT("esp32 ");
  DEBUG_PRINTLN(ESP.getSdkVersion());
#else
  DEBUG_PRINT("esp8266 ");
  DEBUG_PRINTLN(ESP.getCoreVersion());
#endif
  DEBUG_PRINT("heap ");
  DEBUG_PRINTLN(ESP.getFreeHeap());
  registerUsermods();

  //DEBUG_PRINT(F("LEDs inited. heap usage ~"));
  //DEBUG_PRINTLN(heapPreAlloc - ESP.getFreeHeap());

#ifdef WLED_USE_DMX //reserve GPIO2 as hardcoded DMX pin
  pinManager.allocatePin(2);
#endif

  bool fsinit = false;
  DEBUGFS_PRINTLN(F("Mount FS"));
#ifdef ARDUINO_ARCH_ESP32
  fsinit = WLED_FS.begin(true);
#else
  fsinit = WLED_FS.begin();
#endif
  if (!fsinit) {
    DEBUGFS_PRINTLN(F("FS failed!"));
    errorFlag = ERR_FS_BEGIN;
  } else deEEP();
  updateFSInfo();
  deserializeConfigFromFS();

#if STATUSLED
  bool lStatusLed = false;
  for (uint8_t i=0; i<strip.numStrips; i++) {
    if (strip.getStripPin(i)==STATUSLED) {
      lStatusLed = true;
      break;
    }
  }
  if (!lStatusLed)
    pinMode(STATUSLED, OUTPUT);
#endif

  beginStrip();
  userSetup();
  usermods.setup();
  if (strcmp(clientSSID, DEFAULT_CLIENT_SSID) == 0)
    showWelcomePage = true;
  WiFi.persistent(false);
  #ifdef WLED_USE_ETHERNET
  WiFi.onEvent(WiFiEvent);
  #endif

  Serial.println(F("Ada"));

  // generate module IDs
  escapedMac = WiFi.macAddress();
  escapedMac.replace(":", "");
  escapedMac.toLowerCase();
  if (strcmp(cmDNS, "x") == 0)        // fill in unique mdns default
  {
    strcpy_P(cmDNS, PSTR("wled-"));
    sprintf(cmDNS + 5, "%*s", 6, escapedMac.c_str() + 6);
  }
  if (mqttDeviceTopic[0] == 0) {
    strcpy_P(mqttDeviceTopic, PSTR("wled/"));
    sprintf(mqttDeviceTopic + 5, "%*s", 6, escapedMac.c_str() + 6);
  }
  if (mqttClientID[0] == 0) {
    strcpy_P(mqttClientID, PSTR("WLED-"));
    sprintf(mqttClientID + 5, "%*s", 6, escapedMac.c_str() + 6);
  }

  strip.service();

#ifndef WLED_DISABLE_OTA
  if (aOtaEnabled) {
    ArduinoOTA.onStart([]() {
#ifdef ESP8266
      wifi_set_sleep_type(NONE_SLEEP_T);
#endif
      DEBUG_PRINTLN(F("Start ArduinoOTA"));
    });
    if (strlen(cmDNS) > 0)
      ArduinoOTA.setHostname(cmDNS);
  }
#endif
#ifdef WLED_ENABLE_DMX
  initDMX();
#endif
  // HTTP server page init
  initServer();
}

void WLED::beginStrip()
{
  // Initialize NeoPixel Strip and button

  if (ledCount > MAX_LEDS || ledCount == 0)
    ledCount = 30;

  strip.finalizeInit(ledCount);
  strip.setBrightness(0);
  strip.setShowCallback(handleOverlayDraw);

  if (bootPreset > 0) applyPreset(bootPreset);
  if (turnOnAtBoot) {
    if (briS > 0) bri = briS;
    else if (bri == 0) bri = 128;
  } else {
    briLast = briS; bri = 0;
  }
  colorUpdated(NOTIFIER_CALL_MODE_INIT);

  // init relay pin
  if (rlyPin>=0)
    digitalWrite(rlyPin, (rlyMde ? bri : !bri));

  // disable button if it is "pressed" unintentionally
  if (btnPin>=0 && buttonType == BTN_TYPE_PUSH && isButtonPressed())
    buttonType = BTN_TYPE_NONE;
}

void WLED::initAP(bool resetAP)
{
  if (apBehavior == AP_BEHAVIOR_BUTTON_ONLY && !resetAP)
    return;

  if (!apSSID[0] || resetAP)
    strcpy_P(apSSID, PSTR("WLED-AP"));
  if (resetAP)
    strcpy_P(apPass, PSTR(DEFAULT_AP_PASS));
  DEBUG_PRINT(F("Opening access point "));
  DEBUG_PRINTLN(apSSID);
  WiFi.softAPConfig(IPAddress(4, 3, 2, 1), IPAddress(4, 3, 2, 1), IPAddress(255, 255, 255, 0));
  WiFi.softAP(apSSID, apPass, apChannel, apHide);

  if (!apActive) // start captive portal if AP active
  {
    DEBUG_PRINTLN(F("Init AP interfaces"));
    server.begin();
    if (udpPort > 0 && udpPort != ntpLocalPort) {
      udpConnected = notifierUdp.begin(udpPort);
    }
    if (udpRgbPort > 0 && udpRgbPort != ntpLocalPort && udpRgbPort != udpPort) {
      udpRgbConnected = rgbUdp.begin(udpRgbPort);
    }
    if (udpPort2 > 0 && udpPort2 != ntpLocalPort && udpPort2 != udpPort && udpPort2 != udpRgbPort) {
      udp2Connected = notifier2Udp.begin(udpPort2);
    }
    e131.begin(false, e131Port, e131Universe, E131_MAX_UNIVERSE_COUNT);

    dnsServer.setErrorReplyCode(DNSReplyCode::NoError);
    dnsServer.start(53, "*", WiFi.softAPIP());
  }
  apActive = true;
}

void WLED::initConnection()
{
  #ifdef WLED_ENABLE_WEBSOCKETS
  ws.onEvent(wsEvent);
  #endif

#if defined(ARDUINO_ARCH_ESP32) && defined(WLED_USE_ETHERNET)
  // Only initialize ethernet board if not NONE
  if (ethernetType != WLED_ETH_NONE && ethernetType < WLED_NUM_ETH_TYPES) {
    ethernet_settings es = ethernetBoards[ethernetType];
    ETH.begin(
      (uint8_t) es.eth_address, 
      (int)     es.eth_power, 
      (int)     es.eth_mdc, 
      (int)     es.eth_mdio, 
      (eth_phy_type_t)   es.eth_type,
      (eth_clock_mode_t) es.eth_clk_mode
    );
  }
#endif

  WiFi.disconnect(true);        // close old connections
#ifdef ESP8266
  WiFi.setPhyMode(WIFI_PHY_MODE_11N);
#endif

  if (staticIP[0] != 0 && staticGateway[0] != 0) {
    WiFi.config(staticIP, staticGateway, staticSubnet, IPAddress(8, 8, 8, 8));
  } else {
    WiFi.config(0U, 0U, 0U);
  }

  lastReconnectAttempt = millis();

  if (!WLED_WIFI_CONFIGURED) {
    DEBUG_PRINT(F("No connection configured. "));
    if (!apActive)
      initAP();        // instantly go to ap mode
    return;
  } else if (!apActive) {
    if (apBehavior == AP_BEHAVIOR_ALWAYS) {
      initAP();
    } else {
      DEBUG_PRINTLN(F("Access point disabled."));
      WiFi.softAPdisconnect(true);
      WiFi.mode(WIFI_STA);
    }
  }
  showWelcomePage = false;

  DEBUG_PRINT(F("Connecting to "));
  DEBUG_PRINT(clientSSID);
  DEBUG_PRINTLN("...");

  // convert the "serverDescription" into a valid DNS hostname (alphanumeric)
  char hostname[25] = "wled-";
  prepareHostname(hostname);

#ifdef ESP8266
  WiFi.hostname(hostname);
#endif

  WiFi.begin(clientSSID, clientPass);

#ifdef ARDUINO_ARCH_ESP32
  WiFi.setSleep(!noWifiSleep);
  WiFi.setHostname(hostname);
#else
  wifi_set_sleep_type((noWifiSleep) ? NONE_SLEEP_T : MODEM_SLEEP_T);
#endif
}

void WLED::initInterfaces()
{
  DEBUG_PRINTLN(F("Init STA interfaces"));

  if (hueIP[0] == 0) {
    hueIP[0] = Network.localIP()[0];
    hueIP[1] = Network.localIP()[1];
    hueIP[2] = Network.localIP()[2];
  }

  // init Alexa hue emulation
  if (alexaEnabled)
    alexaInit();

#ifndef WLED_DISABLE_OTA
  if (aOtaEnabled)
    ArduinoOTA.begin();
#endif

  strip.service();
  // Set up mDNS responder:
  if (strlen(cmDNS) > 0) {
  #ifndef WLED_DISABLE_OTA
    if (!aOtaEnabled) //ArduinoOTA begins mDNS for us if enabled
      MDNS.begin(cmDNS);
  #else
    MDNS.begin(cmDNS);
  #endif

    DEBUG_PRINTLN(F("mDNS started"));
    MDNS.addService("http", "tcp", 80);
    MDNS.addService("wled", "tcp", 80);
    MDNS.addServiceTxt("wled", "tcp", "mac", escapedMac.c_str());
  }
  server.begin();

  if (udpPort > 0 && udpPort != ntpLocalPort) {
    udpConnected = notifierUdp.begin(udpPort);
    if (udpConnected && udpRgbPort != udpPort)
      udpRgbConnected = rgbUdp.begin(udpRgbPort);
    if (udpConnected && udpPort2 != udpPort && udpPort2 != udpRgbPort)
      udp2Connected = notifier2Udp.begin(udpPort2);
  }
  if (ntpEnabled)
    ntpConnected = ntpUdp.begin(ntpLocalPort);

  initBlynk(blynkApiKey, blynkHost, blynkPort);
  e131.begin(e131Multicast, e131Port, e131Universe, E131_MAX_UNIVERSE_COUNT);
  reconnectHue();
  initMqtt();
  interfacesInited = true;
  wasConnected = true;
}

byte stacO = 0;
uint32_t lastHeap;
unsigned long heapTime = 0;

void WLED::handleConnection()
{
  if (millis() < 2000 && (!WLED_WIFI_CONFIGURED || apBehavior == AP_BEHAVIOR_ALWAYS))
    return;
  if (lastReconnectAttempt == 0)
    initConnection();

  // reconnect WiFi to clear stale allocations if heap gets too low
  if (millis() - heapTime > 5000) {
    uint32_t heap = ESP.getFreeHeap();
    if (heap < 9000 && lastHeap < 9000) {
      DEBUG_PRINT(F("Heap too low! "));
      DEBUG_PRINTLN(heap);
      forceReconnect = true;
    }
    lastHeap = heap;
    heapTime = millis();
  }

  byte stac = 0;
  if (apActive) {
#ifdef ESP8266
    stac = wifi_softap_get_station_num();
#else
    wifi_sta_list_t stationList;
    esp_wifi_ap_get_sta_list(&stationList);
    stac = stationList.num;
#endif
    if (stac != stacO) {
      stacO = stac;
      DEBUG_PRINT(F("Connected AP clients: "));
      DEBUG_PRINTLN(stac);
      if (!WLED_CONNECTED && WLED_WIFI_CONFIGURED) {        // trying to connect, but not connected
        if (stac)
          WiFi.disconnect();        // disable search so that AP can work
        else
          initConnection();        // restart search
      }
    }
  }
  if (forceReconnect) {
    DEBUG_PRINTLN(F("Forcing reconnect."));
    initConnection();
    interfacesInited = false;
    forceReconnect = false;
    wasConnected = false;
    return;
  }
  if (!Network.isConnected()) {
    if (interfacesInited) {
      DEBUG_PRINTLN(F("Disconnected!"));
      interfacesInited = false;
      initConnection();
    }
    if (millis() - lastReconnectAttempt > ((stac) ? 300000 : 20000) && WLED_WIFI_CONFIGURED)
      initConnection();
    if (!apActive && millis() - lastReconnectAttempt > 12000 && (!wasConnected || apBehavior == AP_BEHAVIOR_NO_CONN))
      initAP();
  } else if (!interfacesInited) {        // newly connected
    DEBUG_PRINTLN("");
    DEBUG_PRINT(F("Connected! IP address: "));
    DEBUG_PRINTLN(Network.localIP());
    initInterfaces();
    userConnected();
    usermods.connected();

    // shut down AP
    if (apBehavior != AP_BEHAVIOR_ALWAYS && apActive) {
      dnsServer.stop();
      WiFi.softAPdisconnect(true);
      apActive = false;
      DEBUG_PRINTLN(F("Access point disabled."));
    }
  }
}

void WLED::handleStatusLED()
{
  #if STATUSLED
  for (uint8_t s=0; s<strip.numStrips; s++) {
    if (strip.getStripPin(s)==STATUSLED) {
      return; // pin used for strip
    }
  }

  ledStatusType = WLED_CONNECTED ? 0 : 2;
  if (mqttEnabled && ledStatusType != 2) // Wi-Fi takes presendence over MQTT
    ledStatusType = WLED_MQTT_CONNECTED ? 0 : 4;
  if (ledStatusType) {
    if (millis() - ledStatusLastMillis >= (1000/ledStatusType)) {
      ledStatusLastMillis = millis();
      ledStatusState = ledStatusState ? 0 : 1;
      digitalWrite(STATUSLED, ledStatusState);
    }
  } else {
    #ifdef STATUSLEDINVERTED
      digitalWrite(STATUSLED, HIGH);
    #else
      digitalWrite(STATUSLED, LOW);
    #endif

  }
  #endif
}
=======
#define WLED_DEFINE_GLOBAL_VARS //only in one source file, wled.cpp!
#include "wled.h"
#include <Arduino.h>

#if defined(ARDUINO_ARCH_ESP32) && defined(WLED_DISABLE_BROWNOUT_DET)
#include "soc/soc.h"
#include "soc/rtc_cntl_reg.h"
#endif

/*
 * Main WLED class implementation. Mostly initialization and connection logic
 */

WLED::WLED()
{
}

#ifdef WLED_USE_ETHERNET
// settings for various ethernet boards
typedef struct EthernetSettings {
  uint8_t        eth_address;
  int            eth_power;
  int            eth_mdc;
  int            eth_mdio;
  eth_phy_type_t eth_type;
  eth_clock_mode_t eth_clk_mode;
} ethernet_settings;

ethernet_settings ethernetBoards[] = {
  // None
  {
  },
  
  // WT32-EHT01
  // Please note, from my testing only these pins work for LED outputs:
  //   IO2, IO4, IO12, IO14, IO15
  // These pins do not appear to work from my testing:
  //   IO35, IO36, IO39
  {
    1,                 // eth_address, 
    16,                // eth_power, 
    23,                // eth_mdc, 
    18,                // eth_mdio, 
    ETH_PHY_LAN8720,   // eth_type,
    ETH_CLOCK_GPIO0_IN // eth_clk_mode
  },

  // ESP32-POE
  {
     0,                  // eth_address, 
    12,                  // eth_power, 
    23,                  // eth_mdc, 
    18,                  // eth_mdio, 
    ETH_PHY_LAN8720,     // eth_type,
    ETH_CLOCK_GPIO17_OUT // eth_clk_mode
  },

   // WESP32
  {
    0,			              // eth_address,
    -1,			              // eth_power,
    16,			              // eth_mdc,
    17,			              // eth_mdio,
    ETH_PHY_LAN8720,      // eth_type,
    ETH_CLOCK_GPIO0_IN	  // eth_clk_mode
  },

  // QuinLed-ESP32-Ethernet
  {
    0,			              // eth_address,
    5,			              // eth_power,
    23,			              // eth_mdc,
    18,			              // eth_mdio,
    ETH_PHY_LAN8720,      // eth_type,
    ETH_CLOCK_GPIO17_OUT	// eth_clk_mode
  }
};
#endif

// turns all LEDs off and restarts ESP
void WLED::reset()
{
  briT = 0;
  #ifdef WLED_ENABLE_WEBSOCKETS
  ws.closeAll(1012);
  #endif
  long dly = millis();
  while (millis() - dly < 450) {
    yield();        // enough time to send response to client
  }
  setAllLeds();
  DEBUG_PRINTLN(F("MODULE RESET"));
  ESP.restart();
}

bool oappendi(int i)
{
  char s[11];
  sprintf(s, "%d", i);
  return oappend(s);
}

bool oappend(const char* txt)
{
  uint16_t len = strlen(txt);
  if (olen + len >= OMAX)
    return false;        // buffer full
  strcpy(obuf + olen, txt);
  olen += len;
  return true;
}

void prepareHostname(char* hostname)
{
  const char *pC = serverDescription;
  uint8_t pos = 5;

  while (*pC && pos < 24) { // while !null and not over length
    if (isalnum(*pC)) {     // if the current char is alpha-numeric append it to the hostname
      hostname[pos] = *pC;
      pos++;
    } else if (*pC == ' ' || *pC == '_' || *pC == '-' || *pC == '+' || *pC == '!' || *pC == '?' || *pC == '*') {
      hostname[pos] = '-';
      pos++;
    }
      // else do nothing - no leading hyphens and do not include hyphens for all other characters.
      pC++;
    }
    // if the hostname is left blank, use the mac address/default mdns name
    if (pos < 6) {
      sprintf(hostname + 5, "%*s", 6, escapedMac.c_str() + 6);
    } else { //last character must not be hyphen
      while (pos > 0 && hostname[pos -1] == '-') {
        hostname[pos -1] = 0;
        pos--;
      }
    }
}

//handle Ethernet connection event
void WiFiEvent(WiFiEvent_t event)
{
  #ifdef WLED_USE_ETHERNET
  char hostname[25] = "wled-";
  #endif
  
  switch (event) {
#if defined(ARDUINO_ARCH_ESP32) && defined(WLED_USE_ETHERNET)
    case SYSTEM_EVENT_ETH_START:
      DEBUG_PRINT(F("ETH Started"));
      break;
    case SYSTEM_EVENT_ETH_CONNECTED:
      DEBUG_PRINT(F("ETH Connected"));
      if (!apActive) {
        WiFi.disconnect(true);
      }
      if (staticIP != (uint32_t)0x00000000 && staticGateway != (uint32_t)0x00000000) {
        ETH.config(staticIP, staticGateway, staticSubnet, IPAddress(8, 8, 8, 8));
      } else {
        ETH.config(INADDR_NONE, INADDR_NONE, INADDR_NONE);
      }
      // convert the "serverDescription" into a valid DNS hostname (alphanumeric)
      prepareHostname(hostname);
      ETH.setHostname(hostname);
      showWelcomePage = false;
      break;
    case SYSTEM_EVENT_ETH_DISCONNECTED:
      DEBUG_PRINT(F("ETH Disconnected"));
      forceReconnect = true;
      break;
#endif
    default:
      break;
  }
}

void WLED::loop()
{
  handleIR();        // 2nd call to function needed for ESP32 to return valid results -- should be good for ESP8266, too
  handleConnection();
  handleSerial();
  handleNotifications();
  handleTransitions();
#ifdef WLED_ENABLE_DMX
  handleDMX();
#endif
  userLoop();
  usermods.loop();

  yield();
  handleIO();
  handleIR();
  handleNetworkTime();
  handleAlexa();

  handleOverlays();
  yield();

  if (doReboot)
    reset();
  if (doCloseFile) {
    closeFile();
    yield();
  }

  if (!realtimeMode || realtimeOverride)  // block stuff if WARLS/Adalight is enabled
  {
    if (apActive)
      dnsServer.processNextRequest();
#ifndef WLED_DISABLE_OTA
    if (WLED_CONNECTED && aOtaEnabled)
      ArduinoOTA.handle();
#endif
    handleNightlight();
    handlePlaylist();
    yield();

    handleHue();
    handleBlynk();

    yield();

    if (!offMode || strip.isOffRefreshRequred)
      strip.service();
#ifdef ESP8266
    else if (!noWifiSleep)
      delay(1); //required to make sure ESP enters modem sleep (see #1184)
#endif
  }
  yield();
#ifdef ESP8266
  MDNS.update();
#endif

  //millis() rolls over every 50 days
  if (lastMqttReconnectAttempt > millis()) {
    rolloverMillis++;
    lastMqttReconnectAttempt = 0;
  }
  if (millis() - lastMqttReconnectAttempt > 30000) {
    lastMqttReconnectAttempt = millis();
    initMqtt();
    yield();
    // refresh WLED nodes list
    refreshNodeList();
    if (nodeBroadcastEnabled) sendSysInfoUDP();
    yield();
  }

  //LED settings have been saved, re-init busses
  //This code block causes severe FPS drop on ESP32 with the original "if (busConfigs[0] != nullptr)" conditional. Investigate! 
  if (doInitBusses) {
    doInitBusses = false;
    DEBUG_PRINTLN(F("Re-init busses."));
    busses.removeAll();
    uint32_t mem = 0;
    strip.isRgbw = false;
    for (uint8_t i = 0; i < WLED_MAX_BUSSES; i++) {
      if (busConfigs[i] == nullptr) break;
      mem += busses.memUsage(*busConfigs[i]);
      if (mem <= MAX_LED_MEMORY) busses.add(*busConfigs[i]);
      //if (BusManager::isRgbw(busConfigs[i]->type)) strip.isRgbw = true;
      strip.isRgbw = (strip.isRgbw || BusManager::isRgbw(busConfigs[i]->type));
      delete busConfigs[i]; busConfigs[i] = nullptr;
    }
    strip.finalizeInit(ledCount);
    yield();
    serializeConfig();
  }
  
  yield();
  handleWs();
  handleStatusLED();

// DEBUG serial logging
#ifdef WLED_DEBUG
  if (millis() - debugTime > 9999) {
    DEBUG_PRINTLN(F("---DEBUG INFO---"));
    DEBUG_PRINT(F("Runtime: "));       DEBUG_PRINTLN(millis());
    DEBUG_PRINT(F("Unix time: "));     DEBUG_PRINTLN(now());
    DEBUG_PRINT(F("Free heap: "));     DEBUG_PRINTLN(ESP.getFreeHeap());
    #if defined(ARDUINO_ARCH_ESP32) && defined(WLED_USE_PSRAM)
    if (psramFound()) {
      DEBUG_PRINT(F("Total PSRAM: "));    DEBUG_PRINT(ESP.getPsramSize()/1024); DEBUG_PRINTLN("kB");
      DEBUG_PRINT(F("Free PSRAM: "));     DEBUG_PRINT(ESP.getFreePsram()/1024); DEBUG_PRINTLN("kB");
    } else
      DEBUG_PRINTLN(F("No PSRAM"));
    #endif
    DEBUG_PRINT(F("Wifi state: "));    DEBUG_PRINTLN(WiFi.status());

    if (WiFi.status() != lastWifiState) {
      wifiStateChangedTime = millis();
    }
    lastWifiState = WiFi.status();
    DEBUG_PRINT(F("State time: "));    DEBUG_PRINTLN(wifiStateChangedTime);
    DEBUG_PRINT(F("NTP last sync: ")); DEBUG_PRINTLN(ntpLastSyncTime);
    DEBUG_PRINT(F("Client IP: "));     DEBUG_PRINTLN(Network.localIP());
    DEBUG_PRINT(F("Loops/sec: "));     DEBUG_PRINTLN(loops / 10);
    loops = 0;
    debugTime = millis();
  }
  loops++;
#endif        // WLED_DEBUG
}

void WLED::setup()
{
  #if defined(ARDUINO_ARCH_ESP32) && defined(WLED_DISABLE_BROWNOUT_DET)
  WRITE_PERI_REG(RTC_CNTL_BROWN_OUT_REG, 0); //disable brownout detection
  #endif

  Serial.begin(115200);
  Serial.setTimeout(50);
  DEBUG_PRINTLN();
  DEBUG_PRINT(F("---WLED "));
  DEBUG_PRINT(versionString);
  DEBUG_PRINT(" ");
  DEBUG_PRINT(VERSION);
  DEBUG_PRINTLN(F(" INIT---"));
#ifdef ARDUINO_ARCH_ESP32
  DEBUG_PRINT(F("esp32 "));
  DEBUG_PRINTLN(ESP.getSdkVersion());
#else
  DEBUG_PRINT(F("esp8266 "));
  DEBUG_PRINTLN(ESP.getCoreVersion());
#endif
  DEBUG_PRINT(F("heap "));
  DEBUG_PRINTLN(ESP.getFreeHeap());
  registerUsermods();

  #if defined(ARDUINO_ARCH_ESP32) && defined(WLED_USE_PSRAM)
    if (psramFound()) {
      pinManager.allocatePin(16); // GPIO16 reserved for SPI RAM
      pinManager.allocatePin(17); // GPIO17 reserved for SPI RAM
    }
  #endif

  //DEBUG_PRINT(F("LEDs inited. heap usage ~"));
  //DEBUG_PRINTLN(heapPreAlloc - ESP.getFreeHeap());

#ifdef WLED_DEBUG
  pinManager.allocatePin(1,true); // GPIO1 reserved for debug output
#endif
#ifdef WLED_USE_DMX //reserve GPIO2 as hardcoded DMX pin
  pinManager.allocatePin(2);
#endif

  bool fsinit = false;
  DEBUGFS_PRINTLN(F("Mount FS"));
#ifdef ARDUINO_ARCH_ESP32
  fsinit = WLED_FS.begin(true);
#else
  fsinit = WLED_FS.begin();
#endif
  if (!fsinit) {
    DEBUGFS_PRINTLN(F("FS failed!"));
    errorFlag = ERR_FS_BEGIN;
  } else deEEP();
  updateFSInfo();

  DEBUG_PRINTLN(F("Reading config"));
  deserializeConfigFromFS();

#if STATUSLED
  if (!pinManager.isPinAllocated(STATUSLED)) pinMode(STATUSLED, OUTPUT);
#endif

  DEBUG_PRINTLN(F("Initializing strip"));
  beginStrip();

  DEBUG_PRINTLN(F("Usermods setup"));
  userSetup();
  usermods.setup();
  if (strcmp(clientSSID, DEFAULT_CLIENT_SSID) == 0)
    showWelcomePage = true;
  WiFi.persistent(false);
  #ifdef WLED_USE_ETHERNET
  WiFi.onEvent(WiFiEvent);
  #endif

  #ifdef WLED_ENABLE_ADALIGHT
  if (!pinManager.isPinAllocated(3)) {
    Serial.println(F("Ada"));
  }
  #endif

  // generate module IDs
  escapedMac = WiFi.macAddress();
  escapedMac.replace(":", "");
  escapedMac.toLowerCase();
  if (strcmp(cmDNS, "x") == 0)        // fill in unique mdns default
  {
    strcpy_P(cmDNS, PSTR("wled-"));
    sprintf(cmDNS + 5, "%*s", 6, escapedMac.c_str() + 6);
  }
  if (mqttDeviceTopic[0] == 0) {
    strcpy_P(mqttDeviceTopic, PSTR("wled/"));
    sprintf(mqttDeviceTopic + 5, "%*s", 6, escapedMac.c_str() + 6);
  }
  if (mqttClientID[0] == 0) {
    strcpy_P(mqttClientID, PSTR("WLED-"));
    sprintf(mqttClientID + 5, "%*s", 6, escapedMac.c_str() + 6);
  }

  strip.service();

#ifndef WLED_DISABLE_OTA
  if (aOtaEnabled) {
    ArduinoOTA.onStart([]() {
#ifdef ESP8266
      wifi_set_sleep_type(NONE_SLEEP_T);
#endif
      DEBUG_PRINTLN(F("Start ArduinoOTA"));
    });
    if (strlen(cmDNS) > 0)
      ArduinoOTA.setHostname(cmDNS);
  }
#endif
#ifdef WLED_ENABLE_DMX
  initDMX();
#endif
  // HTTP server page init
  initServer();

  #if defined(ARDUINO_ARCH_ESP32) && defined(WLED_DISABLE_BROWNOUT_DET)
  WRITE_PERI_REG(RTC_CNTL_BROWN_OUT_REG, 1); //enable brownout detector
  #endif
}

void WLED::beginStrip()
{
  // Initialize NeoPixel Strip and button

  if (ledCount > MAX_LEDS || ledCount == 0)
    ledCount = 30;

  strip.finalizeInit(ledCount);
  strip.setBrightness(0);
  strip.setShowCallback(handleOverlayDraw);

  if (bootPreset > 0) {
    applyPreset(bootPreset);
  } else if (turnOnAtBoot) {
    if (briS > 0) bri = briS;
    else if (bri == 0) bri = 128;
  } else {
    briLast = briS; bri = 0;
  }
  colorUpdated(NOTIFIER_CALL_MODE_INIT);

  // init relay pin
  if (rlyPin>=0)
    digitalWrite(rlyPin, (rlyMde ? bri : !bri));

  // disable button if it is "pressed" unintentionally
  //if (btnPin>=0 && buttonType == BTN_TYPE_PUSH && isButtonPressed())
  //  buttonType = BTN_TYPE_NONE;
}

void WLED::initAP(bool resetAP)
{
  if (apBehavior == AP_BEHAVIOR_BUTTON_ONLY && !resetAP)
    return;

  if (!apSSID[0] || resetAP)
    strcpy_P(apSSID, PSTR("WLED-AP"));
  if (resetAP)
    strcpy_P(apPass, PSTR(DEFAULT_AP_PASS));
  DEBUG_PRINT(F("Opening access point "));
  DEBUG_PRINTLN(apSSID);
  WiFi.softAPConfig(IPAddress(4, 3, 2, 1), IPAddress(4, 3, 2, 1), IPAddress(255, 255, 255, 0));
  WiFi.softAP(apSSID, apPass, apChannel, apHide);

  if (!apActive) // start captive portal if AP active
  {
    DEBUG_PRINTLN(F("Init AP interfaces"));
    server.begin();
    if (udpPort > 0 && udpPort != ntpLocalPort) {
      udpConnected = notifierUdp.begin(udpPort);
    }
    if (udpRgbPort > 0 && udpRgbPort != ntpLocalPort && udpRgbPort != udpPort) {
      udpRgbConnected = rgbUdp.begin(udpRgbPort);
    }
    if (udpPort2 > 0 && udpPort2 != ntpLocalPort && udpPort2 != udpPort && udpPort2 != udpRgbPort) {
      udp2Connected = notifier2Udp.begin(udpPort2);
    }
    e131.begin(false, e131Port, e131Universe, E131_MAX_UNIVERSE_COUNT);

    dnsServer.setErrorReplyCode(DNSReplyCode::NoError);
    dnsServer.start(53, "*", WiFi.softAPIP());
  }
  apActive = true;
}

void WLED::initConnection()
{
  #ifdef WLED_ENABLE_WEBSOCKETS
  ws.onEvent(wsEvent);
  #endif

#if defined(ARDUINO_ARCH_ESP32) && defined(WLED_USE_ETHERNET)
  // Only initialize ethernet board if not NONE
  if (ethernetType != WLED_ETH_NONE && ethernetType < WLED_NUM_ETH_TYPES) {
    ethernet_settings es = ethernetBoards[ethernetType];
    ETH.begin(
      (uint8_t) es.eth_address, 
      (int)     es.eth_power, 
      (int)     es.eth_mdc, 
      (int)     es.eth_mdio, 
      (eth_phy_type_t)   es.eth_type,
      (eth_clock_mode_t) es.eth_clk_mode
    );
  }
#endif

  WiFi.disconnect(true);        // close old connections
#ifdef ESP8266
  WiFi.setPhyMode(WIFI_PHY_MODE_11N);
#endif

  if (staticIP[0] != 0 && staticGateway[0] != 0) {
    WiFi.config(staticIP, staticGateway, staticSubnet, IPAddress(8, 8, 8, 8));
  } else {
    WiFi.config(0U, 0U, 0U);
  }

  lastReconnectAttempt = millis();

  if (!WLED_WIFI_CONFIGURED) {
    DEBUG_PRINT(F("No connection configured. "));
    if (!apActive)
      initAP();        // instantly go to ap mode
    return;
  } else if (!apActive) {
    if (apBehavior == AP_BEHAVIOR_ALWAYS) {
      initAP();
    } else {
      DEBUG_PRINTLN(F("Access point disabled."));
      WiFi.softAPdisconnect(true);
      WiFi.mode(WIFI_STA);
    }
  }
  showWelcomePage = false;

  DEBUG_PRINT(F("Connecting to "));
  DEBUG_PRINT(clientSSID);
  DEBUG_PRINTLN("...");

  // convert the "serverDescription" into a valid DNS hostname (alphanumeric)
  char hostname[25] = "wled-";
  prepareHostname(hostname);

#ifdef ESP8266
  WiFi.hostname(hostname);
#endif

  WiFi.begin(clientSSID, clientPass);

#ifdef ARDUINO_ARCH_ESP32
  WiFi.setSleep(!noWifiSleep);
  WiFi.setHostname(hostname);
#else
  wifi_set_sleep_type((noWifiSleep) ? NONE_SLEEP_T : MODEM_SLEEP_T);
#endif
}

void WLED::initInterfaces()
{
  DEBUG_PRINTLN(F("Init STA interfaces"));

#ifndef WLED_DISABLE_HUESYNC
  if (hueIP[0] == 0) {
    hueIP[0] = Network.localIP()[0];
    hueIP[1] = Network.localIP()[1];
    hueIP[2] = Network.localIP()[2];
  }
#endif

  // init Alexa hue emulation
  if (alexaEnabled)
    alexaInit();

#ifndef WLED_DISABLE_OTA
  if (aOtaEnabled)
    ArduinoOTA.begin();
#endif

  strip.service();
  // Set up mDNS responder:
  if (strlen(cmDNS) > 0) {
  #ifndef WLED_DISABLE_OTA
    if (!aOtaEnabled) //ArduinoOTA begins mDNS for us if enabled
      MDNS.begin(cmDNS);
  #else
    MDNS.begin(cmDNS);
  #endif

    DEBUG_PRINTLN(F("mDNS started"));
    MDNS.addService("http", "tcp", 80);
    MDNS.addService("wled", "tcp", 80);
    MDNS.addServiceTxt("wled", "tcp", "mac", escapedMac.c_str());
  }
  server.begin();

  if (udpPort > 0 && udpPort != ntpLocalPort) {
    udpConnected = notifierUdp.begin(udpPort);
    if (udpConnected && udpRgbPort != udpPort)
      udpRgbConnected = rgbUdp.begin(udpRgbPort);
    if (udpConnected && udpPort2 != udpPort && udpPort2 != udpRgbPort)
      udp2Connected = notifier2Udp.begin(udpPort2);
  }
  if (ntpEnabled)
    ntpConnected = ntpUdp.begin(ntpLocalPort);

#ifndef WLED_DISABLE_BLYNK
  initBlynk(blynkApiKey, blynkHost, blynkPort);
#endif
  e131.begin(e131Multicast, e131Port, e131Universe, E131_MAX_UNIVERSE_COUNT);
  reconnectHue();
  initMqtt();
  interfacesInited = true;
  wasConnected = true;
}

byte stacO = 0;
uint32_t lastHeap;
unsigned long heapTime = 0;

void WLED::handleConnection()
{
  if (millis() < 2000 && (!WLED_WIFI_CONFIGURED || apBehavior == AP_BEHAVIOR_ALWAYS))
    return;
  if (lastReconnectAttempt == 0)
    initConnection();

  // reconnect WiFi to clear stale allocations if heap gets too low
  if (millis() - heapTime > 5000) {
    uint32_t heap = ESP.getFreeHeap();
    if (heap < JSON_BUFFER_SIZE+512 && lastHeap < JSON_BUFFER_SIZE+512) {
      DEBUG_PRINT(F("Heap too low! "));
      DEBUG_PRINTLN(heap);
      forceReconnect = true;
    }
    lastHeap = heap;
    heapTime = millis();
  }

  byte stac = 0;
  if (apActive) {
#ifdef ESP8266
    stac = wifi_softap_get_station_num();
#else
    wifi_sta_list_t stationList;
    esp_wifi_ap_get_sta_list(&stationList);
    stac = stationList.num;
#endif
    if (stac != stacO) {
      stacO = stac;
      DEBUG_PRINT(F("Connected AP clients: "));
      DEBUG_PRINTLN(stac);
      if (!WLED_CONNECTED && WLED_WIFI_CONFIGURED) {        // trying to connect, but not connected
        if (stac)
          WiFi.disconnect();        // disable search so that AP can work
        else
          initConnection();        // restart search
      }
    }
  }
  if (forceReconnect) {
    DEBUG_PRINTLN(F("Forcing reconnect."));
    initConnection();
    interfacesInited = false;
    forceReconnect = false;
    wasConnected = false;
    return;
  }
  if (!Network.isConnected()) {
    if (interfacesInited) {
      DEBUG_PRINTLN(F("Disconnected!"));
      interfacesInited = false;
      initConnection();
    }
    if (millis() - lastReconnectAttempt > ((stac) ? 300000 : 20000) && WLED_WIFI_CONFIGURED)
      initConnection();
    if (!apActive && millis() - lastReconnectAttempt > 12000 && (!wasConnected || apBehavior == AP_BEHAVIOR_NO_CONN))
      initAP();
  } else if (!interfacesInited) {        // newly connected
    DEBUG_PRINTLN("");
    DEBUG_PRINT(F("Connected! IP address: "));
    DEBUG_PRINTLN(Network.localIP());
    initInterfaces();
    userConnected();
    usermods.connected();

    // shut down AP
    if (apBehavior != AP_BEHAVIOR_ALWAYS && apActive) {
      dnsServer.stop();
      WiFi.softAPdisconnect(true);
      apActive = false;
      DEBUG_PRINTLN(F("Access point disabled."));
    }
  }
}

void WLED::handleStatusLED()
{
  #if STATUSLED
  if (pinManager.isPinAllocated(STATUSLED)) return; //lower priority if something else uses the same pin

  ledStatusType = WLED_CONNECTED ? 0 : 2;
  if (mqttEnabled && ledStatusType != 2) // Wi-Fi takes presendence over MQTT
    ledStatusType = WLED_MQTT_CONNECTED ? 0 : 4;
  if (ledStatusType) {
    if (millis() - ledStatusLastMillis >= (1000/ledStatusType)) {
      ledStatusLastMillis = millis();
      ledStatusState = ledStatusState ? 0 : 1;
      digitalWrite(STATUSLED, ledStatusState);
    }
  } else {
    #ifdef STATUSLEDINVERTED
      digitalWrite(STATUSLED, HIGH);
    #else
      digitalWrite(STATUSLED, LOW);
    #endif

  }
  #endif
}
>>>>>>> beeba27f
<|MERGE_RESOLUTION|>--- conflicted
+++ resolved
@@ -1,704 +1,3 @@
-<<<<<<< HEAD
-#define WLED_DEFINE_GLOBAL_VARS //only in one source file, wled.cpp!
-#include "wled.h"
-#include <Arduino.h>
-
-#if defined(ARDUINO_ARCH_ESP32) && defined(WLED_DISABLE_BROWNOUT_DET)
-#include "soc/soc.h"
-#include "soc/rtc_cntl_reg.h"
-#endif
-
-/*
- * Main WLED class implementation. Mostly initialization and connection logic
- */
-
-WLED::WLED()
-{
-}
-
-#ifdef WLED_USE_ETHERNET
-// settings for various ethernet boards
-typedef struct EthernetSettings {
-  uint8_t        eth_address;
-  int            eth_power;
-  int            eth_mdc;
-  int            eth_mdio;
-  eth_phy_type_t eth_type;
-  eth_clock_mode_t eth_clk_mode;
-} ethernet_settings;
-
-ethernet_settings ethernetBoards[] = {
-  // None
-  {
-  },
-  
-  // WT32-EHT01
-  // Please note, from my testing only these pins work for LED outputs:
-  //   IO2, IO4, IO12, IO14, IO15
-  // These pins do not appear to work from my testing:
-  //   IO35, IO36, IO39
-  {
-    1,                 // eth_address, 
-    16,                // eth_power, 
-    23,                // eth_mdc, 
-    18,                // eth_mdio, 
-    ETH_PHY_LAN8720,   // eth_type,
-    ETH_CLOCK_GPIO0_IN // eth_clk_mode
-  },
-
-  // ESP32-POE
-  {
-     0,                  // eth_address, 
-    12,                  // eth_power, 
-    23,                  // eth_mdc, 
-    18,                  // eth_mdio, 
-    ETH_PHY_LAN8720,     // eth_type,
-    ETH_CLOCK_GPIO17_OUT // eth_clk_mode
-  },
-
-   // WESP32
-  {
-    0,			              // eth_address,
-    -1,			              // eth_power,
-    16,			              // eth_mdc,
-    17,			              // eth_mdio,
-    ETH_PHY_LAN8720,      // eth_type,
-    ETH_CLOCK_GPIO0_IN	  // eth_clk_mode
-  },
-
-  // QuinLed-ESP32-Ethernet
-  {
-    0,			              // eth_address,
-    5,			              // eth_power,
-    23,			              // eth_mdc,
-    18,			              // eth_mdio,
-    ETH_PHY_LAN8720,      // eth_type,
-    ETH_CLOCK_GPIO17_OUT	// eth_clk_mode
-  }
-};
-
-#endif
-
-// turns all LEDs off and restarts ESP
-void WLED::reset()
-{
-  briT = 0;
-  #ifdef WLED_ENABLE_WEBSOCKETS
-  ws.closeAll(1012);
-  #endif
-  long dly = millis();
-  while (millis() - dly < 450) {
-    yield();        // enough time to send response to client
-  }
-  setAllLeds();
-  DEBUG_PRINTLN("MODULE RESET");
-  ESP.restart();
-}
-
-bool oappendi(int i)
-{
-  char s[11];
-  sprintf(s, "%d", i);
-  return oappend(s);
-}
-
-bool oappend(const char* txt)
-{
-  uint16_t len = strlen(txt);
-  if (olen + len >= OMAX)
-    return false;        // buffer full
-  strcpy(obuf + olen, txt);
-  olen += len;
-  return true;
-}
-
-void prepareHostname(char* hostname)
-{
-  const char *pC = serverDescription;
-  uint8_t pos = 5;
-
-  while (*pC && pos < 24) { // while !null and not over length
-    if (isalnum(*pC)) {     // if the current char is alpha-numeric append it to the hostname
-      hostname[pos] = *pC;
-      pos++;
-    } else if (*pC == ' ' || *pC == '_' || *pC == '-' || *pC == '+' || *pC == '!' || *pC == '?' || *pC == '*') {
-      hostname[pos] = '-';
-      pos++;
-    }
-      // else do nothing - no leading hyphens and do not include hyphens for all other characters.
-      pC++;
-    }
-    // if the hostname is left blank, use the mac address/default mdns name
-    if (pos < 6) {
-      sprintf(hostname + 5, "%*s", 6, escapedMac.c_str() + 6);
-    } else { //last character must not be hyphen
-      while (pos > 0 && hostname[pos -1] == '-') {
-        hostname[pos -1] = 0;
-        pos--;
-      }
-    }
-}
-
-//handle Ethernet connection event
-void WiFiEvent(WiFiEvent_t event)
-{
-  #ifdef WLED_USE_ETHERNET
-  char hostname[25] = "wled-";
-  #endif
-  
-  switch (event) {
-#if defined(ARDUINO_ARCH_ESP32) && defined(WLED_USE_ETHERNET)
-    case SYSTEM_EVENT_ETH_START:
-      DEBUG_PRINT("ETH Started");
-      break;
-    case SYSTEM_EVENT_ETH_CONNECTED:
-      DEBUG_PRINT("ETH Connected");
-      if (!apActive) {
-        WiFi.disconnect(true);
-      }
-      if (staticIP != (uint32_t)0x00000000 && staticGateway != (uint32_t)0x00000000) {
-        ETH.config(staticIP, staticGateway, staticSubnet, IPAddress(8, 8, 8, 8));
-      } else {
-        ETH.config(INADDR_NONE, INADDR_NONE, INADDR_NONE);
-      }
-      // convert the "serverDescription" into a valid DNS hostname (alphanumeric)
-      prepareHostname(hostname);
-      ETH.setHostname(hostname);
-      showWelcomePage = false;
-      break;
-    case SYSTEM_EVENT_ETH_DISCONNECTED:
-      DEBUG_PRINT("ETH Disconnected");
-      forceReconnect = true;
-      break;
-#endif
-    default:
-      break;
-  }
-}
-
-void WLED::loop()
-{
-  handleTime();
-
-  handleIR();        // 2nd call to function needed for ESP32 to return valid results -- should be good for ESP8266, too
-  handleConnection();
-  handleSerial();
-  handleNotifications();
-  handleTransitions();
-#ifdef WLED_ENABLE_DMX
-  handleDMX();
-#endif
-  userLoop();
-  usermods.loop();
-
-  yield();
-  handleIO();
-  handleIR();
-  handleAlexa();
-
-  yield();
-
-  if (doReboot)
-    reset();
-  if (doCloseFile) {
-    closeFile();
-    yield();
-  }
-
-  if (!realtimeMode || realtimeOverride)  // block stuff if WARLS/Adalight is enabled
-  {
-    if (apActive)
-      dnsServer.processNextRequest();
-#ifndef WLED_DISABLE_OTA
-    if (WLED_CONNECTED && aOtaEnabled)
-      ArduinoOTA.handle();
-#endif
-    handleNightlight();
-    handlePlaylist();
-    yield();
-
-    handleHue();
-    handleBlynk();
-
-    yield();
-
-    if (!offMode || strip.isOffRefreshRequred)
-      strip.service();
-#ifdef ESP8266
-    else if (!noWifiSleep)
-      delay(1); //required to make sure ESP enters modem sleep (see #1184)
-#endif
-  }
-  yield();
-#ifdef ESP8266
-  MDNS.update();
-#endif
-  if (millis() - lastMqttReconnectAttempt > 30000) {
-    if (lastMqttReconnectAttempt > millis()) rolloverMillis++; //millis() rolls over every 50 days
-    lastMqttReconnectAttempt = millis();
-    initMqtt();
-    refreshNodeList();
-    if (nodeBroadcastEnabled) sendSysInfoUDP();
-    yield();
-  }
-
-  //LED settings have been saved, re-init busses
-  //This code block causes severe FPS drop on ESP32 with the original "if (busConfigs[0] != nullptr)" conditional. Investigate! 
-  if (doInitBusses) {
-    doInitBusses = false;
-    busses.removeAll();
-    uint32_t mem = 0;
-    strip.isRgbw = false;
-    for (uint8_t i = 0; i < WLED_MAX_BUSSES; i++) {
-      if (busConfigs[i] == nullptr) break;
-      mem += busses.memUsage(*busConfigs[i]);
-      if (mem <= MAX_LED_MEMORY) busses.add(*busConfigs[i]);
-      //if (BusManager::isRgbw(busConfigs[i]->type)) strip.isRgbw = true;
-      strip.isRgbw = (strip.isRgbw || BusManager::isRgbw(busConfigs[i]->type));
-      delete busConfigs[i]; busConfigs[i] = nullptr;
-    }
-    strip.finalizeInit(ledCount);
-    yield();
-    serializeConfig();
-  }
-  
-  yield();
-  handleWs();
-  handleStatusLED();
-
-// DEBUG serial logging
-#ifdef WLED_DEBUG
-  if (millis() - debugTime > 9999) {
-    DEBUG_PRINTLN("---DEBUG INFO---");
-    DEBUG_PRINT("Runtime: ");       DEBUG_PRINTLN(millis());
-    DEBUG_PRINT("Unix time: ");     toki.printTime(toki.getTime());
-    DEBUG_PRINT("Free heap: ");     DEBUG_PRINTLN(ESP.getFreeHeap());
-    DEBUG_PRINT("Wifi state: ");    DEBUG_PRINTLN(WiFi.status());
-
-    if (WiFi.status() != lastWifiState) {
-      wifiStateChangedTime = millis();
-    }
-    lastWifiState = WiFi.status();
-    DEBUG_PRINT("State time: ");    DEBUG_PRINTLN(wifiStateChangedTime);
-    DEBUG_PRINT("NTP last sync: "); DEBUG_PRINTLN(ntpLastSyncTime);
-    DEBUG_PRINT("Client IP: ");     DEBUG_PRINTLN(Network.localIP());
-    DEBUG_PRINT("Loops/sec: ");     DEBUG_PRINTLN(loops / 10);
-    loops = 0;
-    debugTime = millis();
-  }
-  loops++;
-#endif        // WLED_DEBUG
-  toki.resetTick();
-}
-
-void WLED::setup()
-{
-  #if defined(ARDUINO_ARCH_ESP32) && defined(WLED_DISABLE_BROWNOUT_DET)
-  WRITE_PERI_REG(RTC_CNTL_BROWN_OUT_REG, 0); //disable brownout detection
-  #endif
-
-  Serial.begin(115200);
-  Serial.setTimeout(50);
-  DEBUG_PRINTLN();
-  DEBUG_PRINT("---WLED ");
-  DEBUG_PRINT(versionString);
-  DEBUG_PRINT(" ");
-  DEBUG_PRINT(VERSION);
-  DEBUG_PRINTLN(" INIT---");
-#ifdef ARDUINO_ARCH_ESP32
-  DEBUG_PRINT("esp32 ");
-  DEBUG_PRINTLN(ESP.getSdkVersion());
-#else
-  DEBUG_PRINT("esp8266 ");
-  DEBUG_PRINTLN(ESP.getCoreVersion());
-#endif
-  DEBUG_PRINT("heap ");
-  DEBUG_PRINTLN(ESP.getFreeHeap());
-  registerUsermods();
-
-  //DEBUG_PRINT(F("LEDs inited. heap usage ~"));
-  //DEBUG_PRINTLN(heapPreAlloc - ESP.getFreeHeap());
-
-#ifdef WLED_USE_DMX //reserve GPIO2 as hardcoded DMX pin
-  pinManager.allocatePin(2);
-#endif
-
-  bool fsinit = false;
-  DEBUGFS_PRINTLN(F("Mount FS"));
-#ifdef ARDUINO_ARCH_ESP32
-  fsinit = WLED_FS.begin(true);
-#else
-  fsinit = WLED_FS.begin();
-#endif
-  if (!fsinit) {
-    DEBUGFS_PRINTLN(F("FS failed!"));
-    errorFlag = ERR_FS_BEGIN;
-  } else deEEP();
-  updateFSInfo();
-  deserializeConfigFromFS();
-
-#if STATUSLED
-  bool lStatusLed = false;
-  for (uint8_t i=0; i<strip.numStrips; i++) {
-    if (strip.getStripPin(i)==STATUSLED) {
-      lStatusLed = true;
-      break;
-    }
-  }
-  if (!lStatusLed)
-    pinMode(STATUSLED, OUTPUT);
-#endif
-
-  beginStrip();
-  userSetup();
-  usermods.setup();
-  if (strcmp(clientSSID, DEFAULT_CLIENT_SSID) == 0)
-    showWelcomePage = true;
-  WiFi.persistent(false);
-  #ifdef WLED_USE_ETHERNET
-  WiFi.onEvent(WiFiEvent);
-  #endif
-
-  Serial.println(F("Ada"));
-
-  // generate module IDs
-  escapedMac = WiFi.macAddress();
-  escapedMac.replace(":", "");
-  escapedMac.toLowerCase();
-  if (strcmp(cmDNS, "x") == 0)        // fill in unique mdns default
-  {
-    strcpy_P(cmDNS, PSTR("wled-"));
-    sprintf(cmDNS + 5, "%*s", 6, escapedMac.c_str() + 6);
-  }
-  if (mqttDeviceTopic[0] == 0) {
-    strcpy_P(mqttDeviceTopic, PSTR("wled/"));
-    sprintf(mqttDeviceTopic + 5, "%*s", 6, escapedMac.c_str() + 6);
-  }
-  if (mqttClientID[0] == 0) {
-    strcpy_P(mqttClientID, PSTR("WLED-"));
-    sprintf(mqttClientID + 5, "%*s", 6, escapedMac.c_str() + 6);
-  }
-
-  strip.service();
-
-#ifndef WLED_DISABLE_OTA
-  if (aOtaEnabled) {
-    ArduinoOTA.onStart([]() {
-#ifdef ESP8266
-      wifi_set_sleep_type(NONE_SLEEP_T);
-#endif
-      DEBUG_PRINTLN(F("Start ArduinoOTA"));
-    });
-    if (strlen(cmDNS) > 0)
-      ArduinoOTA.setHostname(cmDNS);
-  }
-#endif
-#ifdef WLED_ENABLE_DMX
-  initDMX();
-#endif
-  // HTTP server page init
-  initServer();
-}
-
-void WLED::beginStrip()
-{
-  // Initialize NeoPixel Strip and button
-
-  if (ledCount > MAX_LEDS || ledCount == 0)
-    ledCount = 30;
-
-  strip.finalizeInit(ledCount);
-  strip.setBrightness(0);
-  strip.setShowCallback(handleOverlayDraw);
-
-  if (bootPreset > 0) applyPreset(bootPreset);
-  if (turnOnAtBoot) {
-    if (briS > 0) bri = briS;
-    else if (bri == 0) bri = 128;
-  } else {
-    briLast = briS; bri = 0;
-  }
-  colorUpdated(NOTIFIER_CALL_MODE_INIT);
-
-  // init relay pin
-  if (rlyPin>=0)
-    digitalWrite(rlyPin, (rlyMde ? bri : !bri));
-
-  // disable button if it is "pressed" unintentionally
-  if (btnPin>=0 && buttonType == BTN_TYPE_PUSH && isButtonPressed())
-    buttonType = BTN_TYPE_NONE;
-}
-
-void WLED::initAP(bool resetAP)
-{
-  if (apBehavior == AP_BEHAVIOR_BUTTON_ONLY && !resetAP)
-    return;
-
-  if (!apSSID[0] || resetAP)
-    strcpy_P(apSSID, PSTR("WLED-AP"));
-  if (resetAP)
-    strcpy_P(apPass, PSTR(DEFAULT_AP_PASS));
-  DEBUG_PRINT(F("Opening access point "));
-  DEBUG_PRINTLN(apSSID);
-  WiFi.softAPConfig(IPAddress(4, 3, 2, 1), IPAddress(4, 3, 2, 1), IPAddress(255, 255, 255, 0));
-  WiFi.softAP(apSSID, apPass, apChannel, apHide);
-
-  if (!apActive) // start captive portal if AP active
-  {
-    DEBUG_PRINTLN(F("Init AP interfaces"));
-    server.begin();
-    if (udpPort > 0 && udpPort != ntpLocalPort) {
-      udpConnected = notifierUdp.begin(udpPort);
-    }
-    if (udpRgbPort > 0 && udpRgbPort != ntpLocalPort && udpRgbPort != udpPort) {
-      udpRgbConnected = rgbUdp.begin(udpRgbPort);
-    }
-    if (udpPort2 > 0 && udpPort2 != ntpLocalPort && udpPort2 != udpPort && udpPort2 != udpRgbPort) {
-      udp2Connected = notifier2Udp.begin(udpPort2);
-    }
-    e131.begin(false, e131Port, e131Universe, E131_MAX_UNIVERSE_COUNT);
-
-    dnsServer.setErrorReplyCode(DNSReplyCode::NoError);
-    dnsServer.start(53, "*", WiFi.softAPIP());
-  }
-  apActive = true;
-}
-
-void WLED::initConnection()
-{
-  #ifdef WLED_ENABLE_WEBSOCKETS
-  ws.onEvent(wsEvent);
-  #endif
-
-#if defined(ARDUINO_ARCH_ESP32) && defined(WLED_USE_ETHERNET)
-  // Only initialize ethernet board if not NONE
-  if (ethernetType != WLED_ETH_NONE && ethernetType < WLED_NUM_ETH_TYPES) {
-    ethernet_settings es = ethernetBoards[ethernetType];
-    ETH.begin(
-      (uint8_t) es.eth_address, 
-      (int)     es.eth_power, 
-      (int)     es.eth_mdc, 
-      (int)     es.eth_mdio, 
-      (eth_phy_type_t)   es.eth_type,
-      (eth_clock_mode_t) es.eth_clk_mode
-    );
-  }
-#endif
-
-  WiFi.disconnect(true);        // close old connections
-#ifdef ESP8266
-  WiFi.setPhyMode(WIFI_PHY_MODE_11N);
-#endif
-
-  if (staticIP[0] != 0 && staticGateway[0] != 0) {
-    WiFi.config(staticIP, staticGateway, staticSubnet, IPAddress(8, 8, 8, 8));
-  } else {
-    WiFi.config(0U, 0U, 0U);
-  }
-
-  lastReconnectAttempt = millis();
-
-  if (!WLED_WIFI_CONFIGURED) {
-    DEBUG_PRINT(F("No connection configured. "));
-    if (!apActive)
-      initAP();        // instantly go to ap mode
-    return;
-  } else if (!apActive) {
-    if (apBehavior == AP_BEHAVIOR_ALWAYS) {
-      initAP();
-    } else {
-      DEBUG_PRINTLN(F("Access point disabled."));
-      WiFi.softAPdisconnect(true);
-      WiFi.mode(WIFI_STA);
-    }
-  }
-  showWelcomePage = false;
-
-  DEBUG_PRINT(F("Connecting to "));
-  DEBUG_PRINT(clientSSID);
-  DEBUG_PRINTLN("...");
-
-  // convert the "serverDescription" into a valid DNS hostname (alphanumeric)
-  char hostname[25] = "wled-";
-  prepareHostname(hostname);
-
-#ifdef ESP8266
-  WiFi.hostname(hostname);
-#endif
-
-  WiFi.begin(clientSSID, clientPass);
-
-#ifdef ARDUINO_ARCH_ESP32
-  WiFi.setSleep(!noWifiSleep);
-  WiFi.setHostname(hostname);
-#else
-  wifi_set_sleep_type((noWifiSleep) ? NONE_SLEEP_T : MODEM_SLEEP_T);
-#endif
-}
-
-void WLED::initInterfaces()
-{
-  DEBUG_PRINTLN(F("Init STA interfaces"));
-
-  if (hueIP[0] == 0) {
-    hueIP[0] = Network.localIP()[0];
-    hueIP[1] = Network.localIP()[1];
-    hueIP[2] = Network.localIP()[2];
-  }
-
-  // init Alexa hue emulation
-  if (alexaEnabled)
-    alexaInit();
-
-#ifndef WLED_DISABLE_OTA
-  if (aOtaEnabled)
-    ArduinoOTA.begin();
-#endif
-
-  strip.service();
-  // Set up mDNS responder:
-  if (strlen(cmDNS) > 0) {
-  #ifndef WLED_DISABLE_OTA
-    if (!aOtaEnabled) //ArduinoOTA begins mDNS for us if enabled
-      MDNS.begin(cmDNS);
-  #else
-    MDNS.begin(cmDNS);
-  #endif
-
-    DEBUG_PRINTLN(F("mDNS started"));
-    MDNS.addService("http", "tcp", 80);
-    MDNS.addService("wled", "tcp", 80);
-    MDNS.addServiceTxt("wled", "tcp", "mac", escapedMac.c_str());
-  }
-  server.begin();
-
-  if (udpPort > 0 && udpPort != ntpLocalPort) {
-    udpConnected = notifierUdp.begin(udpPort);
-    if (udpConnected && udpRgbPort != udpPort)
-      udpRgbConnected = rgbUdp.begin(udpRgbPort);
-    if (udpConnected && udpPort2 != udpPort && udpPort2 != udpRgbPort)
-      udp2Connected = notifier2Udp.begin(udpPort2);
-  }
-  if (ntpEnabled)
-    ntpConnected = ntpUdp.begin(ntpLocalPort);
-
-  initBlynk(blynkApiKey, blynkHost, blynkPort);
-  e131.begin(e131Multicast, e131Port, e131Universe, E131_MAX_UNIVERSE_COUNT);
-  reconnectHue();
-  initMqtt();
-  interfacesInited = true;
-  wasConnected = true;
-}
-
-byte stacO = 0;
-uint32_t lastHeap;
-unsigned long heapTime = 0;
-
-void WLED::handleConnection()
-{
-  if (millis() < 2000 && (!WLED_WIFI_CONFIGURED || apBehavior == AP_BEHAVIOR_ALWAYS))
-    return;
-  if (lastReconnectAttempt == 0)
-    initConnection();
-
-  // reconnect WiFi to clear stale allocations if heap gets too low
-  if (millis() - heapTime > 5000) {
-    uint32_t heap = ESP.getFreeHeap();
-    if (heap < 9000 && lastHeap < 9000) {
-      DEBUG_PRINT(F("Heap too low! "));
-      DEBUG_PRINTLN(heap);
-      forceReconnect = true;
-    }
-    lastHeap = heap;
-    heapTime = millis();
-  }
-
-  byte stac = 0;
-  if (apActive) {
-#ifdef ESP8266
-    stac = wifi_softap_get_station_num();
-#else
-    wifi_sta_list_t stationList;
-    esp_wifi_ap_get_sta_list(&stationList);
-    stac = stationList.num;
-#endif
-    if (stac != stacO) {
-      stacO = stac;
-      DEBUG_PRINT(F("Connected AP clients: "));
-      DEBUG_PRINTLN(stac);
-      if (!WLED_CONNECTED && WLED_WIFI_CONFIGURED) {        // trying to connect, but not connected
-        if (stac)
-          WiFi.disconnect();        // disable search so that AP can work
-        else
-          initConnection();        // restart search
-      }
-    }
-  }
-  if (forceReconnect) {
-    DEBUG_PRINTLN(F("Forcing reconnect."));
-    initConnection();
-    interfacesInited = false;
-    forceReconnect = false;
-    wasConnected = false;
-    return;
-  }
-  if (!Network.isConnected()) {
-    if (interfacesInited) {
-      DEBUG_PRINTLN(F("Disconnected!"));
-      interfacesInited = false;
-      initConnection();
-    }
-    if (millis() - lastReconnectAttempt > ((stac) ? 300000 : 20000) && WLED_WIFI_CONFIGURED)
-      initConnection();
-    if (!apActive && millis() - lastReconnectAttempt > 12000 && (!wasConnected || apBehavior == AP_BEHAVIOR_NO_CONN))
-      initAP();
-  } else if (!interfacesInited) {        // newly connected
-    DEBUG_PRINTLN("");
-    DEBUG_PRINT(F("Connected! IP address: "));
-    DEBUG_PRINTLN(Network.localIP());
-    initInterfaces();
-    userConnected();
-    usermods.connected();
-
-    // shut down AP
-    if (apBehavior != AP_BEHAVIOR_ALWAYS && apActive) {
-      dnsServer.stop();
-      WiFi.softAPdisconnect(true);
-      apActive = false;
-      DEBUG_PRINTLN(F("Access point disabled."));
-    }
-  }
-}
-
-void WLED::handleStatusLED()
-{
-  #if STATUSLED
-  for (uint8_t s=0; s<strip.numStrips; s++) {
-    if (strip.getStripPin(s)==STATUSLED) {
-      return; // pin used for strip
-    }
-  }
-
-  ledStatusType = WLED_CONNECTED ? 0 : 2;
-  if (mqttEnabled && ledStatusType != 2) // Wi-Fi takes presendence over MQTT
-    ledStatusType = WLED_MQTT_CONNECTED ? 0 : 4;
-  if (ledStatusType) {
-    if (millis() - ledStatusLastMillis >= (1000/ledStatusType)) {
-      ledStatusLastMillis = millis();
-      ledStatusState = ledStatusState ? 0 : 1;
-      digitalWrite(STATUSLED, ledStatusState);
-    }
-  } else {
-    #ifdef STATUSLEDINVERTED
-      digitalWrite(STATUSLED, HIGH);
-    #else
-      digitalWrite(STATUSLED, LOW);
-    #endif
-
-  }
-  #endif
-}
-=======
 #define WLED_DEFINE_GLOBAL_VARS //only in one source file, wled.cpp!
 #include "wled.h"
 #include <Arduino.h>
@@ -877,6 +176,7 @@
 
 void WLED::loop()
 {
+  handleTime();
   handleIR();        // 2nd call to function needed for ESP32 to return valid results -- should be good for ESP8266, too
   handleConnection();
   handleSerial();
@@ -891,10 +191,8 @@
   yield();
   handleIO();
   handleIR();
-  handleNetworkTime();
   handleAlexa();
 
-  handleOverlays();
   yield();
 
   if (doReboot)
@@ -978,7 +276,7 @@
   if (millis() - debugTime > 9999) {
     DEBUG_PRINTLN(F("---DEBUG INFO---"));
     DEBUG_PRINT(F("Runtime: "));       DEBUG_PRINTLN(millis());
-    DEBUG_PRINT(F("Unix time: "));     DEBUG_PRINTLN(now());
+    DEBUG_PRINT(F("Unix time: "));     toki.printTime(toki.getTime());
     DEBUG_PRINT(F("Free heap: "));     DEBUG_PRINTLN(ESP.getFreeHeap());
     #if defined(ARDUINO_ARCH_ESP32) && defined(WLED_USE_PSRAM)
     if (psramFound()) {
@@ -1002,6 +300,7 @@
   }
   loops++;
 #endif        // WLED_DEBUG
+  toki.resetTick();
 }
 
 void WLED::setup()
@@ -1426,5 +725,4 @@
 
   }
   #endif
-}
->>>>>>> beeba27f
+}