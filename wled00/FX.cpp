--- conflicted
+++ resolved
@@ -3257,7 +3257,7 @@
   Spark* sparks = reinterpret_cast<Spark*>(SEGENV.data);
   Spark* flare = sparks; //first spark is flare data
 
-  float gravity = -0.0004 - (SEGMENT.speed/800000.0); // m/s/s
+  float gravity = -0.0004f - (SEGMENT.speed/800000.0f); // m/s/s
   gravity *= rows;
   
   if (SEGENV.aux0 < 2) { //FLARE
@@ -3266,7 +3266,7 @@
       flare->posX = isMatrix ? random16(2,cols-1) : (SEGMENT.intensity > random8()); // will enable random firing side on 1D
       uint16_t peakHeight = 75 + random8(180); //0-255
       peakHeight = (peakHeight * (rows -1)) >> 8;
-      flare->vel = sqrt(-2.0 * gravity * peakHeight);
+      flare->vel = sqrt(-2.0f * gravity * peakHeight);
       flare->velX = isMatrix ? (random8(8)-4)/32.f : 0; // no X velocity on 1D
       flare->col = 255; //brightness
       SEGENV.aux0 = 1; 
@@ -3275,7 +3275,7 @@
     // launch 
     if (flare->vel > 12 * gravity) {
       // flare
-      if (isMatrix) setPixelColorXY(flare->posX, rows - uint16_t(flare->pos) - 1, flare->col, flare->col, flare->col);
+      if (isMatrix) setPixelColorXY(int(flare->posX), rows - uint16_t(flare->pos) - 1, flare->col, flare->col, flare->col);
       else          setPixelColor(int(flare->posX) ? rows - int(flare->pos) - 1 : int(flare->pos), flare->col, flare->col, flare->col);
       flare->pos  += flare->vel;
       flare->posX += flare->velX;
@@ -3302,7 +3302,7 @@
         sparks[i].pos  = flare->pos;
         sparks[i].posX = flare->posX;
         sparks[i].vel  = (float(random16(0, 20000)) / 10000.0f) - 0.9f; // from -0.9 to 1.1
-        sparks[i].vel *= rows<32 ? 0.5 : 1; // reduce velocity for smaller strips
+        sparks[i].vel *= rows<32 ? 0.5f : 1; // reduce velocity for smaller strips
         sparks[i].velX = isMatrix ? (float(random16(0, 4000)) / 10000.0f) - 0.2f : 0; // from -0.2 to 0.2
         sparks[i].col  = 345;//abs(sparks[i].vel * 750.0); // set colors before scaling velocity to keep them bright 
         //sparks[i].col = constrain(sparks[i].col, 0, 345); 
@@ -3337,12 +3337,12 @@
             c.g = qsub8(c.g, cooling);
             c.b = qsub8(c.b, cooling * 2);
           }
-          if (isMatrix) setPixelColorXY(sparks[i].posX, rows - int(sparks[i].pos) - 1, c.red, c.green, c.blue);
+          if (isMatrix) setPixelColorXY(int(sparks[i].posX), rows - int(sparks[i].pos) - 1, c.red, c.green, c.blue);
           else          setPixelColor(int(sparks[i].posX) ? rows - int(sparks[i].pos) - 1 : int(sparks[i].pos), c.red, c.green, c.blue);
         }
       }
       blur(16);
-      *dying_gravity *= .8; // as sparks burn out they fall slower
+      *dying_gravity *= .8f; // as sparks burn out they fall slower
     } else {
       SEGENV.aux0 = 6 + random8(10); //wait for this many frames
     }
@@ -5865,11 +5865,7 @@
   if (SEGMENT.name && strlen(SEGMENT.name)) text = SEGMENT.name;
 
   char lineBuffer[17], sec[3];
-<<<<<<< HEAD
-  if (strstr_P(text, PSTR("#DATETIME"))) {
-=======
   if (!text) { // fallback if empty segment name: display date and time
->>>>>>> ae50374d
     byte AmPmHour = hour(localTime);
     boolean isitAM = true;
     if (useAMPM) {
@@ -5885,11 +5881,7 @@
 
   if (SEGENV.step < millis()) {
     if ((numberOfLetters * letterWidth) > cols) ++SEGENV.aux0 %= (numberOfLetters * letterWidth) + cols;      // offset
-<<<<<<< HEAD
-    else                                          SEGENV.aux0  = (cols - (numberOfLetters * letterWidth))/2;
-=======
     else                                          SEGENV.aux0  = (cols + (numberOfLetters * letterWidth))/2;
->>>>>>> ae50374d
     ++SEGENV.aux1 &= 0xFF; // color shift
     SEGENV.step = millis() + map(SEGMENT.speed, 0, 255, 10*FRAMETIME_FIXED, 2*FRAMETIME_FIXED);
   }
