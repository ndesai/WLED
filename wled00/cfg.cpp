--- conflicted
+++ resolved
@@ -105,13 +105,7 @@
   JsonArray ins = hw_led["ins"];
 
   if (fromFS || !ins.isNull()) {
-<<<<<<< HEAD
     uint8_t s = 0;  // bus iterator
-=======
-    uint8_t s = 0; //bus iterator
-    strip.isRgbw = false;
-    strip.isOffRefreshRequred = false;
->>>>>>> 0862859f
     busses.removeAll();
     uint32_t mem = 0;
     for (JsonObject elm : ins) {
@@ -126,13 +120,12 @@
         if (i>4) break;
       }
 
-<<<<<<< HEAD
-      uint16_t length = elm[F("len")];
+      uint16_t length = elm[F("len")] | 1;
       if (length==0 || length+lC > MAX_LEDS) continue;  // zero length or we reached max. number of LEDs, just stop
+      uint8_t colorOrder = (int)elm[F("order")];
+      uint8_t skipFirst = elm[F("skip")];
       uint16_t start = elm[F("start")] | 0;
       if (start > lC+length) continue; // something is very wrong :)
-      uint8_t colorOrder = elm[F("order")];
-      uint8_t skipFirst = elm[F("skip")];
       uint8_t ledType = elm["type"] | TYPE_WS2812_RGB;
       bool reversed = elm["rev"];
       //if ((bool)elm[F("rgbw")]) SET_BIT(ledType,7); else UNSET_BIT(ledType,7);  // hack bit 7 to indicate RGBW (as an override if necessary)
@@ -141,14 +134,7 @@
       BusConfig bc = BusConfig(ledType, pins, start, length, colorOrder, reversed, skipFirst);
       mem += BusManager::memUsage(bc);
       if (mem <= MAX_LED_MEMORY && busses.getNumBusses() <= WLED_MAX_BUSSES) busses.add(bc);  // finalization will be done in WLED::beginStrip()
-=======
-      uint16_t length = elm[F("len")] | 1;
-      uint8_t colorOrder = (int)elm[F("order")];
-      uint8_t skipFirst = elm[F("skip")];
-      uint16_t start = elm[F("start")] | 0;
-      uint8_t ledType = elm["type"] | TYPE_WS2812_RGB;
-      bool reversed = elm["rev"];
-
+/*
       BusConfig bc = BusConfig(ledType, pins, start, length, colorOrder, reversed, skipFirst);
       if (bc.adjustBounds(ledCount)) {
         //RGBW mode is enabled if at least one of the strips is RGBW
@@ -159,7 +145,7 @@
         mem += busses.memUsage(bc);
         if (mem <= MAX_LED_MEMORY) busses.add(bc);
       }
->>>>>>> 0862859f
+*/
     }
     // finalization done in beginStrip()
   }
@@ -196,16 +182,9 @@
   } else {
     // new install/missing configuration (button 0 has defaults)
     if (fromFS) {
-<<<<<<< HEAD
+      // relies upon only being called once with fromFS == true, which is currently true.
       uint8_t s=0;
-      if (pinManager.allocatePin(btnPin[0])) s++; // do not clear button 0 if pin successfully allocated
-=======
-      // relies upon only being called once with fromFS == true, which is currently true.
-      uint8_t s = 0;
-      if (pinManager.allocatePin(btnPin[0],false)) { // initialized to #define value BTNPIN, or zero if not defined(!)
-        ++s; // do not clear default button if allocated successfully 
-      }
->>>>>>> 0862859f
+      if (pinManager.allocatePin(btnPin[0],false)) s++; // do not clear button 0 if pin successfully allocated
       for (; s<WLED_MAX_BUTTONS; s++) {
         btnPin[s]           = -1;
         buttonType[s]       = BTN_TYPE_NONE;
@@ -592,25 +571,9 @@
   hw_btn["max"] = WLED_MAX_BUTTONS; // just information about max number of buttons (not actually used)
   JsonArray hw_btn_ins = hw_btn.createNestedArray("ins");
 
-<<<<<<< HEAD
-  // there is always at least one button
-  JsonObject hw_btn_ins_0 = hw_btn_ins.createNestedObject();
-  hw_btn_ins_0["type"] = buttonType[0];
-  JsonArray hw_btn_ins_0_pin = hw_btn_ins_0.createNestedArray("pin");
-  hw_btn_ins_0_pin.add(btnPin[0]);
-  JsonArray hw_btn_ins_0_macros = hw_btn_ins_0.createNestedArray("macros");
-  hw_btn_ins_0_macros.add(macroButton[0]);
-  hw_btn_ins_0_macros.add(macroLongPress[0]);
-  hw_btn_ins_0_macros.add(macroDoublePress[0]);
-
-  // additional buttons
-  for (uint8_t i=1; i<WLED_MAX_BUTTONS; i++) {
-    hw_btn_ins_0 = hw_btn_ins.createNestedObject();
-=======
   // configuration for all buttons
   for (uint8_t i=0; i<WLED_MAX_BUTTONS; i++) {
     JsonObject hw_btn_ins_0 = hw_btn_ins.createNestedObject();
->>>>>>> 0862859f
     hw_btn_ins_0["type"] = buttonType[i];
     JsonArray hw_btn_ins_0_pin = hw_btn_ins_0.createNestedArray("pin");
     hw_btn_ins_0_pin.add(btnPin[i]);
