--- conflicted
+++ resolved
@@ -97,21 +97,13 @@
 
   CJSON(strip.ablMilliampsMax, hw_led[F("maxpwr")]);
   CJSON(strip.milliampsPerLed, hw_led[F("ledma")]);
-<<<<<<< HEAD
   //CJSON(strip.reverseMode, hw_led["rev"]);
   CJSON(strip.rgbwMode, hw_led[F("rgbwm")]);
 
   JsonArray ins = hw_led["ins"];
   uint8_t s = 0;  // bus iterator
-  bool skipFirst = skipFirstLed = false;
-  useRGBW = false;
-=======
-  CJSON(strip.rgbwMode, hw_led[F("rgbwm")]);
-
-  JsonArray ins = hw_led["ins"];
-  uint8_t s = 0; //bus iterator
+  bool skipFirst = false;
   strip.isRgbw = false;
->>>>>>> 4a1ecc7b
   busses.removeAll();
   uint32_t mem = 0;
   for (JsonObject elm : ins) {
@@ -133,29 +125,21 @@
     //if (start + length > ledCount) length = ledCount - start;
     uint8_t colorOrder = (int)elm[F("order")];
     //(this shouldn't have been in ins obj. but remains here for compatibility)
-    skipFirstLed |= skipFirst = (bool) elm[F("skip")];
+    skipFirst = (bool) elm[F("skip")];
     uint8_t ledType = elm["type"] | TYPE_WS2812_RGB;
     bool reversed = elm["rev"];
     //RGBW mode is enabled if at least one of the strips is RGBW
-<<<<<<< HEAD
     if ((bool)elm[F("rgbw")]) SET_BIT(ledType,7); else UNSET_BIT(ledType,7);  // hack bit 7 to indicate RGBW (as an override if necessary)
-    useRGBW |= (bool)elm[F("rgbw")];
-=======
-    strip.isRgbw = (strip.isRgbw || BusManager::isRgbw(ledType));
->>>>>>> 4a1ecc7b
+    strip.isRgbw |= (bool)elm[F("rgbw")]; //(strip.isRgbw || BusManager::isRgbw(ledType));
     s++;
     lC += length;
     BusConfig bc = BusConfig(ledType, pins, start, length, colorOrder, reversed, skipFirst);
     mem += BusManager::memUsage(bc);
     if (mem <= MAX_LED_MEMORY) busses.add(bc);
   }
-<<<<<<< HEAD
   if (lC > ledCount) ledCount = lC; // fix incorrect total length (honour analog setup)
   //strip.finalizeInit(); // will be done in WLED::beginStrip()
-=======
-  strip.finalizeInit(ledCount, skipFirstLed);
   if (hw_led["rev"]) busses.getBus(0)->reversed = true; //set 0.11 global reversed setting for first bus
->>>>>>> 4a1ecc7b
 
   JsonObject hw_btn_ins_0 = hw[F("btn")][F("ins")][0];
   CJSON(buttonEnabled, hw_btn_ins_0["type"]);
@@ -473,10 +457,6 @@
   hw_led[F("total")] = ledCount;
   hw_led[F("maxpwr")] = strip.ablMilliampsMax;
   hw_led[F("ledma")] = strip.milliampsPerLed;
-<<<<<<< HEAD
-  hw_led["rev"] = false; //strip.reverseMode;  // not used anymore, reversing per-strip
-=======
->>>>>>> 4a1ecc7b
   hw_led[F("rgbwm")] = strip.rgbwMode;
 
   JsonArray hw_led_ins = hw_led.createNestedArray("ins");
@@ -494,7 +474,7 @@
     for (uint8_t i = 0; i < nPins; i++) ins_pin.add(pins[i]);
     ins[F("order")] = bus->getColorOrder();
     ins["rev"]  = bus->reversed;
-    ins[F("skip")] = skipFirstLed ? 1 : 0;
+    ins[F("skip")] = bus->skipFirstLed();
     ins["type"] = bus->getType();
     ins[F("rgbw")] = bus->isRgbw();
   }
@@ -516,17 +496,9 @@
   hw_btn_ins_0_macros.add(macroDoublePress);
 
   #ifndef WLED_DISABLE_INFRARED
-<<<<<<< HEAD
   JsonObject hw_ir = hw.createNestedObject("ir");
   hw_ir["pin"] = irPin;
   hw_ir["type"] = irEnabled;  // the byte 'irEnabled' does contain the IR-Remote Type ( 0=disabled )
-=======
-  if (irPin>=0) {
-    JsonObject hw_ir = hw.createNestedObject("ir");
-    hw_ir["pin"] = irPin;
-    hw_ir[F("type")] = irEnabled;              // the byte 'irEnabled' does contain the IR-Remote Type ( 0=disabled )
-  }
->>>>>>> 4a1ecc7b
   #endif
 
   JsonObject hw_relay = hw.createNestedObject(F("relay"));
