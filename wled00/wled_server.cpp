#include "wled.h"

/*
 * Integrated HTTP web server page declarations
 */

bool handleIfNoneMatchCacheHeader(AsyncWebServerRequest* request);
void setStaticContentCacheHeaders(AsyncWebServerResponse *response);

//Is this an IP?
bool isIp(String str) {
  for (size_t i = 0; i < str.length(); i++) {
    int c = str.charAt(i);
    if (c != '.' && (c < '0' || c > '9')) {
      return false;
    }
  }
  return true;
}

void handleUpload(AsyncWebServerRequest *request, const String& filename, size_t index, uint8_t *data, size_t len, bool final){
<<<<<<< HEAD
  if (!index) {
=======
  if (otaLock) {
    if (final) request->send(500, "text/plain", F("Please unlock OTA in security settings!"));
    return;
  }
  if(!index){
>>>>>>> 96422de0
    request->_tempFile = WLED_FS.open(filename, "w");
    DEBUG_PRINT("Uploading ");
    DEBUG_PRINTLN(filename);
    if (filename == "/presets.json") presetsModifiedTime = toki.second();
  }
  if (len) {
    request->_tempFile.write(data,len);
  }
  if (final) {
    request->_tempFile.close();
    request->send(200, "text/plain", F("File Uploaded!"));
    cacheInvalidate++;
  }
}

bool captivePortal(AsyncWebServerRequest *request)
{
  if (ON_STA_FILTER(request)) return false; //only serve captive in AP mode
  String hostH;
  if (!request->hasHeader("Host")) return false;
  hostH = request->getHeader("Host")->value();
  
  if (!isIp(hostH) && hostH.indexOf("wled.me") < 0 && hostH.indexOf(cmDNS) < 0) {
    DEBUG_PRINTLN("Captive portal");
    AsyncWebServerResponse *response = request->beginResponse(302);
    response->addHeader(F("Location"), F("http://4.3.2.1"));
    request->send(response);
    return true;
  }
  return false;
}

void initServer()
{
  //CORS compatiblity
  DefaultHeaders::Instance().addHeader(F("Access-Control-Allow-Origin"), "*");
  DefaultHeaders::Instance().addHeader(F("Access-Control-Allow-Methods"), "*");
  DefaultHeaders::Instance().addHeader(F("Access-Control-Allow-Headers"), "*");

 #ifdef WLED_ENABLE_WEBSOCKETS
    server.on("/liveview", HTTP_GET, [](AsyncWebServerRequest *request){
      request->send_P(200, "text/html", PAGE_liveviewws);
    });
 #else
    server.on("/liveview", HTTP_GET, [](AsyncWebServerRequest *request){
      request->send_P(200, "text/html", PAGE_liveview);
    });
  #endif
  
  //settings page
  server.on("/settings", HTTP_GET, [](AsyncWebServerRequest *request){
    serveSettings(request);
  });
  
  server.on("/favicon.ico", HTTP_GET, [](AsyncWebServerRequest *request){
    if(!handleFileRead(request, "/favicon.ico"))
    {
      request->send_P(200, "image/x-icon", favicon, 156);
    }
  });
  
  server.on("/sliders", HTTP_GET, [](AsyncWebServerRequest *request){
    serveIndex(request);
  });
  
  server.on("/welcome", HTTP_GET, [](AsyncWebServerRequest *request){
    serveSettings(request);
  });
  
  server.on("/reset", HTTP_GET, [](AsyncWebServerRequest *request){
    serveMessage(request, 200,F("Rebooting now..."),F("Please wait ~10 seconds..."),129);
    doReboot = true;
  });
  
  server.on("/settings", HTTP_POST, [](AsyncWebServerRequest *request){
    serveSettings(request, true);
  });

  server.on("/json", HTTP_GET, [](AsyncWebServerRequest *request){
    serveJson(request);
  });

  AsyncCallbackJsonWebHandler* handler = new AsyncCallbackJsonWebHandler("/json", [](AsyncWebServerRequest *request) {
    bool verboseResponse = false;
    bool isConfig = false;
    { //scope JsonDocument so it releases its buffer
      DynamicJsonDocument jsonBuffer(JSON_BUFFER_SIZE);
      DeserializationError error = deserializeJson(jsonBuffer, (uint8_t*)(request->_tempObject));
      JsonObject root = jsonBuffer.as<JsonObject>();
      if (error || root.isNull()) {
        request->send(400, "application/json", F("{\"error\":9}")); return;
      }
      const String& url = request->url();
      isConfig = url.indexOf("cfg") > -1;
      if (!isConfig) {
        #ifdef WLED_DEBUG
          DEBUG_PRINTLN(F("Serialized HTTP"));
          serializeJson(root,Serial);
          DEBUG_PRINTLN();
        #endif
        fileDoc = &jsonBuffer;  // used for applying presets (presets.cpp)
        verboseResponse = deserializeState(root);
        fileDoc = nullptr;
      } else {
        verboseResponse = deserializeConfig(root); //use verboseResponse to determine whether cfg change should be saved immediately
      }
    }
    if (verboseResponse) {
      if (!isConfig) {
        serveJson(request); return; //if JSON contains "v"
      } else {
        serializeConfig(); //Save new settings to FS
      }
    } 
    request->send(200, "application/json", F("{\"success\":true}"));
  });
  server.addHandler(handler);

  server.on("/version", HTTP_GET, [](AsyncWebServerRequest *request){
    request->send(200, "text/plain", (String)VERSION);
    });
    
  server.on("/uptime", HTTP_GET, [](AsyncWebServerRequest *request){
    request->send(200, "text/plain", (String)millis());
    });
    
  server.on("/freeheap", HTTP_GET, [](AsyncWebServerRequest *request){
    request->send(200, "text/plain", (String)ESP.getFreeHeap());
    });
  
  server.on("/u", HTTP_GET, [](AsyncWebServerRequest *request){
    request->send_P(200, "text/html", PAGE_usermod);
    });
    
  server.on("/url", HTTP_GET, [](AsyncWebServerRequest *request){
    URL_response(request);
    });
    
  server.on("/teapot", HTTP_GET, [](AsyncWebServerRequest *request){
    serveMessage(request, 418, F("418. I'm a teapot."), F("(Tangible Embedded Advanced Project Of Twinkling)"), 254);
    });

  server.on("/upload", HTTP_POST, [](AsyncWebServerRequest *request) {},
        [](AsyncWebServerRequest *request, const String& filename, size_t index, uint8_t *data,
                      size_t len, bool final) {handleUpload(request, filename, index, data, len, final);}
  );

  server.on("/simple.htm", HTTP_GET, [](AsyncWebServerRequest *request){
    if (handleFileRead(request, "/simple.htm")) return;
    if (handleIfNoneMatchCacheHeader(request)) return;
    AsyncWebServerResponse *response = request->beginResponse_P(200, "text/html", PAGE_simple, PAGE_simple_L);
    response->addHeader(F("Content-Encoding"),"gzip");
    setStaticContentCacheHeaders(response);
    request->send(response);
  });
  
  //if OTA is allowed
  if (!otaLock){
    #ifdef WLED_ENABLE_FS_EDITOR
     #ifdef ARDUINO_ARCH_ESP32
      server.addHandler(new SPIFFSEditor(WLED_FS));//http_username,http_password));
     #else
      server.addHandler(new SPIFFSEditor("","",WLED_FS));//http_username,http_password));
     #endif
    #else
    server.on("/edit", HTTP_GET, [](AsyncWebServerRequest *request){
      serveMessage(request, 501, "Not implemented", F("The FS editor is disabled in this build."), 254);
    });
    #endif
    //init ota page
    #ifndef WLED_DISABLE_OTA
    server.on("/update", HTTP_GET, [](AsyncWebServerRequest *request){
      request->send_P(200, "text/html", PAGE_update);
    });
    
    server.on("/update", HTTP_POST, [](AsyncWebServerRequest *request){
      if (Update.hasError())
      {
        serveMessage(request, 500, F("Failed updating firmware!"), F("Please check your file and retry!"), 254); return;
      }
      serveMessage(request, 200, F("Successfully updated firmware!"), F("Please wait while the module reboots..."), 131); 
      doReboot = true;
    },[](AsyncWebServerRequest *request, String filename, size_t index, uint8_t *data, size_t len, bool final){
      if(!index){
        DEBUG_PRINTLN(F("OTA Update Start"));
        #ifdef ESP8266
        Update.runAsync(true);
        #endif
        Update.begin((ESP.getFreeSketchSpace() - 0x1000) & 0xFFFFF000);
      }
      if(!Update.hasError()) Update.write(data, len);
      if(final){
        if(Update.end(true)){
          DEBUG_PRINTLN(F("Update Success"));
        } else {
          DEBUG_PRINTLN(F("Update Failed"));
        }
      }
    });
    
    #else
    server.on("/update", HTTP_GET, [](AsyncWebServerRequest *request){
      serveMessage(request, 501, "Not implemented", F("OTA updates are disabled in this build."), 254);
    });
    #endif
  } else
  {
    server.on("/edit", HTTP_GET, [](AsyncWebServerRequest *request){
      serveMessage(request, 500, "Access Denied", F("Please unlock OTA in security settings!"), 254);
    });
    server.on("/update", HTTP_GET, [](AsyncWebServerRequest *request){
      serveMessage(request, 500, "Access Denied", F("Please unlock OTA in security settings!"), 254);
    });
  }


  #ifdef WLED_ENABLE_DMX
  server.on("/dmxmap", HTTP_GET, [](AsyncWebServerRequest *request){
    request->send_P(200, "text/html", PAGE_dmxmap     , dmxProcessor);
  });
  #else
  server.on("/dmxmap", HTTP_GET, [](AsyncWebServerRequest *request){
    serveMessage(request, 501, "Not implemented", F("DMX support is not enabled in this build."), 254);
  });
  #endif
  server.on("/", HTTP_GET, [](AsyncWebServerRequest *request){
    if (captivePortal(request)) return;
    serveIndexOrWelcome(request);
  });

  #ifdef WLED_ENABLE_WEBSOCKETS
  server.addHandler(&ws);
  #endif
  
  //called when the url is not defined here, ajax-in; get-settings
  server.onNotFound([](AsyncWebServerRequest *request){
    DEBUG_PRINTLN("Not-Found HTTP call:");
    DEBUG_PRINTLN("URI: " + request->url());
    if (captivePortal(request)) return;

    //make API CORS compatible
    if (request->method() == HTTP_OPTIONS)
    {
      AsyncWebServerResponse *response = request->beginResponse(200);
      response->addHeader(F("Access-Control-Max-Age"), F("7200"));
      request->send(response);
      return;
    }
    
    if(handleSet(request, request->url())) return;
    #ifndef WLED_DISABLE_ALEXA
    if(espalexa.handleAlexaApiCall(request)) return;
    #endif
    if(handleFileRead(request, request->url())) return;
    request->send_P(404, "text/html", PAGE_404);
  });
}


void serveIndexOrWelcome(AsyncWebServerRequest *request)
{
  if (!showWelcomePage){
    serveIndex(request);
  } else {
    serveSettings(request);
  }
}

bool handleIfNoneMatchCacheHeader(AsyncWebServerRequest* request)
{
  AsyncWebHeader* header = request->getHeader("If-None-Match");
  if (header && header->value() == String(VERSION)) {
    request->send(304);
    return true;
  }
  return false;
}

void setStaticContentCacheHeaders(AsyncWebServerResponse *response)
{
  char tmp[12];
  // https://medium.com/@codebyamir/a-web-developers-guide-to-browser-caching-cc41f3b73e7c
  #ifndef WLED_DEBUG
  //this header name is misleading, "no-cache" will not disable cache,
  //it just revalidates on every load using the "If-None-Match" header with the last ETag value
  response->addHeader(F("Cache-Control"),"no-cache");
  #else
  response->addHeader(F("Cache-Control"),"no-store,max-age=0"); // prevent caching if debug build
  #endif
  sprintf_P(tmp, PSTR("%8d-%02x"), VERSION, cacheInvalidate);
  response->addHeader(F("ETag"), tmp);
}

void serveIndex(AsyncWebServerRequest* request)
{
  if (handleFileRead(request, "/index.htm")) return;

  if (handleIfNoneMatchCacheHeader(request)) return;

  AsyncWebServerResponse *response;
#ifndef WLED_DISABLE_SIMPLE_UI
  if (simplifiedUI)
    response = request->beginResponse_P(200, "text/html", PAGE_simple, PAGE_simple_L);
  else
#endif
    response = request->beginResponse_P(200, "text/html", PAGE_index, PAGE_index_L);

  response->addHeader(F("Content-Encoding"),"gzip");
  setStaticContentCacheHeaders(response);
  request->send(response);
}


String msgProcessor(const String& var)
{
  if (var == "MSG") {
    String messageBody = messageHead;
    messageBody += F("</h2>");
    messageBody += messageSub;
    uint32_t optt = optionType;

    if (optt < 60) //redirect to settings after optionType seconds
    {
      messageBody += F("<script>setTimeout(RS,");
      messageBody +=String(optt*1000);
      messageBody += F(")</script>");
    } else if (optt < 120) //redirect back after optionType-60 seconds, unused
    {
      //messageBody += "<script>setTimeout(B," + String((optt-60)*1000) + ")</script>";
    } else if (optt < 180) //reload parent after optionType-120 seconds
    {
      messageBody += F("<script>setTimeout(RP,");
      messageBody += String((optt-120)*1000);
      messageBody += F(")</script>");
    } else if (optt == 253)
    {
      messageBody += F("<br><br><form action=/settings><button class=\"bt\" type=submit>Back</button></form>"); //button to settings
    } else if (optt == 254)
    {
      messageBody += F("<br><br><button type=\"button\" class=\"bt\" onclick=\"B()\">Back</button>");
    }
    return messageBody;
  }
  return String();
}


void serveMessage(AsyncWebServerRequest* request, uint16_t code, const String& headl, const String& subl, byte optionT)
{
  messageHead = headl;
  messageSub = subl;
  optionType = optionT;
  
  request->send_P(code, "text/html", PAGE_msg, msgProcessor);
}


String settingsProcessor(const String& var)
{
  if (var == "CSS") {
    char buf[2048];
    buf[0] = 0;
    getSettingsJS(optionType, buf);
    return String(buf);
  }
  
  #ifdef WLED_ENABLE_DMX

  if (var == "DMXMENU") {
    return String(F("<form action=/settings/dmx><button type=submit>DMX Output</button></form>"));
  }
  
  #endif
  if (var == "SCSS") return String(FPSTR(PAGE_settingsCss));
  return String();
}

String dmxProcessor(const String& var)
{
  String mapJS;
  #ifdef WLED_ENABLE_DMX
    if (var == "DMXVARS") {
      mapJS += "\nCN=" + String(DMXChannels) + ";\n";
      mapJS += "CS=" + String(DMXStart) + ";\n";
      mapJS += "CG=" + String(DMXGap) + ";\n";
      mapJS += "LC=" + String(ledCount) + ";\n";
      mapJS += "var CH=[";
      for (int i=0;i<15;i++) {
        mapJS += String(DMXFixtureMap[i]) + ",";
      }
      mapJS += "0];";
    }
  #endif
  
  return mapJS;
}


void serveSettings(AsyncWebServerRequest* request, bool post)
{
  byte subPage = 0;
  const String& url = request->url();
  if (url.indexOf("sett") >= 0) 
  {
    if      (url.indexOf("wifi") > 0) subPage = 1;
    else if (url.indexOf("leds") > 0) subPage = 2;
    else if (url.indexOf("ui")   > 0) subPage = 3;
    else if (url.indexOf("sync") > 0) subPage = 4;
    else if (url.indexOf("time") > 0) subPage = 5;
    else if (url.indexOf("sec")  > 0) subPage = 6;
    #ifdef WLED_ENABLE_DMX // include only if DMX is enabled
    else if (url.indexOf("dmx")  > 0) subPage = 7;
    #endif
    else if (url.indexOf("um")  > 0) subPage = 8;
  } else subPage = 255; //welcome page

  if (subPage == 1 && wifiLock && otaLock)
  {
    serveMessage(request, 500, "Access Denied", F("Please unlock OTA in security settings!"), 254); return;
  }

  if (post) { //settings/set POST request, saving
    if (subPage != 1 || !(wifiLock && otaLock)) handleSettingsSet(request, subPage);

    char s[32];
    char s2[45] = "";

    switch (subPage) {
      case 1: strcpy_P(s, PSTR("WiFi")); strcpy_P(s2, PSTR("Please connect to the new IP (if changed)")); forceReconnect = true; break;
      case 2: strcpy_P(s, PSTR("LED")); break;
      case 3: strcpy_P(s, PSTR("UI")); break;
      case 4: strcpy_P(s, PSTR("Sync")); break;
      case 5: strcpy_P(s, PSTR("Time")); break;
      case 6: strcpy_P(s, PSTR("Security")); strcpy_P(s2, PSTR("Rebooting, please wait ~10 seconds...")); break;
      case 7: strcpy_P(s, PSTR("DMX")); break;
      case 8: strcpy_P(s, PSTR("Usermods")); break;
    }

    strcat_P(s, PSTR(" settings saved."));
    if (!s2[0]) strcpy_P(s2, PSTR("Redirecting..."));

    if (!doReboot) serveMessage(request, 200, s, s2, (subPage == 1 || subPage == 6) ? 129 : 1);
    if (subPage == 6) doReboot = true;

    return;
  }
  
  #ifdef WLED_DISABLE_MOBILE_UI //disable welcome page if not enough storage
   if (subPage == 255) {serveIndex(request); return;}
  #endif

  optionType = subPage;
  
  switch (subPage)
  {
    case 1:   request->send_P(200, "text/html", PAGE_settings_wifi, settingsProcessor); break;
    case 2:   request->send_P(200, "text/html", PAGE_settings_leds, settingsProcessor); break;
    case 3:   request->send_P(200, "text/html", PAGE_settings_ui  , settingsProcessor); break;
    case 4:   request->send_P(200, "text/html", PAGE_settings_sync, settingsProcessor); break;
    case 5:   request->send_P(200, "text/html", PAGE_settings_time, settingsProcessor); break;
    case 6:   request->send_P(200, "text/html", PAGE_settings_sec , settingsProcessor); break;
    case 7:   request->send_P(200, "text/html", PAGE_settings_dmx , settingsProcessor); break;
    case 8:   request->send_P(200, "text/html", PAGE_settings_um  , settingsProcessor); break;
    case 255: request->send_P(200, "text/html", PAGE_welcome); break;
    default:  request->send_P(200, "text/html", PAGE_settings     , settingsProcessor); 
  }
}<|MERGE_RESOLUTION|>--- conflicted
+++ resolved
@@ -19,15 +19,11 @@
 }
 
 void handleUpload(AsyncWebServerRequest *request, const String& filename, size_t index, uint8_t *data, size_t len, bool final){
-<<<<<<< HEAD
-  if (!index) {
-=======
   if (otaLock) {
     if (final) request->send(500, "text/plain", F("Please unlock OTA in security settings!"));
     return;
   }
-  if(!index){
->>>>>>> 96422de0
+  if (!index) {
     request->_tempFile = WLED_FS.open(filename, "w");
     DEBUG_PRINT("Uploading ");
     DEBUG_PRINTLN(filename);
