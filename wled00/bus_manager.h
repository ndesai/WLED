--- conflicted
+++ resolved
@@ -24,13 +24,10 @@
   #define DEBUG_PRINTF(x...)
 #endif
 
-<<<<<<< HEAD
 #define GET_BIT(var,bit)    (((var)>>(bit))&0x01)
 #define SET_BIT(var,bit)    ((var)|=(uint16_t)(0x0001<<(bit)))
 #define UNSET_BIT(var,bit)  ((var)&=(~(uint16_t)(0x0001<<(bit))))
 
-=======
->>>>>>> cbb12e1b
 //temporary struct for passing bus configuration to bus
 struct BusConfig {
   uint8_t type = TYPE_WS2812_RGB;
@@ -46,11 +43,7 @@
     type = busType & 0x7F;  // bit 7 may be/is hacked to include RGBW info (1=RGBW, 0=RGB)
     count = len; start = pstart; colorOrder = pcolorOrder; reversed = rev; skipAmount = skip;
     uint8_t nPins = 1;
-<<<<<<< HEAD
-    if (type >= 10 && type <= 15) nPins = 4;  // IP address stored in pins
-=======
     if (type >= TYPE_NET_DDP_RGB && type < 96) nPins = 4; //virtual network bus. 4 "pins" store IP address
->>>>>>> cbb12e1b
     else if (type > 47) nPins = 2;
     else if (type > 40 && type < 46) nPins = NUM_PWM_PINS(type);
     for (uint8_t i = 0; i < nPins; i++) pins[i] = ppins[i];
@@ -164,10 +157,7 @@
     _busPtr = PolyBus::create(_iType, _pins, _len, nr);
     _valid = (_busPtr != nullptr);
     _colorOrder = bc.colorOrder;
-<<<<<<< HEAD
-=======
     DEBUG_PRINTF("Successfully inited strip %u (len %u) with type %u and pins %u,%u (itype %u)\n",nr, _len, bc.type, _pins[0],_pins[1],_iType);
->>>>>>> cbb12e1b
   };
 
   inline void show() {
@@ -233,10 +223,7 @@
   }
 
   void cleanup() {
-<<<<<<< HEAD
-=======
-    DEBUG_PRINTLN("Digital Cleanup");
->>>>>>> cbb12e1b
+    DEBUG_PRINTLN(F("Digital Cleanup"));
     PolyBus::cleanup(_busPtr, _iType);
     _iType = I_NONE;
     _valid = false;
@@ -413,11 +400,7 @@
       if (_data == nullptr) return;
       memset(_data, 0, bc.count * _UDPchannels);
       _len = bc.count;
-<<<<<<< HEAD
-      _colorOrder = bc.colorOrder;
-=======
       //_colorOrder = bc.colorOrder;
->>>>>>> cbb12e1b
       _client = IPAddress(bc.pins[0],bc.pins[1],bc.pins[2],bc.pins[3]);
       _broadcastLock = false;
       _valid = true;
@@ -488,11 +471,7 @@
   private:
     IPAddress _client;
     uint16_t  _len = 0;
-<<<<<<< HEAD
-    uint8_t   _colorOrder;
-=======
     //uint8_t   _colorOrder;
->>>>>>> cbb12e1b
     uint8_t   _bri = 255;
     uint8_t   _UDPtype;
     uint8_t   _UDPchannels;
@@ -532,11 +511,7 @@
   
   int add(BusConfig &bc) {
     if (numBusses >= WLED_MAX_BUSSES) return -1;
-<<<<<<< HEAD
-    if (bc.type>=10 && bc.type<=15) {
-=======
     if (bc.type >= TYPE_NET_DDP_RGB && bc.type < 96) {
->>>>>>> cbb12e1b
       busses[numBusses] = new BusNetwork(bc);
     } else if (IS_DIGITAL(bc.type)) {
       busses[numBusses] = new BusDigital(bc, numBusses);
