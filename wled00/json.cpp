--- conflicted
+++ resolved
@@ -454,11 +454,7 @@
   if (!forPreset) {
     if (errorFlag) {root[F("error")] = errorFlag; errorFlag = ERR_NONE;}
 
-<<<<<<< HEAD
-    root[F("ps")] = currentPreset>0 ? currentPreset : -1;
-=======
     root["ps"] = (currentPreset > 0) ? currentPreset : -1;
->>>>>>> 02fb2550
     root[F("pl")] = currentPlaylist;
 
     usermods.addToJsonState(root);
