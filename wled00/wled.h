--- conflicted
+++ resolved
@@ -8,7 +8,7 @@
  */
 
 // version code in format yymmddb (b = daily build)
-#define VERSION 2011151
+#define VERSION 2011152
 
 // ESP8266-01 (blue) got too little storage space to work with WLED. 0.10.2 is the last release supporting this unit.
 
@@ -566,15 +566,11 @@
   WLED_GLOBAL int loops _INIT(0);
 #endif
 
-<<<<<<< HEAD
 #ifdef ARDUINO_ARCH_ESP32
   #define WLED_CONNECTED (WiFi.status() == WL_CONNECTED || ETH.localIP()[0] != 0)
 #else
   #define WLED_CONNECTED (WiFi.status() == WL_CONNECTED)
 #endif
-=======
-#define WLED_CONNECTED (WiFi.status() == WL_CONNECTED)
->>>>>>> 0c73ecf6
 #define WLED_WIFI_CONFIGURED (strlen(clientSSID) >= 1 && strcmp(clientSSID, DEFAULT_CLIENT_SSID) != 0)
 #define WLED_MQTT_CONNECTED (mqtt != nullptr && mqtt->connected())
 
