#ifndef WLED_H
#define WLED_H
/*
   Main sketch, global variable declarations
   @title WLED project sketch
   @version 0.13.1-bl4
   @author Christian Schwinne
 */

// version code in format yymmddb (b = daily build)
#define VERSION 2111031

//uncomment this if you have a "my_config.h" file you'd like to use
//#define WLED_USE_MY_CONFIG

// ESP8266-01 (blue) got too little storage space to work with WLED. 0.10.2 is the last release supporting this unit.

// ESP8266-01 (black) has 1MB flash and can thus fit the whole program, although OTA update is not possible. Use 1M(128K SPIFFS).
// Uncomment some of the following lines to disable features:
// Alternatively, with platformio pass your chosen flags to your custom build target in platformio_override.ini

// You are required to disable over-the-air updates:
//#define WLED_DISABLE_OTA         // saves 14kb

// You can choose some of these features to disable:
//#define WLED_DISABLE_ALEXA       // saves 11kb
//#define WLED_DISABLE_BLYNK       // saves 6kb
//#define WLED_DISABLE_CRONIXIE    // saves 3kb
//#define WLED_DISABLE_HUESYNC     // saves 4kb
//#define WLED_DISABLE_INFRARED    // there is no pin left for this on ESP8266-01, saves 12kb
#ifndef WLED_DISABLE_MQTT
  #define WLED_ENABLE_MQTT         // saves 12kb
#endif
//#define WLED_ENABLE_ADALIGHT     // saves 500b only (uses GPIO3 (RX) for serial)
//#define WLED_ENABLE_DMX          // uses 3.5kb (use LEDPIN other than 2)
#ifndef WLED_DISABLE_LOXONE
  #define WLED_ENABLE_LOXONE       // uses 1.2kb
#endif
#ifndef WLED_DISABLE_WEBSOCKETS
  #define WLED_ENABLE_WEBSOCKETS
#endif

#define WLED_ENABLE_FS_EDITOR      // enable /edit page for editing FS content. Will also be disabled with OTA lock

// to toggle usb serial debug (un)comment the following line
//#define WLED_DEBUG

// filesystem specific debugging
//#define WLED_DEBUG_FS

//optionally disable brownout detector on ESP32.
//This is generally a terrible idea, but improves boot success on boards with a 3.3v regulator + cap setup that can't provide 400mA peaks
//#define WLED_DISABLE_BROWNOUT_DET

// Library inclusions.
#include <Arduino.h>
#ifdef ESP8266
  #include <ESP8266WiFi.h>
  #include <ESP8266mDNS.h>
  #include <ESPAsyncTCP.h>
  #include <LittleFS.h>
  extern "C"
  {
  #include <user_interface.h>
  }
#else // ESP32
  #include <WiFi.h>
  #include <ETH.h>
  #include "esp_wifi.h"
  #include <ESPmDNS.h>
  #include <AsyncTCP.h>
  //#include "SPIFFS.h"
  #ifndef CONFIG_LITTLEFS_FOR_IDF_3_2
    #define CONFIG_LITTLEFS_FOR_IDF_3_2
  #endif
  #include <LITTLEFS.h>
#endif

#include "src/dependencies/network/Network.h"

#ifdef WLED_USE_MY_CONFIG
  #include "my_config.h"
#endif

#include <ESPAsyncWebServer.h>
#include <EEPROM.h>
#include <WiFiUdp.h>
#include <DNSServer.h>
#ifndef WLED_DISABLE_OTA
  #define NO_OTA_PORT
  #include <ArduinoOTA.h>
#endif
#include <SPIFFSEditor.h>
#include "src/dependencies/time/TimeLib.h"
#include "src/dependencies/timezone/Timezone.h"
#include "src/dependencies/toki/Toki.h"

#ifndef WLED_DISABLE_ALEXA
  #define ESPALEXA_ASYNC
  #define ESPALEXA_NO_SUBPAGE
  #define ESPALEXA_MAXDEVICES 1
  // #define ESPALEXA_DEBUG
  #include "src/dependencies/espalexa/Espalexa.h"
#endif
#ifndef WLED_DISABLE_BLYNK
  #include "src/dependencies/blynk/BlynkSimpleEsp.h"
#endif

#ifdef WLED_ENABLE_DMX
  #include "src/dependencies/dmx/ESPDMX.h"
#endif

#include "src/dependencies/e131/ESPAsyncE131.h"
#include "src/dependencies/async-mqtt-client/AsyncMqttClient.h"

#define ARDUINOJSON_DECODE_UNICODE 0
#include "src/dependencies/json/AsyncJson-v6.h"
#include "src/dependencies/json/ArduinoJson-v6.h"

// ESP32-WROVER features SPI RAM (aka PSRAM) which can be allocated using ps_malloc()
// we can create custom PSRAMDynamicJsonDocument to use such feature (replacing DynamicJsonDocument)
// The following is a construct to enable code to compile without it.
// There is a code thet will still not use PSRAM though:
//    AsyncJsonResponse is a derived class that implements DynamicJsonDocument (AsyncJson-v6.h)
#if defined(ARDUINO_ARCH_ESP32) && defined(WLED_USE_PSRAM)
struct PSRAM_Allocator {
  void* allocate(size_t size) {
    if (psramFound()) return ps_malloc(size); // use PSRAM if it exists
    else              return malloc(size);    // fallback
  }
  void deallocate(void* pointer) {
    free(pointer);
  }
};
using PSRAMDynamicJsonDocument = BasicJsonDocument<PSRAM_Allocator>;
#else
#define PSRAMDynamicJsonDocument DynamicJsonDocument
#endif

#include "fcn_declare.h"
#include "html_ui.h"
#ifndef WLED_DISABLE_SIMPLE_UI
#include "html_simple.h"
#endif
#include "html_settings.h"
#include "html_other.h"
#include "FX.h"
#include "ir_codes.h"
#include "const.h"
#include "NodeStruct.h"
#include "pin_manager.h"
#include "bus_manager.h"

#ifndef CLIENT_SSID
  #define CLIENT_SSID DEFAULT_CLIENT_SSID
#endif

#ifndef CLIENT_PASS
  #define CLIENT_PASS ""
#endif

#ifndef SPIFFS_EDITOR_AIRCOOOKIE
  #error You are not using the Aircoookie fork of the ESPAsyncWebserver library.\
  Using upstream puts your WiFi password at risk of being served by the filesystem.\
  Comment out this error message to build regardless.
#endif

#ifndef WLED_DISABLE_INFRARED
  #include <IRremoteESP8266.h>
  #include <IRrecv.h>
  #include <IRutils.h>
#endif

//Filesystem to use for preset and config files. SPIFFS or LittleFS on ESP8266, SPIFFS only on ESP32 (now using LITTLEFS port by lorol)
#ifdef ESP8266
  #define WLED_FS LittleFS
#else
  #define WLED_FS LITTLEFS
#endif

// GLOBAL VARIABLES
// both declared and defined in header (solution from http://www.keil.com/support/docs/1868.htm)
//
//e.g. byte test = 2 becomes WLED_GLOBAL byte test _INIT(2);
//     int arr[]{0,1,2} becomes WLED_GLOBAL int arr[] _INIT_N(({0,1,2}));

#ifndef WLED_DEFINE_GLOBAL_VARS
# define WLED_GLOBAL extern
# define _INIT(x)
# define _INIT_N(x)
#else
# define WLED_GLOBAL
# define _INIT(x) = x

//needed to ignore commas in array definitions
#define UNPACK( ... ) __VA_ARGS__
# define _INIT_N(x) UNPACK x
#endif

#define STRINGIFY(X) #X
#define TOSTRING(X) STRINGIFY(X)

#ifndef WLED_VERSION
  #define WLED_VERSION "dev"
#endif

// Global Variable definitions
WLED_GLOBAL char versionString[] _INIT(TOSTRING(WLED_VERSION));
#define WLED_CODENAME "Toki"

// AP and OTA default passwords (for maximum security change them!)
WLED_GLOBAL char apPass[65]  _INIT(DEFAULT_AP_PASS);
WLED_GLOBAL char otaPass[33] _INIT(DEFAULT_OTA_PASS);

// Hardware and pin config
#ifndef BTNPIN
WLED_GLOBAL int8_t btnPin[WLED_MAX_BUTTONS] _INIT({0});
#else
WLED_GLOBAL int8_t btnPin[WLED_MAX_BUTTONS] _INIT({BTNPIN});
#endif
#ifndef RLYPIN
WLED_GLOBAL int8_t rlyPin _INIT(12);
#else
WLED_GLOBAL int8_t rlyPin _INIT(RLYPIN);
#endif
//Relay mode (1 = active high, 0 = active low, flipped in cfg.json)
#ifndef RLYMDE
WLED_GLOBAL bool rlyMde _INIT(true);
#else
WLED_GLOBAL bool rlyMde _INIT(RLYMDE);
#endif
#ifndef IRPIN
WLED_GLOBAL int8_t irPin _INIT(-1);
#else
WLED_GLOBAL int8_t irPin _INIT(IRPIN);
#endif

//WLED_GLOBAL byte presetToApply _INIT(0);

WLED_GLOBAL char ntpServerName[33] _INIT("0.wled.pool.ntp.org");   // NTP server to use

// WiFi CONFIG (all these can be changed via web UI, no need to set them here)
WLED_GLOBAL char clientSSID[33] _INIT(CLIENT_SSID);
WLED_GLOBAL char clientPass[65] _INIT(CLIENT_PASS);
WLED_GLOBAL char cmDNS[33] _INIT("x");                             // mDNS address (placeholder, is replaced by wledXXXXXX.local)
WLED_GLOBAL char apSSID[33] _INIT("");                             // AP off by default (unless setup)
WLED_GLOBAL byte apChannel _INIT(1);                               // 2.4GHz WiFi AP channel (1-13)
WLED_GLOBAL byte apHide    _INIT(0);                               // hidden AP SSID
WLED_GLOBAL byte apBehavior _INIT(AP_BEHAVIOR_BOOT_NO_CONN);       // access point opens when no connection after boot by default
WLED_GLOBAL IPAddress staticIP      _INIT_N(((  0,   0,  0,  0))); // static IP of ESP
WLED_GLOBAL IPAddress staticGateway _INIT_N(((  0,   0,  0,  0))); // gateway (router) IP
WLED_GLOBAL IPAddress staticSubnet  _INIT_N(((255, 255, 255, 0))); // most common subnet in home networks
#ifdef ARDUINO_ARCH_ESP32
WLED_GLOBAL bool noWifiSleep _INIT(true);                          // disabling modem sleep modes will increase heat output and power usage, but may help with connection issues
#else
WLED_GLOBAL bool noWifiSleep _INIT(false);
#endif

#ifdef WLED_USE_ETHERNET
  #ifdef WLED_ETH_DEFAULT                                          // default ethernet board type if specified
    WLED_GLOBAL int ethernetType _INIT(WLED_ETH_DEFAULT);          // ethernet board type
  #else
    WLED_GLOBAL int ethernetType _INIT(WLED_ETH_NONE);             // use none for ethernet board type if default not defined
  #endif
#endif

// LED CONFIG
<<<<<<< HEAD
WLED_GLOBAL uint16_t ledCount _INIT(0);           // overcurrent prevented by ABL (filled in cfg.cpp, set.cpp or FX_fcn.cpp)
WLED_GLOBAL bool turnOnAtBoot _INIT(true);        // turn on LEDs at power-up
WLED_GLOBAL byte bootPreset   _INIT(0);           // save preset to load after power-up
=======
WLED_GLOBAL bool turnOnAtBoot _INIT(true);                // turn on LEDs at power-up
WLED_GLOBAL byte bootPreset   _INIT(0);                   // save preset to load after power-up
>>>>>>> b44ffffe

//if true, a segment per bus will be created on boot and LED settings save
//if false, only one segment spanning the total LEDs is created,
//but not on LED settings save if there is more than one segment currently
WLED_GLOBAL bool autoSegments _INIT(false);
WLED_GLOBAL bool allowCCT _INIT(false);           //CCT color correction

WLED_GLOBAL byte col[]    _INIT_N(({ 255, 160, 0, 0 }));  // current RGB(W) primary color. col[] should be updated if you want to change the color.
WLED_GLOBAL byte colSec[] _INIT_N(({ 0, 0, 0, 0 }));      // current RGB(W) secondary color
WLED_GLOBAL byte briS     _INIT(128);                     // default brightness

WLED_GLOBAL byte nightlightTargetBri _INIT(0);      // brightness after nightlight is over
WLED_GLOBAL byte nightlightDelayMins _INIT(60);
WLED_GLOBAL byte nightlightMode      _INIT(NL_MODE_FADE); // See const.h for available modes. Was nightlightFade
WLED_GLOBAL bool fadeTransition      _INIT(true);   // enable crossfading color transition
WLED_GLOBAL uint16_t transitionDelay _INIT(750);    // default crossfade duration in ms

WLED_GLOBAL byte briMultiplier _INIT(100);          // % of brightness to set (to limit power, if you set it to 50 and set bri to 255, actual brightness will be 127)

// User Interface CONFIG
WLED_GLOBAL char serverDescription[33] _INIT("WLED");  // Name of module
WLED_GLOBAL bool syncToggleReceive     _INIT(false);   // UIs which only have a single button for sync should toggle send+receive if this is true, only send otherwise
WLED_GLOBAL bool simplifiedUI          _INIT(false);   // enable simplified UI
WLED_GLOBAL byte cacheInvalidate       _INIT(0);       // used to invalidate browser cache when switching from regular to simplified UI

// Sync CONFIG
WLED_GLOBAL NodesMap Nodes;
WLED_GLOBAL bool nodeListEnabled _INIT(true);
WLED_GLOBAL bool nodeBroadcastEnabled _INIT(true);

WLED_GLOBAL byte buttonType[WLED_MAX_BUTTONS]  _INIT({BTN_TYPE_PUSH});
WLED_GLOBAL byte irEnabled      _INIT(0);     // Infrared receiver

WLED_GLOBAL uint16_t udpPort    _INIT(21324); // WLED notifier default port
WLED_GLOBAL uint16_t udpPort2   _INIT(65506); // WLED notifier supplemental port
WLED_GLOBAL uint16_t udpRgbPort _INIT(19446); // Hyperion port

WLED_GLOBAL uint8_t syncGroups    _INIT(0x01);                    // sync groups this instance syncs (bit mapped)
WLED_GLOBAL uint8_t receiveGroups _INIT(0x01);                    // sync receive groups this instance belongs to (bit mapped)
WLED_GLOBAL bool receiveNotificationBrightness _INIT(true);       // apply brightness from incoming notifications
WLED_GLOBAL bool receiveNotificationColor      _INIT(true);       // apply color
WLED_GLOBAL bool receiveNotificationEffects    _INIT(true);       // apply effects setup
WLED_GLOBAL bool notifyDirect _INIT(false);                       // send notification if change via UI or HTTP API
WLED_GLOBAL bool notifyButton _INIT(false);                       // send if updated by button or infrared remote
WLED_GLOBAL bool notifyAlexa  _INIT(false);                       // send notification if updated via Alexa
WLED_GLOBAL bool notifyMacro  _INIT(false);                       // send notification for macro
WLED_GLOBAL bool notifyHue    _INIT(true);                        // send notification if Hue light changes
WLED_GLOBAL bool notifyTwice  _INIT(false);                       // notifications use UDP: enable if devices don't sync reliably

WLED_GLOBAL bool alexaEnabled _INIT(false);                       // enable device discovery by Amazon Echo
WLED_GLOBAL char alexaInvocationName[33] _INIT("Light");          // speech control name of device. Choose something voice-to-text can understand

#ifndef WLED_DISABLE_BLYNK
WLED_GLOBAL char blynkApiKey[36] _INIT("");                       // Auth token for Blynk server. If empty, no connection will be made
WLED_GLOBAL char blynkHost[33] _INIT("blynk-cloud.com");          // Default Blynk host
WLED_GLOBAL uint16_t blynkPort _INIT(80);                         // Default Blynk port
#endif

WLED_GLOBAL uint16_t realtimeTimeoutMs _INIT(2500);               // ms timeout of realtime mode before returning to normal mode
WLED_GLOBAL int arlsOffset _INIT(0);                              // realtime LED offset
WLED_GLOBAL bool receiveDirect _INIT(true);                       // receive UDP realtime
WLED_GLOBAL bool arlsDisableGammaCorrection _INIT(true);          // activate if gamma correction is handled by the source
WLED_GLOBAL bool arlsForceMaxBri _INIT(false);                    // enable to force max brightness if source has very dark colors that would be black

#ifdef WLED_ENABLE_DMX
WLED_GLOBAL DMXESPSerial dmx;
WLED_GLOBAL uint16_t e131ProxyUniverse _INIT(0);                  // output this E1.31 (sACN) / ArtNet universe via MAX485 (0 = disabled)
#endif
WLED_GLOBAL uint16_t e131Universe _INIT(1);                       // settings for E1.31 (sACN) protocol (only DMX_MODE_MULTIPLE_* can span over consequtive universes)
WLED_GLOBAL uint16_t e131Port _INIT(5568);                        // DMX in port. E1.31 default is 5568, Art-Net is 6454
WLED_GLOBAL byte DMXMode _INIT(DMX_MODE_MULTIPLE_RGB);            // DMX mode (s.a.)
WLED_GLOBAL uint16_t DMXAddress _INIT(1);                         // DMX start address of fixture, a.k.a. first Channel [for E1.31 (sACN) protocol]
WLED_GLOBAL byte DMXOldDimmer _INIT(0);                           // only update brightness on change
WLED_GLOBAL byte e131LastSequenceNumber[E131_MAX_UNIVERSE_COUNT]; // to detect packet loss
WLED_GLOBAL bool e131Multicast _INIT(false);                      // multicast or unicast
WLED_GLOBAL bool e131SkipOutOfSequence _INIT(false);              // freeze instead of flickering

WLED_GLOBAL bool mqttEnabled _INIT(false);
WLED_GLOBAL char mqttDeviceTopic[33] _INIT("");            // main MQTT topic (individual per device, default is wled/mac)
WLED_GLOBAL char mqttGroupTopic[33] _INIT("wled/all");     // second MQTT topic (for example to group devices)
WLED_GLOBAL char mqttServer[33] _INIT("");                 // both domains and IPs should work (no SSL)
WLED_GLOBAL char mqttUser[41] _INIT("");                   // optional: username for MQTT auth
WLED_GLOBAL char mqttPass[65] _INIT("");                   // optional: password for MQTT auth
WLED_GLOBAL char mqttClientID[41] _INIT("");               // override the client ID
WLED_GLOBAL uint16_t mqttPort _INIT(1883);

#ifndef WLED_DISABLE_HUESYNC
WLED_GLOBAL bool huePollingEnabled _INIT(false);           // poll hue bridge for light state
WLED_GLOBAL uint16_t huePollIntervalMs _INIT(2500);        // low values (< 1sec) may cause lag but offer quicker response
WLED_GLOBAL char hueApiKey[47] _INIT("api");               // key token will be obtained from bridge
WLED_GLOBAL byte huePollLightId _INIT(1);                  // ID of hue lamp to sync to. Find the ID in the hue app ("about" section)
WLED_GLOBAL IPAddress hueIP _INIT_N(((0, 0, 0, 0))); // IP address of the bridge
WLED_GLOBAL bool hueApplyOnOff _INIT(true);
WLED_GLOBAL bool hueApplyBri _INIT(true);
WLED_GLOBAL bool hueApplyColor _INIT(true);
#endif

// Time CONFIG
WLED_GLOBAL bool ntpEnabled _INIT(false);         // get internet time. Only required if you use clock overlays or time-activated macros
WLED_GLOBAL bool useAMPM _INIT(false);            // 12h/24h clock format
WLED_GLOBAL byte currentTimezone _INIT(0);        // Timezone ID. Refer to timezones array in wled10_ntp.ino
WLED_GLOBAL int utcOffsetSecs _INIT(0);           // Seconds to offset from UTC before timzone calculation

WLED_GLOBAL byte overlayDefault _INIT(0);                               // 0: no overlay 1: analog clock 2: single-digit clock 3: cronixie
WLED_GLOBAL byte overlayMin _INIT(0), overlayMax _INIT(DEFAULT_LED_COUNT - 1);   // boundaries of overlay mode

WLED_GLOBAL byte analogClock12pixel _INIT(0);               // The pixel in your strip where "midnight" would be
WLED_GLOBAL bool analogClockSecondsTrail _INIT(false);      // Display seconds as trail of LEDs instead of a single pixel
WLED_GLOBAL bool analogClock5MinuteMarks _INIT(false);      // Light pixels at every 5-minute position

#ifndef WLED_DISABLE_CRONIXIE
WLED_GLOBAL char cronixieDisplay[7] _INIT("HHMMSS");        // Cronixie Display mask. See wled13_cronixie.ino
WLED_GLOBAL bool cronixieBacklight _INIT(true);             // Allow digits to be back-illuminated
#endif

WLED_GLOBAL bool countdownMode _INIT(false);                         // Clock will count down towards date
WLED_GLOBAL byte countdownYear _INIT(20), countdownMonth _INIT(1);   // Countdown target date, year is last two digits
WLED_GLOBAL byte countdownDay  _INIT(1) , countdownHour  _INIT(0);
WLED_GLOBAL byte countdownMin  _INIT(0) , countdownSec   _INIT(0);

WLED_GLOBAL byte macroNl   _INIT(0);        // after nightlight delay over
WLED_GLOBAL byte macroCountdown _INIT(0);
WLED_GLOBAL byte macroAlexaOn _INIT(0), macroAlexaOff _INIT(0);
WLED_GLOBAL byte macroButton[WLED_MAX_BUTTONS]        _INIT({0});
WLED_GLOBAL byte macroLongPress[WLED_MAX_BUTTONS]     _INIT({0});
WLED_GLOBAL byte macroDoublePress[WLED_MAX_BUTTONS]   _INIT({0});

// Security CONFIG
WLED_GLOBAL bool otaLock     _INIT(false);  // prevents OTA firmware updates without password. ALWAYS enable if system exposed to any public networks
WLED_GLOBAL bool wifiLock    _INIT(false);  // prevents access to WiFi settings when OTA lock is enabled
WLED_GLOBAL bool aOtaEnabled _INIT(true);   // ArduinoOTA allows easy updates directly from the IDE. Careful, it does not auto-disable when OTA lock is on

WLED_GLOBAL uint16_t userVar0 _INIT(0), userVar1 _INIT(0); //available for use in usermod

#ifdef WLED_ENABLE_DMX
  // dmx CONFIG
  WLED_GLOBAL byte DMXChannels _INIT(7);        // number of channels per fixture
  WLED_GLOBAL byte DMXFixtureMap[15] _INIT_N(({ 0, 0, 0, 0, 0, 0, 0, 0, 0, 0, 0, 0, 0, 0, 0 }));
  // assigns the different channels to different functions. See wled21_dmx.ino for more information.
  WLED_GLOBAL uint16_t DMXGap _INIT(10);          // gap between the fixtures. makes addressing easier because you don't have to memorize odd numbers when climbing up onto a rig.
  WLED_GLOBAL uint16_t DMXStart _INIT(10);        // start address of the first fixture
  WLED_GLOBAL uint16_t DMXStartLED _INIT(0);      // LED from which DMX fixtures start
#endif

// internal global variable declarations
// wifi
WLED_GLOBAL bool apActive _INIT(false);
WLED_GLOBAL bool forceReconnect _INIT(false);
WLED_GLOBAL uint32_t lastReconnectAttempt _INIT(0);
WLED_GLOBAL bool interfacesInited _INIT(false);
WLED_GLOBAL bool wasConnected _INIT(false);

// color
WLED_GLOBAL byte colIT[]     _INIT_N(({ 0, 0, 0, 0 }));         // color that was last sent to LEDs
WLED_GLOBAL byte colSecIT[]  _INIT_N(({ 0, 0, 0, 0 }));

WLED_GLOBAL byte lastRandomIndex _INIT(0);        // used to save last random color so the new one is not the same

// transitions
WLED_GLOBAL bool transitionActive _INIT(false);
WLED_GLOBAL uint16_t transitionDelayDefault _INIT(transitionDelay);
WLED_GLOBAL uint16_t transitionDelayTemp _INIT(transitionDelay);
WLED_GLOBAL unsigned long transitionStartTime;
WLED_GLOBAL float tperLast _INIT(0);        // crossfade transition progress, 0.0f - 1.0f
WLED_GLOBAL bool jsonTransitionOnce _INIT(false);

// nightlight
WLED_GLOBAL bool nightlightActive _INIT(false);
WLED_GLOBAL bool nightlightActiveOld _INIT(false);
WLED_GLOBAL uint32_t nightlightDelayMs _INIT(10);
WLED_GLOBAL byte nightlightDelayMinsDefault _INIT(nightlightDelayMins);
WLED_GLOBAL unsigned long nightlightStartTime;
WLED_GLOBAL byte briNlT _INIT(0);                     // current nightlight brightness
WLED_GLOBAL byte colNlT[] _INIT_N(({ 0, 0, 0, 0 }));        // current nightlight color

// brightness
WLED_GLOBAL unsigned long lastOnTime _INIT(0);
WLED_GLOBAL bool offMode _INIT(!turnOnAtBoot);
WLED_GLOBAL byte bri _INIT(briS);
WLED_GLOBAL byte briOld _INIT(0);
WLED_GLOBAL byte briT _INIT(0);
WLED_GLOBAL byte briIT _INIT(0);
WLED_GLOBAL byte briLast _INIT(128);          // brightness before turned off. Used for toggle function
WLED_GLOBAL byte whiteLast _INIT(128);        // white channel before turned off. Used for toggle function

// button
WLED_GLOBAL bool buttonPublishMqtt                            _INIT(false);
WLED_GLOBAL bool buttonPressedBefore[WLED_MAX_BUTTONS]        _INIT({false});
WLED_GLOBAL bool buttonLongPressed[WLED_MAX_BUTTONS]          _INIT({false});
WLED_GLOBAL unsigned long buttonPressedTime[WLED_MAX_BUTTONS] _INIT({0});
WLED_GLOBAL unsigned long buttonWaitTime[WLED_MAX_BUTTONS]    _INIT({0});
WLED_GLOBAL byte touchThreshold                               _INIT(TOUCH_THRESHOLD);

// notifications
WLED_GLOBAL bool notifyDirectDefault _INIT(notifyDirect);
WLED_GLOBAL bool receiveNotifications _INIT(true);
WLED_GLOBAL unsigned long notificationSentTime _INIT(0);
WLED_GLOBAL byte notificationSentCallMode _INIT(CALL_MODE_INIT);
WLED_GLOBAL bool notificationTwoRequired _INIT(false);

// effects
WLED_GLOBAL byte effectCurrent _INIT(0);
WLED_GLOBAL byte effectSpeed _INIT(128);
WLED_GLOBAL byte effectIntensity _INIT(128);
WLED_GLOBAL byte effectPalette _INIT(0);
WLED_GLOBAL bool effectChanged _INIT(false);

// network
WLED_GLOBAL bool udpConnected _INIT(false), udp2Connected _INIT(false), udpRgbConnected _INIT(false);

// ui style
WLED_GLOBAL bool showWelcomePage _INIT(false);

// hue
WLED_GLOBAL byte hueError _INIT(HUE_ERROR_INACTIVE);
// WLED_GLOBAL uint16_t hueFailCount _INIT(0);
WLED_GLOBAL float hueXLast _INIT(0), hueYLast _INIT(0);
WLED_GLOBAL uint16_t hueHueLast _INIT(0), hueCtLast _INIT(0);
WLED_GLOBAL byte hueSatLast _INIT(0), hueBriLast _INIT(0);
WLED_GLOBAL unsigned long hueLastRequestSent _INIT(0);
WLED_GLOBAL bool hueAuthRequired _INIT(false);
WLED_GLOBAL bool hueReceived _INIT(false);
WLED_GLOBAL bool hueStoreAllowed _INIT(false), hueNewKey _INIT(false);

// overlays
WLED_GLOBAL byte overlayCurrent _INIT(overlayDefault);

// cronixie
WLED_GLOBAL byte dP[] _INIT_N(({ 255, 255, 255, 255, 255, 255 }));

// countdown
WLED_GLOBAL unsigned long countdownTime _INIT(1514764800L);
WLED_GLOBAL bool countdownOverTriggered _INIT(true);

// timer
WLED_GLOBAL byte lastTimerMinute _INIT(0);
WLED_GLOBAL byte timerHours[] _INIT_N(({ 0, 0, 0, 0, 0, 0, 0, 0, 0, 0 }));
WLED_GLOBAL int8_t timerMinutes[] _INIT_N(({ 0, 0, 0, 0, 0, 0, 0, 0, 0, 0 }));
WLED_GLOBAL byte timerMacro[] _INIT_N(({ 0, 0, 0, 0, 0, 0, 0, 0, 0, 0 }));
WLED_GLOBAL byte timerWeekday[] _INIT_N(({ 255, 255, 255, 255, 255, 255, 255, 255, 255, 255 }));        // weekdays to activate on
// bit pattern of arr elem: 0b11111111: sun,sat,fri,thu,wed,tue,mon,validity

// blynk
WLED_GLOBAL bool blynkEnabled _INIT(false);

//playlists
WLED_GLOBAL int16_t currentPlaylist _INIT(-1);
//still used for "PL=~" HTTP API command
WLED_GLOBAL byte presetCycCurr _INIT(0);

// realtime
WLED_GLOBAL byte realtimeMode _INIT(REALTIME_MODE_INACTIVE);
WLED_GLOBAL byte realtimeOverride _INIT(REALTIME_OVERRIDE_NONE);
WLED_GLOBAL IPAddress realtimeIP _INIT_N(((0, 0, 0, 0)));;
WLED_GLOBAL unsigned long realtimeTimeout _INIT(0);
WLED_GLOBAL uint8_t tpmPacketCount _INIT(0);
WLED_GLOBAL uint16_t tpmPayloadFrameSize _INIT(0);

// mqtt
WLED_GLOBAL unsigned long lastMqttReconnectAttempt _INIT(0);
WLED_GLOBAL unsigned long lastInterfaceUpdate _INIT(0);
WLED_GLOBAL byte interfaceUpdateCallMode _INIT(CALL_MODE_INIT);
WLED_GLOBAL char mqttStatusTopic[40] _INIT("");        // this must be global because of async handlers

// alexa udp
WLED_GLOBAL String escapedMac;
#ifndef WLED_DISABLE_ALEXA
  WLED_GLOBAL Espalexa espalexa;
  WLED_GLOBAL EspalexaDevice* espalexaDevice;
#endif

// dns server
WLED_GLOBAL DNSServer dnsServer;

// network time
WLED_GLOBAL bool ntpConnected _INIT(false);
WLED_GLOBAL time_t localTime _INIT(0);
WLED_GLOBAL unsigned long ntpLastSyncTime _INIT(999000000L);
WLED_GLOBAL unsigned long ntpPacketSentTime _INIT(999000000L);
WLED_GLOBAL IPAddress ntpServerIP;
WLED_GLOBAL uint16_t ntpLocalPort _INIT(2390);
WLED_GLOBAL uint16_t rolloverMillis _INIT(0);
WLED_GLOBAL float longitude _INIT(0.0);
WLED_GLOBAL float latitude _INIT(0.0);
WLED_GLOBAL time_t sunrise _INIT(0);
WLED_GLOBAL time_t sunset _INIT(0);
WLED_GLOBAL Toki toki _INIT(Toki());

// Temp buffer
WLED_GLOBAL char* obuf;
WLED_GLOBAL uint16_t olen _INIT(0);

// General filesystem
WLED_GLOBAL size_t fsBytesUsed _INIT(0);
WLED_GLOBAL size_t fsBytesTotal _INIT(0);
WLED_GLOBAL unsigned long presetsModifiedTime _INIT(0L);
WLED_GLOBAL JsonDocument* fileDoc;
WLED_GLOBAL bool doCloseFile _INIT(false);

// presets
WLED_GLOBAL byte currentPreset _INIT(0);

WLED_GLOBAL byte errorFlag _INIT(0);

WLED_GLOBAL String messageHead, messageSub;
WLED_GLOBAL byte optionType;

WLED_GLOBAL bool doReboot _INIT(false);        // flag to initiate reboot from async handlers
WLED_GLOBAL bool doPublishMqtt _INIT(false);

// server library objects
WLED_GLOBAL AsyncWebServer server _INIT_N(((80)));
#ifdef WLED_ENABLE_WEBSOCKETS
WLED_GLOBAL AsyncWebSocket ws _INIT_N((("/ws")));
#endif
WLED_GLOBAL AsyncClient* hueClient _INIT(NULL);
WLED_GLOBAL AsyncMqttClient* mqtt _INIT(NULL);

// udp interface objects
WLED_GLOBAL WiFiUDP notifierUdp, rgbUdp, notifier2Udp;
WLED_GLOBAL WiFiUDP ntpUdp;
WLED_GLOBAL ESPAsyncE131 e131 _INIT_N(((handleE131Packet)));
WLED_GLOBAL ESPAsyncE131 ddp  _INIT_N(((handleE131Packet)));
WLED_GLOBAL bool e131NewData _INIT(false);

// led fx library object
WLED_GLOBAL BusManager busses _INIT(BusManager());
WLED_GLOBAL WS2812FX strip _INIT(WS2812FX());
WLED_GLOBAL BusConfig* busConfigs[WLED_MAX_BUSSES] _INIT({nullptr}); //temporary, to remember values from network callback until after
WLED_GLOBAL bool doInitBusses _INIT(false);

// Usermod manager
WLED_GLOBAL UsermodManager usermods _INIT(UsermodManager());

// enable additional debug output
#ifdef WLED_DEBUG
  #ifndef ESP8266
  #include <rom/rtc.h>
  #endif
  #define DEBUG_PRINT(x) Serial.print(x)
  #define DEBUG_PRINTLN(x) Serial.println(x)
  #define DEBUG_PRINTF(x...) Serial.printf(x)
#else
  #define DEBUG_PRINT(x)
  #define DEBUG_PRINTLN(x)
  #define DEBUG_PRINTF(x...)
#endif

#ifdef WLED_DEBUG_FS
  #define DEBUGFS_PRINT(x) Serial.print(x)
  #define DEBUGFS_PRINTLN(x) Serial.println(x)
  #define DEBUGFS_PRINTF(x...) Serial.printf(x)
#else
  #define DEBUGFS_PRINT(x)
  #define DEBUGFS_PRINTLN(x)
  #define DEBUGFS_PRINTF(x...)
#endif

// debug macro variable definitions
#ifdef WLED_DEBUG
  WLED_GLOBAL unsigned long debugTime _INIT(0);
  WLED_GLOBAL int lastWifiState _INIT(3);
  WLED_GLOBAL unsigned long wifiStateChangedTime _INIT(0);
  WLED_GLOBAL unsigned long loops _INIT(0);
#endif

#ifdef ARDUINO_ARCH_ESP32
  #define WLED_CONNECTED (WiFi.status() == WL_CONNECTED || ETH.localIP()[0] != 0)
#else
  #define WLED_CONNECTED (WiFi.status() == WL_CONNECTED)
#endif
#define WLED_WIFI_CONFIGURED (strlen(clientSSID) >= 1 && strcmp(clientSSID, DEFAULT_CLIENT_SSID) != 0)
#define WLED_MQTT_CONNECTED (mqtt != nullptr && mqtt->connected())

//macro to convert F to const
#define SET_F(x)  (const char*)F(x)

//color mangling macros
#define RGBW32(r,g,b,w) (uint32_t((byte(w) << 24) | (byte(r) << 16) | (byte(g) << 8) | (byte(b))))
#define R(c) (byte((c) >> 16))
#define G(c) (byte((c) >> 8))
#define B(c) (byte(c))
#define W(c) (byte((c) >> 24))

class WLED {
public:
  WLED();
  static WLED& instance()
  {
    static WLED instance;
    return instance;
  }

  // boot starts here
  void setup();

  void loop();
  void reset();

  void beginStrip();
  void handleConnection();
  bool initEthernet(); // result is informational
  void initAP(bool resetAP = false);
  void initConnection();
  void initInterfaces();
  void handleStatusLED();
};
#endif        // WLED_H<|MERGE_RESOLUTION|>--- conflicted
+++ resolved
@@ -265,14 +265,8 @@
 #endif
 
 // LED CONFIG
-<<<<<<< HEAD
-WLED_GLOBAL uint16_t ledCount _INIT(0);           // overcurrent prevented by ABL (filled in cfg.cpp, set.cpp or FX_fcn.cpp)
-WLED_GLOBAL bool turnOnAtBoot _INIT(true);        // turn on LEDs at power-up
-WLED_GLOBAL byte bootPreset   _INIT(0);           // save preset to load after power-up
-=======
 WLED_GLOBAL bool turnOnAtBoot _INIT(true);                // turn on LEDs at power-up
 WLED_GLOBAL byte bootPreset   _INIT(0);                   // save preset to load after power-up
->>>>>>> b44ffffe
 
 //if true, a segment per bus will be created on boot and LED settings save
 //if false, only one segment spanning the total LEDs is created,
