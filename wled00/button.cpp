--- conflicted
+++ resolved
@@ -230,11 +230,7 @@
 
     if (usermods.handleButton(b)) continue; // did usermod handle buttons
 
-<<<<<<< HEAD
-    if ((buttonType[b] == BTN_TYPE_ANALOG || buttonType[b] == BTN_TYPE_ANALOG_INVERTED) && now - lastRead > 250) {   // button is not a button but a potentiometer
-=======
-    if ((buttonType[b] == BTN_TYPE_ANALOG || buttonType[b] == BTN_TYPE_ANALOG_INVERTED) && millis() - lastRead > ANALOG_BTN_READ_CYCLE) {   // button is not a button but a potentiometer
->>>>>>> fd4c0e79
+    if ((buttonType[b] == BTN_TYPE_ANALOG || buttonType[b] == BTN_TYPE_ANALOG_INVERTED) && now - lastRead > ANALOG_BTN_READ_CYCLE) {   // button is not a button but a potentiometer
       analog = true;
       handleAnalog(b); continue;
     }
