--- conflicted
+++ resolved
@@ -385,11 +385,7 @@
   #ifdef WLED_USE_DYNAMIC_JSON
   DynamicJsonDocument doc(JSON_BUFFER_SIZE);
   #else
-<<<<<<< HEAD
-  if (!requestJSONBufferLock(12)) return;
-=======
   if (!requestJSONBufferLock(8)) return;
->>>>>>> 7101ad81
   #endif
 
   JsonObject sObj = doc.to<JsonObject>();
