/*
  FX_2Dfcn.cpp contains all 2D utility functions
  
  LICENSE
  The MIT License (MIT)
  Copyright (c) 2022  Blaz Kristan (https://blaz.at/home)
  Permission is hereby granted, free of charge, to any person obtaining a copy
  of this software and associated documentation files (the "Software"), to deal
  in the Software without restriction, including without limitation the rights
  to use, copy, modify, merge, publish, distribute, sublicense, and/or sell
  copies of the Software, and to permit persons to whom the Software is
  furnished to do so, subject to the following conditions:
  The above copyright notice and this permission notice shall be included in
  all copies or substantial portions of the Software.
  THE SOFTWARE IS PROVIDED "AS IS", WITHOUT WARRANTY OF ANY KIND, EXPRESS OR
  IMPLIED, INCLUDING BUT NOT LIMITED TO THE WARRANTIES OF MERCHANTABILITY,
  FITNESS FOR A PARTICULAR PURPOSE AND NONINFRINGEMENT. IN NO EVENT SHALL THE
  AUTHORS OR COPYRIGHT HOLDERS BE LIABLE FOR ANY CLAIM, DAMAGES OR OTHER
  LIABILITY, WHETHER IN AN ACTION OF CONTRACT, TORT OR OTHERWISE, ARISING FROM,
  OUT OF OR IN CONNECTION WITH THE SOFTWARE OR THE USE OR OTHER DEALINGS IN
  THE SOFTWARE.

  Parts of the code adapted from WLED Sound Reactive
*/
#include "wled.h"
#include "FX.h"
#include "palettes.h"

// setUpMatrix() - constructs ledmap array from matrix of panels with WxH pixels
// this converts physical (possibly irregular) LED arrangement into well defined
// array of logical pixels: fist entry corresponds to left-topmost logical pixel
// followed by horizontal pixels, when matrixWidth logical pixels are added they
// are followed by next row (down) of matrixWidth pixels (and so forth)
// note: matrix may be comprised of multiple panels each with different orientation
// but ledmap takes care of that. ledmap is constructed upon initialization
// so matrix should disable regular ledmap processing
void WS2812FX::setUpMatrix() {
#ifndef WLED_DISABLE_2D
  // erase old ledmap, just in case.
  if (customMappingTable != nullptr) delete[] customMappingTable;
  customMappingTable = nullptr;
  customMappingSize = 0;

  if (isMatrix) {
    matrixWidth  = hPanels * panelW;
    matrixHeight = vPanels * panelH;

    // safety check
    if (matrixWidth * matrixHeight > MAX_LEDS) {
      matrixWidth = _length;
      matrixHeight = 1;
      isMatrix = false;
      return;
    }

    customMappingSize  = matrixWidth * matrixHeight;
    customMappingTable = new uint16_t[customMappingSize];

    if (customMappingTable != nullptr) {
      uint16_t startL; // index in custom mapping array (logical strip)
      uint16_t startP; // position of 1st pixel of panel on (virtual) strip
      uint16_t x, y, offset;
      uint8_t h = matrix.vertical ? vPanels : hPanels;
      uint8_t v = matrix.vertical ? hPanels : vPanels;

      for (uint8_t j=0, p=0; j<v; j++) {
        for (uint8_t i=0; i<h; i++, p++) {
          y = (matrix.vertical ? matrix.rightStart : matrix.bottomStart) ? v - j - 1 : j;
          x = (matrix.vertical ? matrix.bottomStart : matrix.rightStart) ? h - i - 1 : i;
          x = matrix.serpentine && j%2 ? h - x - 1 : x;

          startL = (matrix.vertical ? y : x) * panelW + (matrix.vertical ? x : y) * matrixWidth * panelH; // logical index (top-left corner)
          startP = p * panelW * panelH; // physical index (top-left corner)

          uint8_t H = panel[h*j + i].vertical ? panelW : panelH;
          uint8_t W = panel[h*j + i].vertical ? panelH : panelW;
          for (uint16_t l=0, q=0; l<H; l++) {
            for (uint16_t k=0; k<W; k++, q++) {
              y = (panel[h*j + i].vertical ? panel[h*j + i].rightStart : panel[h*j + i].bottomStart) ? H - l - 1 : l;
              x = (panel[h*j + i].vertical ? panel[h*j + i].bottomStart : panel[h*j + i].rightStart) ? W - k - 1 : k;
              x = (panel[h*j + i].serpentine && l%2) ? (W - x - 1) : x;
              offset = (panel[h*j + i].vertical ? y : x) + (panel[h*j + i].vertical ? x : y) * matrixWidth;
              customMappingTable[startL + offset] = startP + q;
            }
          }
        }
      }
      #ifdef WLED_DEBUG
      DEBUG_PRINT(F("Matrix ledmap:"));
      for (uint16_t i=0; i<customMappingSize; i++) {
        if (!(i%matrixWidth)) DEBUG_PRINTLN();
        DEBUG_PRINTF("%4d,", customMappingTable[i]);
      }
      DEBUG_PRINTLN();
      #endif
    } else {
      // memory allocation error
      matrixWidth = _length;
      matrixHeight = 1;
      isMatrix = false;
      return;
    }
  } else { 
    // not a matrix set up
    matrixWidth = _length;
    matrixHeight = 1;
  }
#endif
}

// absolute matrix version of setPixelColor()
void IRAM_ATTR WS2812FX::setPixelColorXY(int x, int y, uint32_t col)
{
#ifndef WLED_DISABLE_2D
  if (!isMatrix) return; // not a matrix set-up
  uint16_t index = y * matrixWidth + x;
#else
  uint16_t index = x;
#endif
  if (index >= _length) return;
  if (index < customMappingSize) index = customMappingTable[index];
  busses.setPixelColor(index, col);
}

// returns RGBW values of pixel
uint32_t WS2812FX::getPixelColorXY(uint16_t x, uint16_t y) {
#ifndef WLED_DISABLE_2D
  uint16_t index = (y * matrixWidth + x);
#else
  uint16_t index = x;
#endif
  if (index >= _length) return 0;
  if (index < customMappingSize) index = customMappingTable[index];
  return busses.getPixelColor(index);
}

///////////////////////////////////////////////////////////
// Segment:: routines
///////////////////////////////////////////////////////////

// XY(x,y) - gets pixel index within current segment (often used to reference leds[] array element)
uint16_t IRAM_ATTR Segment::XY(uint16_t x, uint16_t y) {
#ifndef WLED_DISABLE_2D
  uint16_t width  = virtualWidth();   // segment width in logical pixels
  uint16_t height = virtualHeight();  // segment height in logical pixels
  return (start + x%width) + (startY + y%height) * strip.matrixWidth;
#else
  return start + x;
#endif
}

void IRAM_ATTR Segment::setPixelColorXY(int x, int y, uint32_t col)
{
#ifndef WLED_DISABLE_2D
  if (!strip.isMatrix) return; // not a matrix set-up

<<<<<<< HEAD
  uint8_t _bri_t = currentBri(getOption(SEG_OPTION_ON) ? opacity : 0);
=======
  if (strip.useLedsArray)
    strip.leds[XY(x, y)] = col;

  uint8_t _bri_t = strip._bri_t;
  //uint8_t _bri_t = currentBri(getOption(SEG_OPTION_ON) ? opacity : 0);
>>>>>>> 2ca5e0c8
  if (_bri_t < 255) {
    byte r = scale8(R(col), _bri_t);
    byte g = scale8(G(col), _bri_t);
    byte b = scale8(B(col), _bri_t);
    byte w = scale8(W(col), _bri_t);
    col = RGBW32(r, g, b, w);
  }

  if (getOption(SEG_OPTION_REVERSED)  ) x = virtualWidth()  - x - 1;
  if (getOption(SEG_OPTION_REVERSED_Y)) y = virtualHeight() - y - 1;
  if (getOption(SEG_OPTION_TRANSPOSED)) { uint16_t t = x; x = y; y = t; } // swap X & Y if segment transposed

  x *= groupLength(); // expand to physical pixels
  y *= groupLength(); // expand to physical pixels
  if (x >= width() || y >= height()) return;  // if pixel would fall out of segment just exit

  for (int j = 0; j < grouping; j++) {   // groupping vertically
    for (int g = 0; g < grouping; g++) { // groupping horizontally
      uint16_t xX = (x+g), yY = (y+j);
      if (xX >= width() || yY >= height()) continue; // we have reached one dimension's end

      strip.setPixelColorXY(start + xX, startY + yY, col);

      if (getOption(SEG_OPTION_MIRROR)) { //set the corresponding horizontally mirrored pixel
        if (getOption(SEG_OPTION_TRANSPOSED)) strip.setPixelColorXY(start + xX, startY + height() - yY - 1, col);
        else                                  strip.setPixelColorXY(start + width() - xX - 1, startY + yY, col);
      }
      if (getOption(SEG_OPTION_MIRROR_Y)) { //set the corresponding vertically mirrored pixel
        if (getOption(SEG_OPTION_TRANSPOSED)) strip.setPixelColorXY(start + width() - xX - 1, startY + yY, col);
        else                                  strip.setPixelColorXY(start + xX, startY + height() - yY - 1, col);
      }
      if (getOption(SEG_OPTION_MIRROR_Y) && getOption(SEG_OPTION_MIRROR)) { //set the corresponding vertically AND horizontally mirrored pixel
        strip.setPixelColorXY(width() - xX - 1, height() - yY - 1, col);
      }
    }
  }
#else
  setPixelColor(x, col);
#endif
}

// anti-aliased version of setPixelColorXY()
void Segment::setPixelColorXY(float x, float y, uint32_t col, bool aa)
{
#ifndef WLED_DISABLE_2D
  if (!strip.isMatrix) return; // not a matrix set-up
  if (x<0.0f || x>1.0f || y<0.0f || y>1.0f) return; // not normalized

  const uint16_t cols = virtualWidth();
  const uint16_t rows = virtualHeight();

  float fX = x * (cols-1);
  float fY = y * (rows-1);
  if (aa) {
    uint16_t xL = roundf(fX-0.49f);
    uint16_t xR = roundf(fX+0.49f);
    uint16_t yT = roundf(fY-0.49f);
    uint16_t yB = roundf(fY+0.49f);
    float    dL = fX - xL;
    float    dR = xR - fX;
    float    dT = fY - yT;
    float    dB = yB - fY;
    uint32_t cXLYT = getPixelColorXY(xL, yT);
    uint32_t cXRYT = getPixelColorXY(xR, yT);
    uint32_t cXLYB = getPixelColorXY(xL, yB);
    uint32_t cXRYB = getPixelColorXY(xR, yB);

    if (xL!=xR && yT!=yB) {
      setPixelColorXY(xL, yT, color_blend(col, cXLYT, uint8_t(sqrtf(dL*dT)*255.0f))); // blend TL pixel
      setPixelColorXY(xR, yT, color_blend(col, cXRYT, uint8_t(sqrtf(dR*dT)*255.0f))); // blend TR pixel
      setPixelColorXY(xL, yB, color_blend(col, cXLYB, uint8_t(sqrtf(dL*dB)*255.0f))); // blend BL pixel
      setPixelColorXY(xR, yB, color_blend(col, cXRYB, uint8_t(sqrtf(dR*dB)*255.0f))); // blend BR pixel
    } else if (xR!=xL && yT==yB) {
      setPixelColorXY(xR, yT, color_blend(col, cXLYT, uint8_t(dL*255.0f))); // blend L pixel
      setPixelColorXY(xR, yT, color_blend(col, cXRYT, uint8_t(dR*255.0f))); // blend R pixel
    } else if (xR==xL && yT!=yB) {
      setPixelColorXY(xR, yT, color_blend(col, cXLYT, uint8_t(dT*255.0f))); // blend T pixel
      setPixelColorXY(xL, yB, color_blend(col, cXLYB, uint8_t(dB*255.0f))); // blend B pixel
    } else {
      setPixelColorXY(xL, yT, col); // exact match (x & y land on a pixel)
    }
  } else {
    setPixelColorXY(uint16_t(roundf(fX)), uint16_t(roundf(fY)), col);
  }
#endif
}

// returns RGBW values of pixel
uint32_t Segment::getPixelColorXY(uint16_t x, uint16_t y) {
#ifndef WLED_DISABLE_2D
  if (strip.useLedsArray) {
    CRGB led = strip.leds[XY(x, y)];
    return RGBW32(led.r, led.g, led.b, 0);
  }
  if (getOption(SEG_OPTION_REVERSED)  ) x = virtualWidth()  - x - 1;
  if (getOption(SEG_OPTION_REVERSED_Y)) y = virtualHeight() - y - 1;
  if (getOption(SEG_OPTION_TRANSPOSED)) { uint16_t t = x; x = y; y = t; } // swap X & Y if segment transposed
  x *= groupLength(); // expand to physical pixels
  y *= groupLength(); // expand to physical pixels
  if (x >= width() || y >= height()) return 0;
  return strip.getPixelColorXY(start + x, startY + y);
#else
  return 0;
#endif
}

// Blends the specified color with the existing pixel color.
void Segment::blendPixelColorXY(uint16_t x, uint16_t y, uint32_t color, uint8_t blend) {
#ifndef WLED_DISABLE_2D
  setPixelColorXY(x, y, color_blend(getPixelColorXY(x,y), color, blend));
#endif
}

// Adds the specified color with the existing pixel color perserving color balance.
void Segment::addPixelColorXY(uint16_t x, uint16_t y, uint32_t color) {
#ifndef WLED_DISABLE_2D
  setPixelColorXY(x, y, color_add(getPixelColorXY(x,y), color));
#endif
}

// blurRow: perform a blur on a row of a rectangular matrix
void Segment::blurRow(uint16_t row, fract8 blur_amount, CRGB* leds) {
#ifndef WLED_DISABLE_2D
  const uint16_t cols = virtualWidth();
  const uint16_t rows = virtualHeight();

  if (row >= rows) return;
  // blur one row
  uint8_t keep = 255 - blur_amount;
  uint8_t seep = blur_amount >> 1;
  CRGB carryover = CRGB::Black;
  for (uint16_t x = 0; x < cols; x++) {
    CRGB cur = leds ? leds[XY(x,row)] : CRGB(getPixelColorXY(x, row));
    CRGB part = cur;
    part.nscale8(seep);
    cur.nscale8(keep);
    cur += carryover;
    if (x) {
      CRGB prev = (leds ? leds[XY(x-1,row)] : CRGB(getPixelColorXY(x-1, row))) + part;
      if (leds) leds[XY(x-1,row)] = prev;
      else      setPixelColorXY(x-1, row, prev);
    }
    if (leds) leds[XY(x,row)] = cur;
    else      setPixelColorXY(x, row, cur);
    carryover = part;
  }
#endif
}

// blurCol: perform a blur on a column of a rectangular matrix
void Segment::blurCol(uint16_t col, fract8 blur_amount, CRGB* leds) {
#ifndef WLED_DISABLE_2D
  const uint16_t cols = virtualWidth();
  const uint16_t rows = virtualHeight();

  if (col >= cols) return;
  // blur one column
  uint8_t keep = 255 - blur_amount;
  uint8_t seep = blur_amount >> 1;
  CRGB carryover = CRGB::Black;
  for (uint16_t i = 0; i < rows; i++) {
    CRGB cur = leds ? leds[XY(col,i)] : CRGB(getPixelColorXY(col, i));
    CRGB part = cur;
    part.nscale8(seep);
    cur.nscale8(keep);
    cur += carryover;
    if (i) {
      CRGB prev = (leds ? leds[XY(col,i-1)] : CRGB(getPixelColorXY(col, i-1))) + part;
      if (leds) leds[XY(col,i-1)] = prev;
      else      setPixelColorXY(col, i-1, prev);
    }
    if (leds) leds[XY(col,i)] = cur;
    else      setPixelColorXY(col, i, cur);
    carryover = part;
  }
#endif
}

// blur1d: one-dimensional blur filter. Spreads light to 2 line neighbors.
// blur2d: two-dimensional blur filter. Spreads light to 8 XY neighbors.
//
//           0 = no spread at all
//          64 = moderate spreading
//         172 = maximum smooth, even spreading
//
//         173..255 = wider spreading, but increasing flicker
//
//         Total light is NOT entirely conserved, so many repeated
//         calls to 'blur' will also result in the light fading,
//         eventually all the way to black; this is by design so that
//         it can be used to (slowly) clear the LEDs to black.

void Segment::blur1d(CRGB* leds, fract8 blur_amount) {
#ifndef WLED_DISABLE_2D
  const uint16_t rows = virtualHeight();
  for (uint16_t y = 0; y < rows; y++) blurRow(y, blur_amount, leds);
#endif
}

// 1D Box blur (with added weight - blur_amount: [0=no blur, 255=max blur])
void Segment::blur1d(uint16_t i, bool vertical, fract8 blur_amount, CRGB* leds) {
#ifndef WLED_DISABLE_2D
  const uint16_t cols = virtualWidth();
  const uint16_t rows = virtualHeight();
  const uint16_t dim1 = vertical ? rows : cols;
  const uint16_t dim2 = vertical ? cols : rows;
  if (i >= dim2) return;
  const float seep = blur_amount/255.f;
  const float keep = 3.f - 2.f*seep;
  // 1D box blur
  CRGB tmp[dim1];
  for (uint16_t j = 0; j < dim1; j++) {
    uint16_t x = vertical ? i : j;
    uint16_t y = vertical ? j : i;
    uint16_t xp = vertical ? x : x-1;
    uint16_t yp = vertical ? y-1 : y;
    uint16_t xn = vertical ? x : x+1;
    uint16_t yn = vertical ? y+1 : y;
    CRGB curr = leds ? leds[XY(x,y)] : CRGB(getPixelColorXY(x,y));
    CRGB prev = (xp<0 || yp<0) ? CRGB::Black : (leds ? leds[XY(xp,yp)] : CRGB(getPixelColorXY(xp,yp)));
    CRGB next = ((vertical && yn>=dim1) || (!vertical && xn>=dim1)) ? CRGB::Black : (leds ? leds[XY(xn,yn)] : CRGB(getPixelColorXY(xn,yn)));
    uint16_t r, g, b;
    r = (curr.r*keep + (prev.r + next.r)*seep) / 3;
    g = (curr.g*keep + (prev.g + next.g)*seep) / 3;
    b = (curr.b*keep + (prev.b + next.b)*seep) / 3;
    tmp[j] = CRGB(r,g,b);
  }
  for (uint16_t j = 0; j < dim1; j++) {
    uint16_t x = vertical ? i : j;
    uint16_t y = vertical ? j : i;
    if (leds) leds[XY(x,y)] = tmp[j];
    else      setPixelColorXY(x, y, tmp[j]);
  }
#endif
}

void Segment::blur2d(CRGB* leds, fract8 blur_amount) {
#ifndef WLED_DISABLE_2D
  const uint16_t cols = virtualWidth();
  const uint16_t rows = virtualHeight();
  for (uint16_t i = 0; i < rows; i++) blurRow(i, blur_amount, leds); // blur all rows
  for (uint16_t k = 0; k < cols; k++) blurCol(k, blur_amount, leds); // blur all columns
#endif
}

void Segment::moveX(CRGB *leds, int8_t delta) {
#ifndef WLED_DISABLE_2D
  const uint16_t cols = virtualWidth();
  const uint16_t rows = virtualHeight();
  if (!delta) return;
  if (delta > 0) {
    for (uint8_t y = 0; y < rows; y++) for (uint8_t x = 0; x < cols-1; x++) {
      if (x + delta >= cols) break;
      if (leds) leds[XY(x, y)] = leds[XY((x + delta)%cols, y)];
      else      setPixelColorXY(x, y, getPixelColorXY((x + delta)%cols, y));
    }
  } else {
    for (uint8_t y = 0; y < rows; y++) for (int16_t x = cols-1; x >= 0; x--) {
      if (x + delta < 0) break;
      if (leds) leds[XY(x, y)] = leds[XY(x + delta, y)];
      else      setPixelColorXY(x, y, getPixelColorXY(x + delta, y));
    }
  }
#endif
}

void Segment::moveY(CRGB *leds, int8_t delta) {
#ifndef WLED_DISABLE_2D
  const uint16_t cols = virtualWidth();
  const uint16_t rows = virtualHeight();
  if (!delta) return;
  if (delta > 0) {
    for (uint8_t x = 0; x < cols; x++) for (uint8_t y = 0; y < rows-1; y++) {
      if (y + delta >= rows) break;
      if (leds) leds[XY(x, y)] = leds[XY(x, (y + delta))];
      else      setPixelColorXY(x, y, getPixelColorXY(x, (y + delta)));
    }
  } else {
    for (uint8_t x = 0; x < cols; x++) for (int16_t y = rows-1; y >= 0; y--) {
      if (y + delta < 0) break;
      if (leds) leds[XY(x, y)] = leds[XY(x, y + delta)];
      else      setPixelColorXY(x, y, getPixelColorXY(x, y + delta));
    }
  }
#endif
}

// move() - move all pixels in desired direction delta number of pixels
// @param dir direction: 0=left, 1=left-up, 2=up, 3=right-up, 4=right, 5=right-down, 6=down, 7=left-down
// @param delta number of pixels to move
void Segment::move(uint8_t dir, uint8_t delta, CRGB *leds) {
#ifndef WLED_DISABLE_2D
  if (delta==0) return;
  switch (dir) {
    case 0: moveX(leds, delta);                     break;
    case 1: moveX(leds, delta); moveY(leds, delta); break;
    case 2:                     moveY(leds, delta); break;
    case 3: moveX(leds,-delta); moveY(leds, delta); break;
    case 4: moveX(leds,-delta);                     break;
    case 5: moveX(leds,-delta); moveY(leds,-delta); break;
    case 6:                     moveY(leds,-delta); break;
    case 7: moveX(leds, delta); moveY(leds,-delta); break;
  }
#endif
}

void Segment::fill_solid(CRGB* leds, CRGB color) {
  const uint16_t cols = is2D() ? virtualWidth() : virtualLength();
  const uint16_t rows = virtualHeight();
  for(uint16_t y = 0; y < rows; y++) for (uint16_t x = 0; x < cols; x++) {
    if (leds) leds[XY(x,y)] = color;
    else setPixelColorXY(x, y, color);
  }
}

// by stepko, taken from https://editor.soulmatelights.com/gallery/573-blobs
void Segment::fill_circle(CRGB* leds, uint16_t cx, uint16_t cy, uint8_t radius, CRGB col) {
#ifndef WLED_DISABLE_2D
  const uint16_t cols = virtualWidth();
  const uint16_t rows = virtualHeight();
  for (int16_t y = -radius; y <= radius; y++) {
    for (int16_t x = -radius; x <= radius; x++) {
      if (x * x + y * y <= radius * radius &&
          int16_t(cx)+x>=0 && int16_t(cy)+y>=0 &&
          int16_t(cx)+x<cols && int16_t(cy)+y<rows) {
        if (leds) leds[XY(cx + x, cy + y)] += col;
        else addPixelColorXY(cx + x, cy + y, col);
      }
    }
  }
#endif
}

void Segment::fadeToBlackBy(CRGB* leds, uint8_t fadeBy) {
#ifndef WLED_DISABLE_2D
  nscale8(leds, 255 - fadeBy);
#endif
}

void Segment::nscale8(CRGB* leds, uint8_t scale) {
#ifndef WLED_DISABLE_2D
  const uint16_t cols = virtualWidth();
  const uint16_t rows = virtualHeight();
  for(uint16_t y = 0; y < rows; y++) for (uint16_t x = 0; x < cols; x++) {
    if (leds) leds[XY(x,y)].nscale8(scale);
    else setPixelColorXY(x, y, CRGB(getPixelColorXY(x, y)).nscale8(scale));
  }
#endif
}

//line function
void Segment::drawLine(uint16_t x0, uint16_t y0, uint16_t x1, uint16_t y1, CRGB c, CRGB *leds) {
#ifndef WLED_DISABLE_2D
  const uint16_t cols = virtualWidth();
  const uint16_t rows = virtualHeight();
  if (x0 >= cols || x1 >= cols || y0 >= rows || y1 >= rows) return;
  const int16_t dx = abs(x1-x0), sx = x0<x1 ? 1 : -1;
  const int16_t dy = abs(y1-y0), sy = y0<y1 ? 1 : -1; 
  int16_t err = (dx>dy ? dx : -dy)/2, e2;
  for (;;) {
    if (leds == nullptr) setPixelColorXY(x0,y0,c);
    else                 leds[XY(x0,y0)] = c;
    if (x0==x1 && y0==y1) break;
    e2 = err;
    if (e2 >-dx) { err -= dy; x0 += sx; }
    if (e2 < dy) { err += dx; y0 += sy; }
  }
#endif
}

#ifndef WLED_DISABLE_2D
// font curtesy of https://github.com/idispatch/raster-fonts
static const unsigned char console_font_6x8[] PROGMEM = {

    /*
     * code=0, hex=0x00, ascii="^@"
     */
    0x00,  /* 000000 */
    0x00,  /* 000000 */
    0x00,  /* 000000 */
    0x00,  /* 000000 */
    0x00,  /* 000000 */
    0x00,  /* 000000 */
    0x00,  /* 000000 */
    0x00,  /* 000000 */

    /*
     * code=1, hex=0x01, ascii="^A"
     */
    0x38,  /* 001110 */
    0x44,  /* 010001 */
    0x6C,  /* 011011 */
    0x44,  /* 010001 */
    0x54,  /* 010101 */
    0x44,  /* 010001 */
    0x38,  /* 001110 */
    0x00,  /* 000000 */

    /*
     * code=2, hex=0x02, ascii="^B"
     */
    0x38,  /* 001110 */
    0x7C,  /* 011111 */
    0x54,  /* 010101 */
    0x7C,  /* 011111 */
    0x44,  /* 010001 */
    0x7C,  /* 011111 */
    0x38,  /* 001110 */
    0x00,  /* 000000 */

    /*
     * code=3, hex=0x03, ascii="^C"
     */
    0x00,  /* 000000 */
    0x28,  /* 001010 */
    0x7C,  /* 011111 */
    0x7C,  /* 011111 */
    0x7C,  /* 011111 */
    0x38,  /* 001110 */
    0x10,  /* 000100 */
    0x00,  /* 000000 */

    /*
     * code=4, hex=0x04, ascii="^D"
     */
    0x00,  /* 000000 */
    0x10,  /* 000100 */
    0x38,  /* 001110 */
    0x7C,  /* 011111 */
    0x7C,  /* 011111 */
    0x38,  /* 001110 */
    0x10,  /* 000100 */
    0x00,  /* 000000 */

    /*
     * code=5, hex=0x05, ascii="^E"
     */
    0x10,  /* 000100 */
    0x38,  /* 001110 */
    0x38,  /* 001110 */
    0x10,  /* 000100 */
    0x7C,  /* 011111 */
    0x7C,  /* 011111 */
    0x10,  /* 000100 */
    0x00,  /* 000000 */

    /*
     * code=6, hex=0x06, ascii="^F"
     */
    0x00,  /* 000000 */
    0x10,  /* 000100 */
    0x38,  /* 001110 */
    0x7C,  /* 011111 */
    0x7C,  /* 011111 */
    0x10,  /* 000100 */
    0x38,  /* 001110 */
    0x00,  /* 000000 */

    /*
     * code=7, hex=0x07, ascii="^G"
     */
    0x00,  /* 000000 */
    0x00,  /* 000000 */
    0x00,  /* 000000 */
    0x30,  /* 001100 */
    0x30,  /* 001100 */
    0x00,  /* 000000 */
    0x00,  /* 000000 */
    0x00,  /* 000000 */

    /*
     * code=8, hex=0x08, ascii="^H"
     */
    0xFC,  /* 111111 */
    0xFC,  /* 111111 */
    0xFC,  /* 111111 */
    0xCC,  /* 110011 */
    0xCC,  /* 110011 */
    0xFC,  /* 111111 */
    0xFC,  /* 111111 */
    0xFC,  /* 111111 */

    /*
     * code=9, hex=0x09, ascii="^I"
     */
    0x00,  /* 000000 */
    0x00,  /* 000000 */
    0x78,  /* 011110 */
    0x48,  /* 010010 */
    0x48,  /* 010010 */
    0x78,  /* 011110 */
    0x00,  /* 000000 */
    0x00,  /* 000000 */

    /*
     * code=10, hex=0x0A, ascii="^J"
     */
    0xFC,  /* 111111 */
    0xFC,  /* 111111 */
    0x84,  /* 100001 */
    0xB4,  /* 101101 */
    0xB4,  /* 101101 */
    0x84,  /* 100001 */
    0xFC,  /* 111111 */
    0xFC,  /* 111111 */

    /*
     * code=11, hex=0x0B, ascii="^K"
     */
    0x00,  /* 000000 */
    0x1C,  /* 000111 */
    0x0C,  /* 000011 */
    0x34,  /* 001101 */
    0x48,  /* 010010 */
    0x48,  /* 010010 */
    0x30,  /* 001100 */
    0x00,  /* 000000 */

    /*
     * code=12, hex=0x0C, ascii="^L"
     */
    0x38,  /* 001110 */
    0x44,  /* 010001 */
    0x44,  /* 010001 */
    0x38,  /* 001110 */
    0x10,  /* 000100 */
    0x38,  /* 001110 */
    0x10,  /* 000100 */
    0x00,  /* 000000 */

    /*
     * code=13, hex=0x0D, ascii="^M"
     */
    0x10,  /* 000100 */
    0x18,  /* 000110 */
    0x14,  /* 000101 */
    0x10,  /* 000100 */
    0x30,  /* 001100 */
    0x70,  /* 011100 */
    0x60,  /* 011000 */
    0x00,  /* 000000 */

    /*
     * code=14, hex=0x0E, ascii="^N"
     */
    0x0C,  /* 000011 */
    0x34,  /* 001101 */
    0x2C,  /* 001011 */
    0x34,  /* 001101 */
    0x2C,  /* 001011 */
    0x6C,  /* 011011 */
    0x60,  /* 011000 */
    0x00,  /* 000000 */

    /*
     * code=15, hex=0x0F, ascii="^O"
     */
    0x00,  /* 000000 */
    0x54,  /* 010101 */
    0x38,  /* 001110 */
    0x6C,  /* 011011 */
    0x38,  /* 001110 */
    0x54,  /* 010101 */
    0x00,  /* 000000 */
    0x00,  /* 000000 */

    /*
     * code=16, hex=0x10, ascii="^P"
     */
    0x20,  /* 001000 */
    0x30,  /* 001100 */
    0x38,  /* 001110 */
    0x3C,  /* 001111 */
    0x38,  /* 001110 */
    0x30,  /* 001100 */
    0x20,  /* 001000 */
    0x00,  /* 000000 */

    /*
     * code=17, hex=0x11, ascii="^Q"
     */
    0x08,  /* 000010 */
    0x18,  /* 000110 */
    0x38,  /* 001110 */
    0x78,  /* 011110 */
    0x38,  /* 001110 */
    0x18,  /* 000110 */
    0x08,  /* 000010 */
    0x00,  /* 000000 */

    /*
     * code=18, hex=0x12, ascii="^R"
     */
    0x10,  /* 000100 */
    0x38,  /* 001110 */
    0x7C,  /* 011111 */
    0x10,  /* 000100 */
    0x7C,  /* 011111 */
    0x38,  /* 001110 */
    0x10,  /* 000100 */
    0x00,  /* 000000 */

    /*
     * code=19, hex=0x13, ascii="^S"
     */
    0x28,  /* 001010 */
    0x28,  /* 001010 */
    0x28,  /* 001010 */
    0x28,  /* 001010 */
    0x28,  /* 001010 */
    0x00,  /* 000000 */
    0x28,  /* 001010 */
    0x00,  /* 000000 */

    /*
     * code=20, hex=0x14, ascii="^T"
     */
    0x3C,  /* 001111 */
    0x54,  /* 010101 */
    0x54,  /* 010101 */
    0x34,  /* 001101 */
    0x14,  /* 000101 */
    0x14,  /* 000101 */
    0x14,  /* 000101 */
    0x00,  /* 000000 */

    /*
     * code=21, hex=0x15, ascii="^U"
     */
    0x38,  /* 001110 */
    0x44,  /* 010001 */
    0x30,  /* 001100 */
    0x28,  /* 001010 */
    0x18,  /* 000110 */
    0x44,  /* 010001 */
    0x38,  /* 001110 */
    0x00,  /* 000000 */

    /*
     * code=22, hex=0x16, ascii="^V"
     */
    0x00,  /* 000000 */
    0x00,  /* 000000 */
    0x00,  /* 000000 */
    0x00,  /* 000000 */
    0x00,  /* 000000 */
    0x78,  /* 011110 */
    0x78,  /* 011110 */
    0x00,  /* 000000 */

    /*
     * code=23, hex=0x17, ascii="^W"
     */
    0x10,  /* 000100 */
    0x38,  /* 001110 */
    0x7C,  /* 011111 */
    0x10,  /* 000100 */
    0x7C,  /* 011111 */
    0x38,  /* 001110 */
    0x10,  /* 000100 */
    0x38,  /* 001110 */

    /*
     * code=24, hex=0x18, ascii="^X"
     */
    0x10,  /* 000100 */
    0x38,  /* 001110 */
    0x7C,  /* 011111 */
    0x10,  /* 000100 */
    0x10,  /* 000100 */
    0x10,  /* 000100 */
    0x10,  /* 000100 */
    0x00,  /* 000000 */

    /*
     * code=25, hex=0x19, ascii="^Y"
     */
    0x10,  /* 000100 */
    0x10,  /* 000100 */
    0x10,  /* 000100 */
    0x10,  /* 000100 */
    0x7C,  /* 011111 */
    0x38,  /* 001110 */
    0x10,  /* 000100 */
    0x00,  /* 000000 */

    /*
     * code=26, hex=0x1A, ascii="^Z"
     */
    0x00,  /* 000000 */
    0x10,  /* 000100 */
    0x18,  /* 000110 */
    0x7C,  /* 011111 */
    0x18,  /* 000110 */
    0x10,  /* 000100 */
    0x00,  /* 000000 */
    0x00,  /* 000000 */

    /*
     * code=27, hex=0x1B, ascii="^["
     */
    0x00,  /* 000000 */
    0x10,  /* 000100 */
    0x30,  /* 001100 */
    0x7C,  /* 011111 */
    0x30,  /* 001100 */
    0x10,  /* 000100 */
    0x00,  /* 000000 */
    0x00,  /* 000000 */

    /*
     * code=28, hex=0x1C, ascii="^\"
     */
    0x00,  /* 000000 */
    0x00,  /* 000000 */
    0x00,  /* 000000 */
    0x40,  /* 010000 */
    0x40,  /* 010000 */
    0x40,  /* 010000 */
    0x7C,  /* 011111 */
    0x00,  /* 000000 */

    /*
     * code=29, hex=0x1D, ascii="^]"
     */
    0x00,  /* 000000 */
    0x28,  /* 001010 */
    0x28,  /* 001010 */
    0x7C,  /* 011111 */
    0x28,  /* 001010 */
    0x28,  /* 001010 */
    0x00,  /* 000000 */
    0x00,  /* 000000 */

    /*
     * code=30, hex=0x1E, ascii="^^"
     */
    0x10,  /* 000100 */
    0x10,  /* 000100 */
    0x38,  /* 001110 */
    0x38,  /* 001110 */
    0x7C,  /* 011111 */
    0x7C,  /* 011111 */
    0x00,  /* 000000 */
    0x00,  /* 000000 */

    /*
     * code=31, hex=0x1F, ascii="^_"
     */
    0x7C,  /* 011111 */
    0x7C,  /* 011111 */
    0x38,  /* 001110 */
    0x38,  /* 001110 */
    0x10,  /* 000100 */
    0x10,  /* 000100 */
    0x00,  /* 000000 */
    0x00,  /* 000000 */

    /*
     * code=32, hex=0x20, ascii=" "
     */
    0x00,  /* 000000 */
    0x00,  /* 000000 */
    0x00,  /* 000000 */
    0x00,  /* 000000 */
    0x00,  /* 000000 */
    0x00,  /* 000000 */
    0x00,  /* 000000 */
    0x00,  /* 000000 */

    /*
     * code=33, hex=0x21, ascii="!"
     */
    0x10,  /* 000100 */
    0x38,  /* 001110 */
    0x38,  /* 001110 */
    0x10,  /* 000100 */
    0x10,  /* 000100 */
    0x00,  /* 000000 */
    0x10,  /* 000100 */
    0x00,  /* 000000 */

    /*
     * code=34, hex=0x22, ascii="""
     */
    0x6C,  /* 011011 */
    0x6C,  /* 011011 */
    0x48,  /* 010010 */
    0x00,  /* 000000 */
    0x00,  /* 000000 */
    0x00,  /* 000000 */
    0x00,  /* 000000 */
    0x00,  /* 000000 */

    /*
     * code=35, hex=0x23, ascii="#"
     */
    0x00,  /* 000000 */
    0x28,  /* 001010 */
    0x7C,  /* 011111 */
    0x28,  /* 001010 */
    0x28,  /* 001010 */
    0x7C,  /* 011111 */
    0x28,  /* 001010 */
    0x00,  /* 000000 */

    /*
     * code=36, hex=0x24, ascii="$"
     */
    0x20,  /* 001000 */
    0x38,  /* 001110 */
    0x40,  /* 010000 */
    0x30,  /* 001100 */
    0x08,  /* 000010 */
    0x70,  /* 011100 */
    0x10,  /* 000100 */
    0x00,  /* 000000 */

    /*
     * code=37, hex=0x25, ascii="%"
     */
    0x64,  /* 011001 */
    0x64,  /* 011001 */
    0x08,  /* 000010 */
    0x10,  /* 000100 */
    0x20,  /* 001000 */
    0x4C,  /* 010011 */
    0x4C,  /* 010011 */
    0x00,  /* 000000 */

    /*
     * code=38, hex=0x26, ascii="&"
     */
    0x20,  /* 001000 */
    0x50,  /* 010100 */
    0x50,  /* 010100 */
    0x20,  /* 001000 */
    0x54,  /* 010101 */
    0x48,  /* 010010 */
    0x34,  /* 001101 */
    0x00,  /* 000000 */

    /*
     * code=39, hex=0x27, ascii="'"
     */
    0x30,  /* 001100 */
    0x30,  /* 001100 */
    0x20,  /* 001000 */
    0x00,  /* 000000 */
    0x00,  /* 000000 */
    0x00,  /* 000000 */
    0x00,  /* 000000 */
    0x00,  /* 000000 */

    /*
     * code=40, hex=0x28, ascii="("
     */
    0x10,  /* 000100 */
    0x20,  /* 001000 */
    0x20,  /* 001000 */
    0x20,  /* 001000 */
    0x20,  /* 001000 */
    0x20,  /* 001000 */
    0x10,  /* 000100 */
    0x00,  /* 000000 */

    /*
     * code=41, hex=0x29, ascii=")"
     */
    0x20,  /* 001000 */
    0x10,  /* 000100 */
    0x10,  /* 000100 */
    0x10,  /* 000100 */
    0x10,  /* 000100 */
    0x10,  /* 000100 */
    0x20,  /* 001000 */
    0x00,  /* 000000 */

    /*
     * code=42, hex=0x2A, ascii="*"
     */
    0x00,  /* 000000 */
    0x28,  /* 001010 */
    0x38,  /* 001110 */
    0x7C,  /* 011111 */
    0x38,  /* 001110 */
    0x28,  /* 001010 */
    0x00,  /* 000000 */
    0x00,  /* 000000 */

    /*
     * code=43, hex=0x2B, ascii="+"
     */
    0x00,  /* 000000 */
    0x10,  /* 000100 */
    0x10,  /* 000100 */
    0x7C,  /* 011111 */
    0x10,  /* 000100 */
    0x10,  /* 000100 */
    0x00,  /* 000000 */
    0x00,  /* 000000 */

    /*
     * code=44, hex=0x2C, ascii=","
     */
    0x00,  /* 000000 */
    0x00,  /* 000000 */
    0x00,  /* 000000 */
    0x00,  /* 000000 */
    0x00,  /* 000000 */
    0x30,  /* 001100 */
    0x30,  /* 001100 */
    0x20,  /* 001000 */

    /*
     * code=45, hex=0x2D, ascii="-"
     */
    0x00,  /* 000000 */
    0x00,  /* 000000 */
    0x00,  /* 000000 */
    0x7C,  /* 011111 */
    0x00,  /* 000000 */
    0x00,  /* 000000 */
    0x00,  /* 000000 */
    0x00,  /* 000000 */

    /*
     * code=46, hex=0x2E, ascii="."
     */
    0x00,  /* 000000 */
    0x00,  /* 000000 */
    0x00,  /* 000000 */
    0x00,  /* 000000 */
    0x00,  /* 000000 */
    0x30,  /* 001100 */
    0x30,  /* 001100 */
    0x00,  /* 000000 */

    /*
     * code=47, hex=0x2F, ascii="/"
     */
    0x00,  /* 000000 */
    0x04,  /* 000001 */
    0x08,  /* 000010 */
    0x10,  /* 000100 */
    0x20,  /* 001000 */
    0x40,  /* 010000 */
    0x00,  /* 000000 */
    0x00,  /* 000000 */

    /*
     * code=48, hex=0x30, ascii="0"
     */
    0x38,  /* 001110 */
    0x44,  /* 010001 */
    0x4C,  /* 010011 */
    0x54,  /* 010101 */
    0x64,  /* 011001 */
    0x44,  /* 010001 */
    0x38,  /* 001110 */
    0x00,  /* 000000 */

    /*
     * code=49, hex=0x31, ascii="1"
     */
    0x10,  /* 000100 */
    0x30,  /* 001100 */
    0x10,  /* 000100 */
    0x10,  /* 000100 */
    0x10,  /* 000100 */
    0x10,  /* 000100 */
    0x38,  /* 001110 */
    0x00,  /* 000000 */

    /*
     * code=50, hex=0x32, ascii="2"
     */
    0x38,  /* 001110 */
    0x44,  /* 010001 */
    0x04,  /* 000001 */
    0x18,  /* 000110 */
    0x20,  /* 001000 */
    0x40,  /* 010000 */
    0x7C,  /* 011111 */
    0x00,  /* 000000 */

    /*
     * code=51, hex=0x33, ascii="3"
     */
    0x38,  /* 001110 */
    0x44,  /* 010001 */
    0x04,  /* 000001 */
    0x38,  /* 001110 */
    0x04,  /* 000001 */
    0x44,  /* 010001 */
    0x38,  /* 001110 */
    0x00,  /* 000000 */

    /*
     * code=52, hex=0x34, ascii="4"
     */
    0x08,  /* 000010 */
    0x18,  /* 000110 */
    0x28,  /* 001010 */
    0x48,  /* 010010 */
    0x7C,  /* 011111 */
    0x08,  /* 000010 */
    0x08,  /* 000010 */
    0x00,  /* 000000 */

    /*
     * code=53, hex=0x35, ascii="5"
     */
    0x7C,  /* 011111 */
    0x40,  /* 010000 */
    0x40,  /* 010000 */
    0x78,  /* 011110 */
    0x04,  /* 000001 */
    0x44,  /* 010001 */
    0x38,  /* 001110 */
    0x00,  /* 000000 */

    /*
     * code=54, hex=0x36, ascii="6"
     */
    0x18,  /* 000110 */
    0x20,  /* 001000 */
    0x40,  /* 010000 */
    0x78,  /* 011110 */
    0x44,  /* 010001 */
    0x44,  /* 010001 */
    0x38,  /* 001110 */
    0x00,  /* 000000 */

    /*
     * code=55, hex=0x37, ascii="7"
     */
    0x7C,  /* 011111 */
    0x04,  /* 000001 */
    0x08,  /* 000010 */
    0x10,  /* 000100 */
    0x20,  /* 001000 */
    0x20,  /* 001000 */
    0x20,  /* 001000 */
    0x00,  /* 000000 */

    /*
     * code=56, hex=0x38, ascii="8"
     */
    0x38,  /* 001110 */
    0x44,  /* 010001 */
    0x44,  /* 010001 */
    0x38,  /* 001110 */
    0x44,  /* 010001 */
    0x44,  /* 010001 */
    0x38,  /* 001110 */
    0x00,  /* 000000 */

    /*
     * code=57, hex=0x39, ascii="9"
     */
    0x38,  /* 001110 */
    0x44,  /* 010001 */
    0x44,  /* 010001 */
    0x3C,  /* 001111 */
    0x04,  /* 000001 */
    0x08,  /* 000010 */
    0x30,  /* 001100 */
    0x00,  /* 000000 */

    /*
     * code=58, hex=0x3A, ascii=":"
     */
    0x00,  /* 000000 */
    0x00,  /* 000000 */
    0x30,  /* 001100 */
    0x30,  /* 001100 */
    0x00,  /* 000000 */
    0x30,  /* 001100 */
    0x30,  /* 001100 */
    0x00,  /* 000000 */

    /*
     * code=59, hex=0x3B, ascii=";"
     */
    0x00,  /* 000000 */
    0x00,  /* 000000 */
    0x30,  /* 001100 */
    0x30,  /* 001100 */
    0x00,  /* 000000 */
    0x30,  /* 001100 */
    0x30,  /* 001100 */
    0x20,  /* 001000 */

    /*
     * code=60, hex=0x3C, ascii="<"
     */
    0x08,  /* 000010 */
    0x10,  /* 000100 */
    0x20,  /* 001000 */
    0x40,  /* 010000 */
    0x20,  /* 001000 */
    0x10,  /* 000100 */
    0x08,  /* 000010 */
    0x00,  /* 000000 */

    /*
     * code=61, hex=0x3D, ascii="="
     */
    0x00,  /* 000000 */
    0x00,  /* 000000 */
    0x7C,  /* 011111 */
    0x00,  /* 000000 */
    0x00,  /* 000000 */
    0x7C,  /* 011111 */
    0x00,  /* 000000 */
    0x00,  /* 000000 */

    /*
     * code=62, hex=0x3E, ascii=">"
     */
    0x20,  /* 001000 */
    0x10,  /* 000100 */
    0x08,  /* 000010 */
    0x04,  /* 000001 */
    0x08,  /* 000010 */
    0x10,  /* 000100 */
    0x20,  /* 001000 */
    0x00,  /* 000000 */

    /*
     * code=63, hex=0x3F, ascii="?"
     */
    0x38,  /* 001110 */
    0x44,  /* 010001 */
    0x04,  /* 000001 */
    0x18,  /* 000110 */
    0x10,  /* 000100 */
    0x00,  /* 000000 */
    0x10,  /* 000100 */
    0x00,  /* 000000 */

    /*
     * code=64, hex=0x40, ascii="@"
     */
    0x38,  /* 001110 */
    0x44,  /* 010001 */
    0x5C,  /* 010111 */
    0x54,  /* 010101 */
    0x5C,  /* 010111 */
    0x40,  /* 010000 */
    0x38,  /* 001110 */
    0x00,  /* 000000 */

    /*
     * code=65, hex=0x41, ascii="A"
     */
    0x38,  /* 001110 */
    0x44,  /* 010001 */
    0x44,  /* 010001 */
    0x44,  /* 010001 */
    0x7C,  /* 011111 */
    0x44,  /* 010001 */
    0x44,  /* 010001 */
    0x00,  /* 000000 */

    /*
     * code=66, hex=0x42, ascii="B"
     */
    0x78,  /* 011110 */
    0x44,  /* 010001 */
    0x44,  /* 010001 */
    0x78,  /* 011110 */
    0x44,  /* 010001 */
    0x44,  /* 010001 */
    0x78,  /* 011110 */
    0x00,  /* 000000 */

    /*
     * code=67, hex=0x43, ascii="C"
     */
    0x38,  /* 001110 */
    0x44,  /* 010001 */
    0x40,  /* 010000 */
    0x40,  /* 010000 */
    0x40,  /* 010000 */
    0x44,  /* 010001 */
    0x38,  /* 001110 */
    0x00,  /* 000000 */

    /*
     * code=68, hex=0x44, ascii="D"
     */
    0x78,  /* 011110 */
    0x44,  /* 010001 */
    0x44,  /* 010001 */
    0x44,  /* 010001 */
    0x44,  /* 010001 */
    0x44,  /* 010001 */
    0x78,  /* 011110 */
    0x00,  /* 000000 */

    /*
     * code=69, hex=0x45, ascii="E"
     */
    0x7C,  /* 011111 */
    0x40,  /* 010000 */
    0x40,  /* 010000 */
    0x78,  /* 011110 */
    0x40,  /* 010000 */
    0x40,  /* 010000 */
    0x7C,  /* 011111 */
    0x00,  /* 000000 */

    /*
     * code=70, hex=0x46, ascii="F"
     */
    0x7C,  /* 011111 */
    0x40,  /* 010000 */
    0x40,  /* 010000 */
    0x78,  /* 011110 */
    0x40,  /* 010000 */
    0x40,  /* 010000 */
    0x40,  /* 010000 */
    0x00,  /* 000000 */

    /*
     * code=71, hex=0x47, ascii="G"
     */
    0x38,  /* 001110 */
    0x44,  /* 010001 */
    0x40,  /* 010000 */
    0x5C,  /* 010111 */
    0x44,  /* 010001 */
    0x44,  /* 010001 */
    0x3C,  /* 001111 */
    0x00,  /* 000000 */

    /*
     * code=72, hex=0x48, ascii="H"
     */
    0x44,  /* 010001 */
    0x44,  /* 010001 */
    0x44,  /* 010001 */
    0x7C,  /* 011111 */
    0x44,  /* 010001 */
    0x44,  /* 010001 */
    0x44,  /* 010001 */
    0x00,  /* 000000 */

    /*
     * code=73, hex=0x49, ascii="I"
     */
    0x38,  /* 001110 */
    0x10,  /* 000100 */
    0x10,  /* 000100 */
    0x10,  /* 000100 */
    0x10,  /* 000100 */
    0x10,  /* 000100 */
    0x38,  /* 001110 */
    0x00,  /* 000000 */

    /*
     * code=74, hex=0x4A, ascii="J"
     */
    0x04,  /* 000001 */
    0x04,  /* 000001 */
    0x04,  /* 000001 */
    0x04,  /* 000001 */
    0x44,  /* 010001 */
    0x44,  /* 010001 */
    0x38,  /* 001110 */
    0x00,  /* 000000 */

    /*
     * code=75, hex=0x4B, ascii="K"
     */
    0x44,  /* 010001 */
    0x48,  /* 010010 */
    0x50,  /* 010100 */
    0x60,  /* 011000 */
    0x50,  /* 010100 */
    0x48,  /* 010010 */
    0x44,  /* 010001 */
    0x00,  /* 000000 */

    /*
     * code=76, hex=0x4C, ascii="L"
     */
    0x40,  /* 010000 */
    0x40,  /* 010000 */
    0x40,  /* 010000 */
    0x40,  /* 010000 */
    0x40,  /* 010000 */
    0x40,  /* 010000 */
    0x7C,  /* 011111 */
    0x00,  /* 000000 */

    /*
     * code=77, hex=0x4D, ascii="M"
     */
    0x44,  /* 010001 */
    0x6C,  /* 011011 */
    0x54,  /* 010101 */
    0x44,  /* 010001 */
    0x44,  /* 010001 */
    0x44,  /* 010001 */
    0x44,  /* 010001 */
    0x00,  /* 000000 */

    /*
     * code=78, hex=0x4E, ascii="N"
     */
    0x44,  /* 010001 */
    0x64,  /* 011001 */
    0x54,  /* 010101 */
    0x4C,  /* 010011 */
    0x44,  /* 010001 */
    0x44,  /* 010001 */
    0x44,  /* 010001 */
    0x00,  /* 000000 */

    /*
     * code=79, hex=0x4F, ascii="O"
     */
    0x38,  /* 001110 */
    0x44,  /* 010001 */
    0x44,  /* 010001 */
    0x44,  /* 010001 */
    0x44,  /* 010001 */
    0x44,  /* 010001 */
    0x38,  /* 001110 */
    0x00,  /* 000000 */

    /*
     * code=80, hex=0x50, ascii="P"
     */
    0x78,  /* 011110 */
    0x44,  /* 010001 */
    0x44,  /* 010001 */
    0x78,  /* 011110 */
    0x40,  /* 010000 */
    0x40,  /* 010000 */
    0x40,  /* 010000 */
    0x00,  /* 000000 */

    /*
     * code=81, hex=0x51, ascii="Q"
     */
    0x38,  /* 001110 */
    0x44,  /* 010001 */
    0x44,  /* 010001 */
    0x44,  /* 010001 */
    0x54,  /* 010101 */
    0x48,  /* 010010 */
    0x34,  /* 001101 */
    0x00,  /* 000000 */

    /*
     * code=82, hex=0x52, ascii="R"
     */
    0x78,  /* 011110 */
    0x44,  /* 010001 */
    0x44,  /* 010001 */
    0x78,  /* 011110 */
    0x48,  /* 010010 */
    0x44,  /* 010001 */
    0x44,  /* 010001 */
    0x00,  /* 000000 */

    /*
     * code=83, hex=0x53, ascii="S"
     */
    0x38,  /* 001110 */
    0x44,  /* 010001 */
    0x40,  /* 010000 */
    0x38,  /* 001110 */
    0x04,  /* 000001 */
    0x44,  /* 010001 */
    0x38,  /* 001110 */
    0x00,  /* 000000 */

    /*
     * code=84, hex=0x54, ascii="T"
     */
    0x7C,  /* 011111 */
    0x10,  /* 000100 */
    0x10,  /* 000100 */
    0x10,  /* 000100 */
    0x10,  /* 000100 */
    0x10,  /* 000100 */
    0x10,  /* 000100 */
    0x00,  /* 000000 */

    /*
     * code=85, hex=0x55, ascii="U"
     */
    0x44,  /* 010001 */
    0x44,  /* 010001 */
    0x44,  /* 010001 */
    0x44,  /* 010001 */
    0x44,  /* 010001 */
    0x44,  /* 010001 */
    0x38,  /* 001110 */
    0x00,  /* 000000 */

    /*
     * code=86, hex=0x56, ascii="V"
     */
    0x44,  /* 010001 */
    0x44,  /* 010001 */
    0x44,  /* 010001 */
    0x44,  /* 010001 */
    0x44,  /* 010001 */
    0x28,  /* 001010 */
    0x10,  /* 000100 */
    0x00,  /* 000000 */

    /*
     * code=87, hex=0x57, ascii="W"
     */
    0x44,  /* 010001 */
    0x44,  /* 010001 */
    0x54,  /* 010101 */
    0x54,  /* 010101 */
    0x54,  /* 010101 */
    0x54,  /* 010101 */
    0x28,  /* 001010 */
    0x00,  /* 000000 */

    /*
     * code=88, hex=0x58, ascii="X"
     */
    0x44,  /* 010001 */
    0x44,  /* 010001 */
    0x28,  /* 001010 */
    0x10,  /* 000100 */
    0x28,  /* 001010 */
    0x44,  /* 010001 */
    0x44,  /* 010001 */
    0x00,  /* 000000 */

    /*
     * code=89, hex=0x59, ascii="Y"
     */
    0x44,  /* 010001 */
    0x44,  /* 010001 */
    0x44,  /* 010001 */
    0x28,  /* 001010 */
    0x10,  /* 000100 */
    0x10,  /* 000100 */
    0x10,  /* 000100 */
    0x00,  /* 000000 */

    /*
     * code=90, hex=0x5A, ascii="Z"
     */
    0x78,  /* 011110 */
    0x08,  /* 000010 */
    0x10,  /* 000100 */
    0x20,  /* 001000 */
    0x40,  /* 010000 */
    0x40,  /* 010000 */
    0x78,  /* 011110 */
    0x00,  /* 000000 */

    /*
     * code=91, hex=0x5B, ascii="["
     */
    0x38,  /* 001110 */
    0x20,  /* 001000 */
    0x20,  /* 001000 */
    0x20,  /* 001000 */
    0x20,  /* 001000 */
    0x20,  /* 001000 */
    0x38,  /* 001110 */
    0x00,  /* 000000 */

    /*
     * code=92, hex=0x5C, ascii="\"
     */
    0x00,  /* 000000 */
    0x40,  /* 010000 */
    0x20,  /* 001000 */
    0x10,  /* 000100 */
    0x08,  /* 000010 */
    0x04,  /* 000001 */
    0x00,  /* 000000 */
    0x00,  /* 000000 */

    /*
     * code=93, hex=0x5D, ascii="]"
     */
    0x38,  /* 001110 */
    0x08,  /* 000010 */
    0x08,  /* 000010 */
    0x08,  /* 000010 */
    0x08,  /* 000010 */
    0x08,  /* 000010 */
    0x38,  /* 001110 */
    0x00,  /* 000000 */

    /*
     * code=94, hex=0x5E, ascii="^"
     */
    0x10,  /* 000100 */
    0x28,  /* 001010 */
    0x44,  /* 010001 */
    0x00,  /* 000000 */
    0x00,  /* 000000 */
    0x00,  /* 000000 */
    0x00,  /* 000000 */
    0x00,  /* 000000 */

    /*
     * code=95, hex=0x5F, ascii="_"
     */
    0x00,  /* 000000 */
    0x00,  /* 000000 */
    0x00,  /* 000000 */
    0x00,  /* 000000 */
    0x00,  /* 000000 */
    0x00,  /* 000000 */
    0x00,  /* 000000 */
    0xFC,  /* 111111 */

    /*
     * code=96, hex=0x60, ascii="`"
     */
    0x30,  /* 001100 */
    0x30,  /* 001100 */
    0x10,  /* 000100 */
    0x00,  /* 000000 */
    0x00,  /* 000000 */
    0x00,  /* 000000 */
    0x00,  /* 000000 */
    0x00,  /* 000000 */

    /*
     * code=97, hex=0x61, ascii="a"
     */
    0x00,  /* 000000 */
    0x00,  /* 000000 */
    0x38,  /* 001110 */
    0x04,  /* 000001 */
    0x3C,  /* 001111 */
    0x44,  /* 010001 */
    0x3C,  /* 001111 */
    0x00,  /* 000000 */

    /*
     * code=98, hex=0x62, ascii="b"
     */
    0x40,  /* 010000 */
    0x40,  /* 010000 */
    0x78,  /* 011110 */
    0x44,  /* 010001 */
    0x44,  /* 010001 */
    0x44,  /* 010001 */
    0x78,  /* 011110 */
    0x00,  /* 000000 */

    /*
     * code=99, hex=0x63, ascii="c"
     */
    0x00,  /* 000000 */
    0x00,  /* 000000 */
    0x38,  /* 001110 */
    0x44,  /* 010001 */
    0x40,  /* 010000 */
    0x44,  /* 010001 */
    0x38,  /* 001110 */
    0x00,  /* 000000 */

    /*
     * code=100, hex=0x64, ascii="d"
     */
    0x04,  /* 000001 */
    0x04,  /* 000001 */
    0x3C,  /* 001111 */
    0x44,  /* 010001 */
    0x44,  /* 010001 */
    0x44,  /* 010001 */
    0x3C,  /* 001111 */
    0x00,  /* 000000 */

    /*
     * code=101, hex=0x65, ascii="e"
     */
    0x00,  /* 000000 */
    0x00,  /* 000000 */
    0x38,  /* 001110 */
    0x44,  /* 010001 */
    0x78,  /* 011110 */
    0x40,  /* 010000 */
    0x38,  /* 001110 */
    0x00,  /* 000000 */

    /*
     * code=102, hex=0x66, ascii="f"
     */
    0x18,  /* 000110 */
    0x20,  /* 001000 */
    0x20,  /* 001000 */
    0x78,  /* 011110 */
    0x20,  /* 001000 */
    0x20,  /* 001000 */
    0x20,  /* 001000 */
    0x00,  /* 000000 */

    /*
     * code=103, hex=0x67, ascii="g"
     */
    0x00,  /* 000000 */
    0x00,  /* 000000 */
    0x3C,  /* 001111 */
    0x44,  /* 010001 */
    0x44,  /* 010001 */
    0x3C,  /* 001111 */
    0x04,  /* 000001 */
    0x38,  /* 001110 */

    /*
     * code=104, hex=0x68, ascii="h"
     */
    0x40,  /* 010000 */
    0x40,  /* 010000 */
    0x70,  /* 011100 */
    0x48,  /* 010010 */
    0x48,  /* 010010 */
    0x48,  /* 010010 */
    0x48,  /* 010010 */
    0x00,  /* 000000 */

    /*
     * code=105, hex=0x69, ascii="i"
     */
    0x10,  /* 000100 */
    0x00,  /* 000000 */
    0x10,  /* 000100 */
    0x10,  /* 000100 */
    0x10,  /* 000100 */
    0x10,  /* 000100 */
    0x18,  /* 000110 */
    0x00,  /* 000000 */

    /*
     * code=106, hex=0x6A, ascii="j"
     */
    0x08,  /* 000010 */
    0x00,  /* 000000 */
    0x18,  /* 000110 */
    0x08,  /* 000010 */
    0x08,  /* 000010 */
    0x08,  /* 000010 */
    0x48,  /* 010010 */
    0x30,  /* 001100 */

    /*
     * code=107, hex=0x6B, ascii="k"
     */
    0x40,  /* 010000 */
    0x40,  /* 010000 */
    0x48,  /* 010010 */
    0x50,  /* 010100 */
    0x60,  /* 011000 */
    0x50,  /* 010100 */
    0x48,  /* 010010 */
    0x00,  /* 000000 */

    /*
     * code=108, hex=0x6C, ascii="l"
     */
    0x10,  /* 000100 */
    0x10,  /* 000100 */
    0x10,  /* 000100 */
    0x10,  /* 000100 */
    0x10,  /* 000100 */
    0x10,  /* 000100 */
    0x18,  /* 000110 */
    0x00,  /* 000000 */

    /*
     * code=109, hex=0x6D, ascii="m"
     */
    0x00,  /* 000000 */
    0x00,  /* 000000 */
    0x68,  /* 011010 */
    0x54,  /* 010101 */
    0x54,  /* 010101 */
    0x44,  /* 010001 */
    0x44,  /* 010001 */
    0x00,  /* 000000 */

    /*
     * code=110, hex=0x6E, ascii="n"
     */
    0x00,  /* 000000 */
    0x00,  /* 000000 */
    0x70,  /* 011100 */
    0x48,  /* 010010 */
    0x48,  /* 010010 */
    0x48,  /* 010010 */
    0x48,  /* 010010 */
    0x00,  /* 000000 */

    /*
     * code=111, hex=0x6F, ascii="o"
     */
    0x00,  /* 000000 */
    0x00,  /* 000000 */
    0x38,  /* 001110 */
    0x44,  /* 010001 */
    0x44,  /* 010001 */
    0x44,  /* 010001 */
    0x38,  /* 001110 */
    0x00,  /* 000000 */

    /*
     * code=112, hex=0x70, ascii="p"
     */
    0x00,  /* 000000 */
    0x00,  /* 000000 */
    0x78,  /* 011110 */
    0x44,  /* 010001 */
    0x44,  /* 010001 */
    0x44,  /* 010001 */
    0x78,  /* 011110 */
    0x40,  /* 010000 */

    /*
     * code=113, hex=0x71, ascii="q"
     */
    0x00,  /* 000000 */
    0x00,  /* 000000 */
    0x3C,  /* 001111 */
    0x44,  /* 010001 */
    0x44,  /* 010001 */
    0x44,  /* 010001 */
    0x3C,  /* 001111 */
    0x04,  /* 000001 */

    /*
     * code=114, hex=0x72, ascii="r"
     */
    0x00,  /* 000000 */
    0x00,  /* 000000 */
    0x58,  /* 010110 */
    0x24,  /* 001001 */
    0x20,  /* 001000 */
    0x20,  /* 001000 */
    0x70,  /* 011100 */
    0x00,  /* 000000 */

    /*
     * code=115, hex=0x73, ascii="s"
     */
    0x00,  /* 000000 */
    0x00,  /* 000000 */
    0x38,  /* 001110 */
    0x40,  /* 010000 */
    0x38,  /* 001110 */
    0x04,  /* 000001 */
    0x38,  /* 001110 */
    0x00,  /* 000000 */

    /*
     * code=116, hex=0x74, ascii="t"
     */
    0x00,  /* 000000 */
    0x20,  /* 001000 */
    0x78,  /* 011110 */
    0x20,  /* 001000 */
    0x20,  /* 001000 */
    0x28,  /* 001010 */
    0x10,  /* 000100 */
    0x00,  /* 000000 */

    /*
     * code=117, hex=0x75, ascii="u"
     */
    0x00,  /* 000000 */
    0x00,  /* 000000 */
    0x48,  /* 010010 */
    0x48,  /* 010010 */
    0x48,  /* 010010 */
    0x58,  /* 010110 */
    0x28,  /* 001010 */
    0x00,  /* 000000 */

    /*
     * code=118, hex=0x76, ascii="v"
     */
    0x00,  /* 000000 */
    0x00,  /* 000000 */
    0x44,  /* 010001 */
    0x44,  /* 010001 */
    0x44,  /* 010001 */
    0x28,  /* 001010 */
    0x10,  /* 000100 */
    0x00,  /* 000000 */

    /*
     * code=119, hex=0x77, ascii="w"
     */
    0x00,  /* 000000 */
    0x00,  /* 000000 */
    0x44,  /* 010001 */
    0x44,  /* 010001 */
    0x54,  /* 010101 */
    0x7C,  /* 011111 */
    0x28,  /* 001010 */
    0x00,  /* 000000 */

    /*
     * code=120, hex=0x78, ascii="x"
     */
    0x00,  /* 000000 */
    0x00,  /* 000000 */
    0x48,  /* 010010 */
    0x48,  /* 010010 */
    0x30,  /* 001100 */
    0x48,  /* 010010 */
    0x48,  /* 010010 */
    0x00,  /* 000000 */

    /*
     * code=121, hex=0x79, ascii="y"
     */
    0x00,  /* 000000 */
    0x00,  /* 000000 */
    0x48,  /* 010010 */
    0x48,  /* 010010 */
    0x48,  /* 010010 */
    0x38,  /* 001110 */
    0x10,  /* 000100 */
    0x60,  /* 011000 */

    /*
     * code=122, hex=0x7A, ascii="z"
     */
    0x00,  /* 000000 */
    0x00,  /* 000000 */
    0x78,  /* 011110 */
    0x08,  /* 000010 */
    0x30,  /* 001100 */
    0x40,  /* 010000 */
    0x78,  /* 011110 */
    0x00,  /* 000000 */

    /*
     * code=123, hex=0x7B, ascii="{"
     */
    0x18,  /* 000110 */
    0x20,  /* 001000 */
    0x20,  /* 001000 */
    0x60,  /* 011000 */
    0x20,  /* 001000 */
    0x20,  /* 001000 */
    0x18,  /* 000110 */
    0x00,  /* 000000 */

    /*
     * code=124, hex=0x7C, ascii="|"
     */
    0x10,  /* 000100 */
    0x10,  /* 000100 */
    0x10,  /* 000100 */
    0x00,  /* 000000 */
    0x10,  /* 000100 */
    0x10,  /* 000100 */
    0x10,  /* 000100 */
    0x00,  /* 000000 */

    /*
     * code=125, hex=0x7D, ascii="}"
     */
    0x30,  /* 001100 */
    0x08,  /* 000010 */
    0x08,  /* 000010 */
    0x0C,  /* 000011 */
    0x08,  /* 000010 */
    0x08,  /* 000010 */
    0x30,  /* 001100 */
    0x00,  /* 000000 */

    /*
     * code=126, hex=0x7E, ascii="~"
     */
    0x28,  /* 001010 */
    0x50,  /* 010100 */
    0x00,  /* 000000 */
    0x00,  /* 000000 */
    0x00,  /* 000000 */
    0x00,  /* 000000 */
    0x00,  /* 000000 */
    0x00,  /* 000000 */

    /*
     * code=127, hex=0x7F, ascii="^?"
     */
    0x10,  /* 000100 */
    0x38,  /* 001110 */
    0x6C,  /* 011011 */
    0x44,  /* 010001 */
    0x44,  /* 010001 */
    0x7C,  /* 011111 */
    0x00,  /* 000000 */
    0x00,  /* 000000 */

    /*
     * code=128, hex=0x80, ascii="!^@"
     */
    0x38,  /* 001110 */
    0x44,  /* 010001 */
    0x40,  /* 010000 */
    0x40,  /* 010000 */
    0x44,  /* 010001 */
    0x38,  /* 001110 */
    0x10,  /* 000100 */
    0x30,  /* 001100 */

    /*
     * code=129, hex=0x81, ascii="!^A"
     */
    0x48,  /* 010010 */
    0x00,  /* 000000 */
    0x48,  /* 010010 */
    0x48,  /* 010010 */
    0x48,  /* 010010 */
    0x58,  /* 010110 */
    0x28,  /* 001010 */
    0x00,  /* 000000 */

    /*
     * code=130, hex=0x82, ascii="!^B"
     */
    0x0C,  /* 000011 */
    0x00,  /* 000000 */
    0x38,  /* 001110 */
    0x44,  /* 010001 */
    0x78,  /* 011110 */
    0x40,  /* 010000 */
    0x38,  /* 001110 */
    0x00,  /* 000000 */

    /*
     * code=131, hex=0x83, ascii="!^C"
     */
    0x38,  /* 001110 */
    0x00,  /* 000000 */
    0x38,  /* 001110 */
    0x04,  /* 000001 */
    0x3C,  /* 001111 */
    0x44,  /* 010001 */
    0x3C,  /* 001111 */
    0x00,  /* 000000 */

    /*
     * code=132, hex=0x84, ascii="!^D"
     */
    0x28,  /* 001010 */
    0x00,  /* 000000 */
    0x38,  /* 001110 */
    0x04,  /* 000001 */
    0x3C,  /* 001111 */
    0x44,  /* 010001 */
    0x3C,  /* 001111 */
    0x00,  /* 000000 */

    /*
     * code=133, hex=0x85, ascii="!^E"
     */
    0x30,  /* 001100 */
    0x00,  /* 000000 */
    0x38,  /* 001110 */
    0x04,  /* 000001 */
    0x3C,  /* 001111 */
    0x44,  /* 010001 */
    0x3C,  /* 001111 */
    0x00,  /* 000000 */

    /*
     * code=134, hex=0x86, ascii="!^F"
     */
    0x38,  /* 001110 */
    0x28,  /* 001010 */
    0x38,  /* 001110 */
    0x04,  /* 000001 */
    0x3C,  /* 001111 */
    0x44,  /* 010001 */
    0x3C,  /* 001111 */
    0x00,  /* 000000 */

    /*
     * code=135, hex=0x87, ascii="!^G"
     */
    0x00,  /* 000000 */
    0x38,  /* 001110 */
    0x44,  /* 010001 */
    0x40,  /* 010000 */
    0x44,  /* 010001 */
    0x38,  /* 001110 */
    0x10,  /* 000100 */
    0x30,  /* 001100 */

    /*
     * code=136, hex=0x88, ascii="!^H"
     */
    0x38,  /* 001110 */
    0x00,  /* 000000 */
    0x38,  /* 001110 */
    0x44,  /* 010001 */
    0x78,  /* 011110 */
    0x40,  /* 010000 */
    0x38,  /* 001110 */
    0x00,  /* 000000 */

    /*
     * code=137, hex=0x89, ascii="!^I"
     */
    0x28,  /* 001010 */
    0x00,  /* 000000 */
    0x38,  /* 001110 */
    0x44,  /* 010001 */
    0x78,  /* 011110 */
    0x40,  /* 010000 */
    0x38,  /* 001110 */
    0x00,  /* 000000 */

    /*
     * code=138, hex=0x8A, ascii="!^J"
     */
    0x30,  /* 001100 */
    0x00,  /* 000000 */
    0x38,  /* 001110 */
    0x44,  /* 010001 */
    0x78,  /* 011110 */
    0x40,  /* 010000 */
    0x38,  /* 001110 */
    0x00,  /* 000000 */

    /*
     * code=139, hex=0x8B, ascii="!^K"
     */
    0x28,  /* 001010 */
    0x00,  /* 000000 */
    0x10,  /* 000100 */
    0x10,  /* 000100 */
    0x10,  /* 000100 */
    0x10,  /* 000100 */
    0x18,  /* 000110 */
    0x00,  /* 000000 */

    /*
     * code=140, hex=0x8C, ascii="!^L"
     */
    0x10,  /* 000100 */
    0x28,  /* 001010 */
    0x00,  /* 000000 */
    0x10,  /* 000100 */
    0x10,  /* 000100 */
    0x10,  /* 000100 */
    0x18,  /* 000110 */
    0x00,  /* 000000 */

    /*
     * code=141, hex=0x8D, ascii="!^M"
     */
    0x20,  /* 001000 */
    0x00,  /* 000000 */
    0x10,  /* 000100 */
    0x10,  /* 000100 */
    0x10,  /* 000100 */
    0x10,  /* 000100 */
    0x18,  /* 000110 */
    0x00,  /* 000000 */

    /*
     * code=142, hex=0x8E, ascii="!^N"
     */
    0x28,  /* 001010 */
    0x00,  /* 000000 */
    0x10,  /* 000100 */
    0x28,  /* 001010 */
    0x44,  /* 010001 */
    0x7C,  /* 011111 */
    0x44,  /* 010001 */
    0x00,  /* 000000 */

    /*
     * code=143, hex=0x8F, ascii="!^O"
     */
    0x38,  /* 001110 */
    0x28,  /* 001010 */
    0x38,  /* 001110 */
    0x6C,  /* 011011 */
    0x44,  /* 010001 */
    0x7C,  /* 011111 */
    0x44,  /* 010001 */
    0x00,  /* 000000 */

    /*
     * code=144, hex=0x90, ascii="!^P"
     */
    0x0C,  /* 000011 */
    0x00,  /* 000000 */
    0x7C,  /* 011111 */
    0x40,  /* 010000 */
    0x78,  /* 011110 */
    0x40,  /* 010000 */
    0x7C,  /* 011111 */
    0x00,  /* 000000 */

    /*
     * code=145, hex=0x91, ascii="!^Q"
     */
    0x00,  /* 000000 */
    0x00,  /* 000000 */
    0x78,  /* 011110 */
    0x14,  /* 000101 */
    0x7C,  /* 011111 */
    0x50,  /* 010100 */
    0x3C,  /* 001111 */
    0x00,  /* 000000 */

    /*
     * code=146, hex=0x92, ascii="!^R"
     */
    0x3C,  /* 001111 */
    0x50,  /* 010100 */
    0x50,  /* 010100 */
    0x7C,  /* 011111 */
    0x50,  /* 010100 */
    0x50,  /* 010100 */
    0x5C,  /* 010111 */
    0x00,  /* 000000 */

    /*
     * code=147, hex=0x93, ascii="!^S"
     */
    0x38,  /* 001110 */
    0x00,  /* 000000 */
    0x30,  /* 001100 */
    0x48,  /* 010010 */
    0x48,  /* 010010 */
    0x48,  /* 010010 */
    0x30,  /* 001100 */
    0x00,  /* 000000 */

    /*
     * code=148, hex=0x94, ascii="!^T"
     */
    0x28,  /* 001010 */
    0x00,  /* 000000 */
    0x30,  /* 001100 */
    0x48,  /* 010010 */
    0x48,  /* 010010 */
    0x48,  /* 010010 */
    0x30,  /* 001100 */
    0x00,  /* 000000 */

    /*
     * code=149, hex=0x95, ascii="!^U"
     */
    0x60,  /* 011000 */
    0x00,  /* 000000 */
    0x30,  /* 001100 */
    0x48,  /* 010010 */
    0x48,  /* 010010 */
    0x48,  /* 010010 */
    0x30,  /* 001100 */
    0x00,  /* 000000 */

    /*
     * code=150, hex=0x96, ascii="!^V"
     */
    0x38,  /* 001110 */
    0x00,  /* 000000 */
    0x48,  /* 010010 */
    0x48,  /* 010010 */
    0x48,  /* 010010 */
    0x58,  /* 010110 */
    0x28,  /* 001010 */
    0x00,  /* 000000 */

    /*
     * code=151, hex=0x97, ascii="!^W"
     */
    0x60,  /* 011000 */
    0x00,  /* 000000 */
    0x48,  /* 010010 */
    0x48,  /* 010010 */
    0x48,  /* 010010 */
    0x58,  /* 010110 */
    0x28,  /* 001010 */
    0x00,  /* 000000 */

    /*
     * code=152, hex=0x98, ascii="!^X"
     */
    0x28,  /* 001010 */
    0x00,  /* 000000 */
    0x48,  /* 010010 */
    0x48,  /* 010010 */
    0x48,  /* 010010 */
    0x38,  /* 001110 */
    0x10,  /* 000100 */
    0x60,  /* 011000 */

    /*
     * code=153, hex=0x99, ascii="!^Y"
     */
    0x48,  /* 010010 */
    0x30,  /* 001100 */
    0x48,  /* 010010 */
    0x48,  /* 010010 */
    0x48,  /* 010010 */
    0x48,  /* 010010 */
    0x30,  /* 001100 */
    0x00,  /* 000000 */

    /*
     * code=154, hex=0x9A, ascii="!^Z"
     */
    0x28,  /* 001010 */
    0x00,  /* 000000 */
    0x48,  /* 010010 */
    0x48,  /* 010010 */
    0x48,  /* 010010 */
    0x48,  /* 010010 */
    0x30,  /* 001100 */
    0x00,  /* 000000 */

    /*
     * code=155, hex=0x9B, ascii="!^["
     */
    0x00,  /* 000000 */
    0x10,  /* 000100 */
    0x38,  /* 001110 */
    0x40,  /* 010000 */
    0x40,  /* 010000 */
    0x38,  /* 001110 */
    0x10,  /* 000100 */
    0x00,  /* 000000 */

    /*
     * code=156, hex=0x9C, ascii="!^\"
     */
    0x18,  /* 000110 */
    0x24,  /* 001001 */
    0x20,  /* 001000 */
    0x78,  /* 011110 */
    0x20,  /* 001000 */
    0x24,  /* 001001 */
    0x5C,  /* 010111 */
    0x00,  /* 000000 */

    /*
     * code=157, hex=0x9D, ascii="!^]"
     */
    0x44,  /* 010001 */
    0x28,  /* 001010 */
    0x10,  /* 000100 */
    0x7C,  /* 011111 */
    0x10,  /* 000100 */
    0x7C,  /* 011111 */
    0x10,  /* 000100 */
    0x00,  /* 000000 */

    /*
     * code=158, hex=0x9E, ascii="!^^"
     */
    0x60,  /* 011000 */
    0x50,  /* 010100 */
    0x50,  /* 010100 */
    0x68,  /* 011010 */
    0x5C,  /* 010111 */
    0x48,  /* 010010 */
    0x48,  /* 010010 */
    0x00,  /* 000000 */

    /*
     * code=159, hex=0x9F, ascii="!^_"
     */
    0x08,  /* 000010 */
    0x14,  /* 000101 */
    0x10,  /* 000100 */
    0x38,  /* 001110 */
    0x10,  /* 000100 */
    0x10,  /* 000100 */
    0x50,  /* 010100 */
    0x20,  /* 001000 */

    /*
     * code=160, hex=0xA0, ascii="! "
     */
    0x18,  /* 000110 */
    0x00,  /* 000000 */
    0x38,  /* 001110 */
    0x04,  /* 000001 */
    0x3C,  /* 001111 */
    0x44,  /* 010001 */
    0x3C,  /* 001111 */
    0x00,  /* 000000 */

    /*
     * code=161, hex=0xA1, ascii="!!"
     */
    0x18,  /* 000110 */
    0x00,  /* 000000 */
    0x10,  /* 000100 */
    0x10,  /* 000100 */
    0x10,  /* 000100 */
    0x10,  /* 000100 */
    0x18,  /* 000110 */
    0x00,  /* 000000 */

    /*
     * code=162, hex=0xA2, ascii="!""
     */
    0x18,  /* 000110 */
    0x00,  /* 000000 */
    0x30,  /* 001100 */
    0x48,  /* 010010 */
    0x48,  /* 010010 */
    0x48,  /* 010010 */
    0x30,  /* 001100 */
    0x00,  /* 000000 */

    /*
     * code=163, hex=0xA3, ascii="!#"
     */
    0x18,  /* 000110 */
    0x00,  /* 000000 */
    0x48,  /* 010010 */
    0x48,  /* 010010 */
    0x48,  /* 010010 */
    0x58,  /* 010110 */
    0x28,  /* 001010 */
    0x00,  /* 000000 */

    /*
     * code=164, hex=0xA4, ascii="!$"
     */
    0x28,  /* 001010 */
    0x50,  /* 010100 */
    0x00,  /* 000000 */
    0x70,  /* 011100 */
    0x48,  /* 010010 */
    0x48,  /* 010010 */
    0x48,  /* 010010 */
    0x00,  /* 000000 */

    /*
     * code=165, hex=0xA5, ascii="!%"
     */
    0x28,  /* 001010 */
    0x50,  /* 010100 */
    0x00,  /* 000000 */
    0x48,  /* 010010 */
    0x68,  /* 011010 */
    0x58,  /* 010110 */
    0x48,  /* 010010 */
    0x00,  /* 000000 */

    /*
     * code=166, hex=0xA6, ascii="!&"
     */
    0x38,  /* 001110 */
    0x04,  /* 000001 */
    0x3C,  /* 001111 */
    0x44,  /* 010001 */
    0x3C,  /* 001111 */
    0x00,  /* 000000 */
    0x3C,  /* 001111 */
    0x00,  /* 000000 */

    /*
     * code=167, hex=0xA7, ascii="!'"
     */
    0x30,  /* 001100 */
    0x48,  /* 010010 */
    0x48,  /* 010010 */
    0x48,  /* 010010 */
    0x30,  /* 001100 */
    0x00,  /* 000000 */
    0x78,  /* 011110 */
    0x00,  /* 000000 */

    /*
     * code=168, hex=0xA8, ascii="!("
     */
    0x10,  /* 000100 */
    0x00,  /* 000000 */
    0x10,  /* 000100 */
    0x30,  /* 001100 */
    0x40,  /* 010000 */
    0x44,  /* 010001 */
    0x38,  /* 001110 */
    0x00,  /* 000000 */

    /*
     * code=169, hex=0xA9, ascii="!)"
     */
    0x00,  /* 000000 */
    0x00,  /* 000000 */
    0x7C,  /* 011111 */
    0x40,  /* 010000 */
    0x40,  /* 010000 */
    0x40,  /* 010000 */
    0x00,  /* 000000 */
    0x00,  /* 000000 */

    /*
     * code=170, hex=0xAA, ascii="!*"
     */
    0x00,  /* 000000 */
    0x00,  /* 000000 */
    0xFC,  /* 111111 */
    0x04,  /* 000001 */
    0x04,  /* 000001 */
    0x00,  /* 000000 */
    0x00,  /* 000000 */
    0x00,  /* 000000 */

    /*
     * code=171, hex=0xAB, ascii="!+"
     */
    0x40,  /* 010000 */
    0x48,  /* 010010 */
    0x50,  /* 010100 */
    0x38,  /* 001110 */
    0x44,  /* 010001 */
    0x08,  /* 000010 */
    0x1C,  /* 000111 */
    0x00,  /* 000000 */

    /*
     * code=172, hex=0xAC, ascii="!,"
     */
    0x40,  /* 010000 */
    0x48,  /* 010010 */
    0x50,  /* 010100 */
    0x2C,  /* 001011 */
    0x54,  /* 010101 */
    0x1C,  /* 000111 */
    0x04,  /* 000001 */
    0x00,  /* 000000 */

    /*
     * code=173, hex=0xAD, ascii="!-"
     */
    0x10,  /* 000100 */
    0x00,  /* 000000 */
    0x10,  /* 000100 */
    0x10,  /* 000100 */
    0x38,  /* 001110 */
    0x38,  /* 001110 */
    0x10,  /* 000100 */
    0x00,  /* 000000 */

    /*
     * code=174, hex=0xAE, ascii="!."
     */
    0x00,  /* 000000 */
    0x00,  /* 000000 */
    0x24,  /* 001001 */
    0x48,  /* 010010 */
    0x24,  /* 001001 */
    0x00,  /* 000000 */
    0x00,  /* 000000 */
    0x00,  /* 000000 */

    /*
     * code=175, hex=0xAF, ascii="!/"
     */
    0x00,  /* 000000 */
    0x00,  /* 000000 */
    0x48,  /* 010010 */
    0x24,  /* 001001 */
    0x48,  /* 010010 */
    0x00,  /* 000000 */
    0x00,  /* 000000 */
    0x00,  /* 000000 */

    /*
     * code=176, hex=0xB0, ascii="!0"
     */
    0x54,  /* 010101 */
    0x00,  /* 000000 */
    0xA8,  /* 101010 */
    0x00,  /* 000000 */
    0x54,  /* 010101 */
    0x00,  /* 000000 */
    0xA8,  /* 101010 */
    0x00,  /* 000000 */

    /*
     * code=177, hex=0xB1, ascii="!1"
     */
    0x54,  /* 010101 */
    0xA8,  /* 101010 */
    0x54,  /* 010101 */
    0xA8,  /* 101010 */
    0x54,  /* 010101 */
    0xA8,  /* 101010 */
    0x54,  /* 010101 */
    0xA8,  /* 101010 */

    /*
     * code=178, hex=0xB2, ascii="!2"
     */
    0xA8,  /* 101010 */
    0xFC,  /* 111111 */
    0x54,  /* 010101 */
    0xFC,  /* 111111 */
    0xA8,  /* 101010 */
    0xFC,  /* 111111 */
    0x54,  /* 010101 */
    0xFC,  /* 111111 */

    /*
     * code=179, hex=0xB3, ascii="!3"
     */
    0x10,  /* 000100 */
    0x10,  /* 000100 */
    0x10,  /* 000100 */
    0x10,  /* 000100 */
    0x10,  /* 000100 */
    0x10,  /* 000100 */
    0x10,  /* 000100 */
    0x10,  /* 000100 */

    /*
     * code=180, hex=0xB4, ascii="!4"
     */
    0x10,  /* 000100 */
    0x10,  /* 000100 */
    0x10,  /* 000100 */
    0xF0,  /* 111100 */
    0x10,  /* 000100 */
    0x10,  /* 000100 */
    0x10,  /* 000100 */
    0x10,  /* 000100 */

    /*
     * code=181, hex=0xB5, ascii="!5"
     */
    0x10,  /* 000100 */
    0xF0,  /* 111100 */
    0x10,  /* 000100 */
    0xF0,  /* 111100 */
    0x10,  /* 000100 */
    0x10,  /* 000100 */
    0x10,  /* 000100 */
    0x10,  /* 000100 */

    /*
     * code=182, hex=0xB6, ascii="!6"
     */
    0x50,  /* 010100 */
    0x50,  /* 010100 */
    0x50,  /* 010100 */
    0xD0,  /* 110100 */
    0x50,  /* 010100 */
    0x50,  /* 010100 */
    0x50,  /* 010100 */
    0x50,  /* 010100 */

    /*
     * code=183, hex=0xB7, ascii="!7"
     */
    0x00,  /* 000000 */
    0x00,  /* 000000 */
    0x00,  /* 000000 */
    0xF0,  /* 111100 */
    0x50,  /* 010100 */
    0x50,  /* 010100 */
    0x50,  /* 010100 */
    0x50,  /* 010100 */

    /*
     * code=184, hex=0xB8, ascii="!8"
     */
    0x00,  /* 000000 */
    0xF0,  /* 111100 */
    0x10,  /* 000100 */
    0xF0,  /* 111100 */
    0x10,  /* 000100 */
    0x10,  /* 000100 */
    0x10,  /* 000100 */
    0x10,  /* 000100 */

    /*
     * code=185, hex=0xB9, ascii="!9"
     */
    0x50,  /* 010100 */
    0xD0,  /* 110100 */
    0x10,  /* 000100 */
    0xD0,  /* 110100 */
    0x50,  /* 010100 */
    0x50,  /* 010100 */
    0x50,  /* 010100 */
    0x50,  /* 010100 */

    /*
     * code=186, hex=0xBA, ascii="!:"
     */
    0x50,  /* 010100 */
    0x50,  /* 010100 */
    0x50,  /* 010100 */
    0x50,  /* 010100 */
    0x50,  /* 010100 */
    0x50,  /* 010100 */
    0x50,  /* 010100 */
    0x50,  /* 010100 */

    /*
     * code=187, hex=0xBB, ascii="!;"
     */
    0x00,  /* 000000 */
    0xF0,  /* 111100 */
    0x10,  /* 000100 */
    0xD0,  /* 110100 */
    0x50,  /* 010100 */
    0x50,  /* 010100 */
    0x50,  /* 010100 */
    0x50,  /* 010100 */

    /*
     * code=188, hex=0xBC, ascii="!<"
     */
    0x50,  /* 010100 */
    0xD0,  /* 110100 */
    0x10,  /* 000100 */
    0xF0,  /* 111100 */
    0x00,  /* 000000 */
    0x00,  /* 000000 */
    0x00,  /* 000000 */
    0x00,  /* 000000 */

    /*
     * code=189, hex=0xBD, ascii="!="
     */
    0x50,  /* 010100 */
    0x50,  /* 010100 */
    0x50,  /* 010100 */
    0xF0,  /* 111100 */
    0x00,  /* 000000 */
    0x00,  /* 000000 */
    0x00,  /* 000000 */
    0x00,  /* 000000 */

    /*
     * code=190, hex=0xBE, ascii="!>"
     */
    0x10,  /* 000100 */
    0xF0,  /* 111100 */
    0x10,  /* 000100 */
    0xF0,  /* 111100 */
    0x00,  /* 000000 */
    0x00,  /* 000000 */
    0x00,  /* 000000 */
    0x00,  /* 000000 */

    /*
     * code=191, hex=0xBF, ascii="!?"
     */
    0x00,  /* 000000 */
    0x00,  /* 000000 */
    0x00,  /* 000000 */
    0xF0,  /* 111100 */
    0x10,  /* 000100 */
    0x10,  /* 000100 */
    0x10,  /* 000100 */
    0x10,  /* 000100 */

    /*
     * code=192, hex=0xC0, ascii="!@"
     */
    0x10,  /* 000100 */
    0x10,  /* 000100 */
    0x10,  /* 000100 */
    0x1C,  /* 000111 */
    0x00,  /* 000000 */
    0x00,  /* 000000 */
    0x00,  /* 000000 */
    0x00,  /* 000000 */

    /*
     * code=193, hex=0xC1, ascii="!A"
     */
    0x10,  /* 000100 */
    0x10,  /* 000100 */
    0x10,  /* 000100 */
    0xFC,  /* 111111 */
    0x00,  /* 000000 */
    0x00,  /* 000000 */
    0x00,  /* 000000 */
    0x00,  /* 000000 */

    /*
     * code=194, hex=0xC2, ascii="!B"
     */
    0x00,  /* 000000 */
    0x00,  /* 000000 */
    0x00,  /* 000000 */
    0xFC,  /* 111111 */
    0x10,  /* 000100 */
    0x10,  /* 000100 */
    0x10,  /* 000100 */
    0x10,  /* 000100 */

    /*
     * code=195, hex=0xC3, ascii="!C"
     */
    0x10,  /* 000100 */
    0x10,  /* 000100 */
    0x10,  /* 000100 */
    0x1C,  /* 000111 */
    0x10,  /* 000100 */
    0x10,  /* 000100 */
    0x10,  /* 000100 */
    0x10,  /* 000100 */

    /*
     * code=196, hex=0xC4, ascii="!D"
     */
    0x00,  /* 000000 */
    0x00,  /* 000000 */
    0x00,  /* 000000 */
    0xFC,  /* 111111 */
    0x00,  /* 000000 */
    0x00,  /* 000000 */
    0x00,  /* 000000 */
    0x00,  /* 000000 */

    /*
     * code=197, hex=0xC5, ascii="!E"
     */
    0x10,  /* 000100 */
    0x10,  /* 000100 */
    0x10,  /* 000100 */
    0xFC,  /* 111111 */
    0x10,  /* 000100 */
    0x10,  /* 000100 */
    0x10,  /* 000100 */
    0x10,  /* 000100 */

    /*
     * code=198, hex=0xC6, ascii="!F"
     */
    0x10,  /* 000100 */
    0x1C,  /* 000111 */
    0x10,  /* 000100 */
    0x1C,  /* 000111 */
    0x10,  /* 000100 */
    0x10,  /* 000100 */
    0x10,  /* 000100 */
    0x10,  /* 000100 */

    /*
     * code=199, hex=0xC7, ascii="!G"
     */
    0x50,  /* 010100 */
    0x50,  /* 010100 */
    0x50,  /* 010100 */
    0x5C,  /* 010111 */
    0x50,  /* 010100 */
    0x50,  /* 010100 */
    0x50,  /* 010100 */
    0x50,  /* 010100 */

    /*
     * code=200, hex=0xC8, ascii="!H"
     */
    0x50,  /* 010100 */
    0x5C,  /* 010111 */
    0x40,  /* 010000 */
    0x7C,  /* 011111 */
    0x00,  /* 000000 */
    0x00,  /* 000000 */
    0x00,  /* 000000 */
    0x00,  /* 000000 */

    /*
     * code=201, hex=0xC9, ascii="!I"
     */
    0x00,  /* 000000 */
    0x7C,  /* 011111 */
    0x40,  /* 010000 */
    0x5C,  /* 010111 */
    0x50,  /* 010100 */
    0x50,  /* 010100 */
    0x50,  /* 010100 */
    0x50,  /* 010100 */

    /*
     * code=202, hex=0xCA, ascii="!J"
     */
    0x50,  /* 010100 */
    0xDC,  /* 110111 */
    0x00,  /* 000000 */
    0xFC,  /* 111111 */
    0x00,  /* 000000 */
    0x00,  /* 000000 */
    0x00,  /* 000000 */
    0x00,  /* 000000 */

    /*
     * code=203, hex=0xCB, ascii="!K"
     */
    0x00,  /* 000000 */
    0xFC,  /* 111111 */
    0x00,  /* 000000 */
    0xDC,  /* 110111 */
    0x50,  /* 010100 */
    0x50,  /* 010100 */
    0x50,  /* 010100 */
    0x50,  /* 010100 */

    /*
     * code=204, hex=0xCC, ascii="!L"
     */
    0x50,  /* 010100 */
    0x5C,  /* 010111 */
    0x40,  /* 010000 */
    0x5C,  /* 010111 */
    0x50,  /* 010100 */
    0x50,  /* 010100 */
    0x50,  /* 010100 */
    0x50,  /* 010100 */

    /*
     * code=205, hex=0xCD, ascii="!M"
     */
    0x00,  /* 000000 */
    0xFC,  /* 111111 */
    0x00,  /* 000000 */
    0xFC,  /* 111111 */
    0x00,  /* 000000 */
    0x00,  /* 000000 */
    0x00,  /* 000000 */
    0x00,  /* 000000 */

    /*
     * code=206, hex=0xCE, ascii="!N"
     */
    0x50,  /* 010100 */
    0xDC,  /* 110111 */
    0x00,  /* 000000 */
    0xDC,  /* 110111 */
    0x50,  /* 010100 */
    0x50,  /* 010100 */
    0x50,  /* 010100 */
    0x50,  /* 010100 */

    /*
     * code=207, hex=0xCF, ascii="!O"
     */
    0x10,  /* 000100 */
    0xFC,  /* 111111 */
    0x00,  /* 000000 */
    0xFC,  /* 111111 */
    0x00,  /* 000000 */
    0x00,  /* 000000 */
    0x00,  /* 000000 */
    0x00,  /* 000000 */

    /*
     * code=208, hex=0xD0, ascii="!P"
     */
    0x50,  /* 010100 */
    0x50,  /* 010100 */
    0x50,  /* 010100 */
    0xFC,  /* 111111 */
    0x00,  /* 000000 */
    0x00,  /* 000000 */
    0x00,  /* 000000 */
    0x00,  /* 000000 */

    /*
     * code=209, hex=0xD1, ascii="!Q"
     */
    0x00,  /* 000000 */
    0xFC,  /* 111111 */
    0x00,  /* 000000 */
    0xFC,  /* 111111 */
    0x10,  /* 000100 */
    0x10,  /* 000100 */
    0x10,  /* 000100 */
    0x10,  /* 000100 */

    /*
     * code=210, hex=0xD2, ascii="!R"
     */
    0x00,  /* 000000 */
    0x00,  /* 000000 */
    0x00,  /* 000000 */
    0xFC,  /* 111111 */
    0x50,  /* 010100 */
    0x50,  /* 010100 */
    0x50,  /* 010100 */
    0x50,  /* 010100 */

    /*
     * code=211, hex=0xD3, ascii="!S"
     */
    0x50,  /* 010100 */
    0x50,  /* 010100 */
    0x50,  /* 010100 */
    0x7C,  /* 011111 */
    0x00,  /* 000000 */
    0x00,  /* 000000 */
    0x00,  /* 000000 */
    0x00,  /* 000000 */

    /*
     * code=212, hex=0xD4, ascii="!T"
     */
    0x10,  /* 000100 */
    0x1C,  /* 000111 */
    0x10,  /* 000100 */
    0x1C,  /* 000111 */
    0x00,  /* 000000 */
    0x00,  /* 000000 */
    0x00,  /* 000000 */
    0x00,  /* 000000 */

    /*
     * code=213, hex=0xD5, ascii="!U"
     */
    0x00,  /* 000000 */
    0x1C,  /* 000111 */
    0x10,  /* 000100 */
    0x1C,  /* 000111 */
    0x10,  /* 000100 */
    0x10,  /* 000100 */
    0x10,  /* 000100 */
    0x10,  /* 000100 */

    /*
     * code=214, hex=0xD6, ascii="!V"
     */
    0x00,  /* 000000 */
    0x00,  /* 000000 */
    0x00,  /* 000000 */
    0x7C,  /* 011111 */
    0x50,  /* 010100 */
    0x50,  /* 010100 */
    0x50,  /* 010100 */
    0x50,  /* 010100 */

    /*
     * code=215, hex=0xD7, ascii="!W"
     */
    0x50,  /* 010100 */
    0x50,  /* 010100 */
    0x50,  /* 010100 */
    0xDC,  /* 110111 */
    0x50,  /* 010100 */
    0x50,  /* 010100 */
    0x50,  /* 010100 */
    0x50,  /* 010100 */

    /*
     * code=216, hex=0xD8, ascii="!X"
     */
    0x10,  /* 000100 */
    0xFC,  /* 111111 */
    0x00,  /* 000000 */
    0xFC,  /* 111111 */
    0x10,  /* 000100 */
    0x10,  /* 000100 */
    0x10,  /* 000100 */
    0x10,  /* 000100 */

    /*
     * code=217, hex=0xD9, ascii="!Y"
     */
    0x10,  /* 000100 */
    0x10,  /* 000100 */
    0x10,  /* 000100 */
    0xF0,  /* 111100 */
    0x00,  /* 000000 */
    0x00,  /* 000000 */
    0x00,  /* 000000 */
    0x00,  /* 000000 */

    /*
     * code=218, hex=0xDA, ascii="!Z"
     */
    0x00,  /* 000000 */
    0x00,  /* 000000 */
    0x00,  /* 000000 */
    0x1C,  /* 000111 */
    0x10,  /* 000100 */
    0x10,  /* 000100 */
    0x10,  /* 000100 */
    0x10,  /* 000100 */

    /*
     * code=219, hex=0xDB, ascii="!["
     */
    0xFC,  /* 111111 */
    0xFC,  /* 111111 */
    0xFC,  /* 111111 */
    0xFC,  /* 111111 */
    0xFC,  /* 111111 */
    0xFC,  /* 111111 */
    0xFC,  /* 111111 */
    0xFC,  /* 111111 */

    /*
     * code=220, hex=0xDC, ascii="!\"
     */
    0x00,  /* 000000 */
    0x00,  /* 000000 */
    0x00,  /* 000000 */
    0x00,  /* 000000 */
    0xFC,  /* 111111 */
    0xFC,  /* 111111 */
    0xFC,  /* 111111 */
    0xFC,  /* 111111 */

    /*
     * code=221, hex=0xDD, ascii="!]"
     */
    0xE0,  /* 111000 */
    0xE0,  /* 111000 */
    0xE0,  /* 111000 */
    0xE0,  /* 111000 */
    0xE0,  /* 111000 */
    0xE0,  /* 111000 */
    0xE0,  /* 111000 */
    0xE0,  /* 111000 */

    /*
     * code=222, hex=0xDE, ascii="!^"
     */
    0x1C,  /* 000111 */
    0x1C,  /* 000111 */
    0x1C,  /* 000111 */
    0x1C,  /* 000111 */
    0x1C,  /* 000111 */
    0x1C,  /* 000111 */
    0x1C,  /* 000111 */
    0x1C,  /* 000111 */

    /*
     * code=223, hex=0xDF, ascii="!_"
     */
    0xFC,  /* 111111 */
    0xFC,  /* 111111 */
    0xFC,  /* 111111 */
    0xFC,  /* 111111 */
    0x00,  /* 000000 */
    0x00,  /* 000000 */
    0x00,  /* 000000 */
    0x00,  /* 000000 */

    /*
     * code=224, hex=0xE0, ascii="!`"
     */
    0x00,  /* 000000 */
    0x00,  /* 000000 */
    0x34,  /* 001101 */
    0x48,  /* 010010 */
    0x48,  /* 010010 */
    0x34,  /* 001101 */
    0x00,  /* 000000 */
    0x00,  /* 000000 */

    /*
     * code=225, hex=0xE1, ascii="!a"
     */
    0x00,  /* 000000 */
    0x70,  /* 011100 */
    0x48,  /* 010010 */
    0x70,  /* 011100 */
    0x48,  /* 010010 */
    0x48,  /* 010010 */
    0x70,  /* 011100 */
    0x40,  /* 010000 */

    /*
     * code=226, hex=0xE2, ascii="!b"
     */
    0x78,  /* 011110 */
    0x48,  /* 010010 */
    0x40,  /* 010000 */
    0x40,  /* 010000 */
    0x40,  /* 010000 */
    0x40,  /* 010000 */
    0x40,  /* 010000 */
    0x00,  /* 000000 */

    /*
     * code=227, hex=0xE3, ascii="!c"
     */
    0x00,  /* 000000 */
    0x7C,  /* 011111 */
    0x28,  /* 001010 */
    0x28,  /* 001010 */
    0x28,  /* 001010 */
    0x28,  /* 001010 */
    0x28,  /* 001010 */
    0x00,  /* 000000 */

    /*
     * code=228, hex=0xE4, ascii="!d"
     */
    0x78,  /* 011110 */
    0x48,  /* 010010 */
    0x20,  /* 001000 */
    0x10,  /* 000100 */
    0x20,  /* 001000 */
    0x48,  /* 010010 */
    0x78,  /* 011110 */
    0x00,  /* 000000 */

    /*
     * code=229, hex=0xE5, ascii="!e"
     */
    0x00,  /* 000000 */
    0x00,  /* 000000 */
    0x3C,  /* 001111 */
    0x48,  /* 010010 */
    0x48,  /* 010010 */
    0x30,  /* 001100 */
    0x00,  /* 000000 */
    0x00,  /* 000000 */

    /*
     * code=230, hex=0xE6, ascii="!f"
     */
    0x00,  /* 000000 */
    0x00,  /* 000000 */
    0x48,  /* 010010 */
    0x48,  /* 010010 */
    0x48,  /* 010010 */
    0x70,  /* 011100 */
    0x40,  /* 010000 */
    0x40,  /* 010000 */

    /*
     * code=231, hex=0xE7, ascii="!g"
     */
    0x00,  /* 000000 */
    0x00,  /* 000000 */
    0x28,  /* 001010 */
    0x50,  /* 010100 */
    0x10,  /* 000100 */
    0x10,  /* 000100 */
    0x10,  /* 000100 */
    0x00,  /* 000000 */

    /*
     * code=232, hex=0xE8, ascii="!h"
     */
    0x38,  /* 001110 */
    0x10,  /* 000100 */
    0x38,  /* 001110 */
    0x44,  /* 010001 */
    0x38,  /* 001110 */
    0x10,  /* 000100 */
    0x38,  /* 001110 */
    0x00,  /* 000000 */

    /*
     * code=233, hex=0xE9, ascii="!i"
     */
    0x30,  /* 001100 */
    0x48,  /* 010010 */
    0x48,  /* 010010 */
    0x78,  /* 011110 */
    0x48,  /* 010010 */
    0x48,  /* 010010 */
    0x30,  /* 001100 */
    0x00,  /* 000000 */

    /*
     * code=234, hex=0xEA, ascii="!j"
     */
    0x00,  /* 000000 */
    0x38,  /* 001110 */
    0x44,  /* 010001 */
    0x44,  /* 010001 */
    0x28,  /* 001010 */
    0x28,  /* 001010 */
    0x6C,  /* 011011 */
    0x00,  /* 000000 */

    /*
     * code=235, hex=0xEB, ascii="!k"
     */
    0x30,  /* 001100 */
    0x40,  /* 010000 */
    0x20,  /* 001000 */
    0x10,  /* 000100 */
    0x38,  /* 001110 */
    0x48,  /* 010010 */
    0x30,  /* 001100 */
    0x00,  /* 000000 */

    /*
     * code=236, hex=0xEC, ascii="!l"
     */
    0x00,  /* 000000 */
    0x00,  /* 000000 */
    0x28,  /* 001010 */
    0x54,  /* 010101 */
    0x54,  /* 010101 */
    0x28,  /* 001010 */
    0x00,  /* 000000 */
    0x00,  /* 000000 */

    /*
     * code=237, hex=0xED, ascii="!m"
     */
    0x00,  /* 000000 */
    0x10,  /* 000100 */
    0x38,  /* 001110 */
    0x54,  /* 010101 */
    0x54,  /* 010101 */
    0x38,  /* 001110 */
    0x10,  /* 000100 */
    0x00,  /* 000000 */

    /*
     * code=238, hex=0xEE, ascii="!n"
     */
    0x00,  /* 000000 */
    0x38,  /* 001110 */
    0x40,  /* 010000 */
    0x78,  /* 011110 */
    0x40,  /* 010000 */
    0x38,  /* 001110 */
    0x00,  /* 000000 */
    0x00,  /* 000000 */

    /*
     * code=239, hex=0xEF, ascii="!o"
     */
    0x00,  /* 000000 */
    0x30,  /* 001100 */
    0x48,  /* 010010 */
    0x48,  /* 010010 */
    0x48,  /* 010010 */
    0x48,  /* 010010 */
    0x00,  /* 000000 */
    0x00,  /* 000000 */

    /*
     * code=240, hex=0xF0, ascii="!p"
     */
    0x00,  /* 000000 */
    0x78,  /* 011110 */
    0x00,  /* 000000 */
    0x78,  /* 011110 */
    0x00,  /* 000000 */
    0x78,  /* 011110 */
    0x00,  /* 000000 */
    0x00,  /* 000000 */

    /*
     * code=241, hex=0xF1, ascii="!q"
     */
    0x00,  /* 000000 */
    0x10,  /* 000100 */
    0x38,  /* 001110 */
    0x10,  /* 000100 */
    0x00,  /* 000000 */
    0x38,  /* 001110 */
    0x00,  /* 000000 */
    0x00,  /* 000000 */

    /*
     * code=242, hex=0xF2, ascii="!r"
     */
    0x40,  /* 010000 */
    0x30,  /* 001100 */
    0x08,  /* 000010 */
    0x30,  /* 001100 */
    0x40,  /* 010000 */
    0x00,  /* 000000 */
    0x78,  /* 011110 */
    0x00,  /* 000000 */

    /*
     * code=243, hex=0xF3, ascii="!s"
     */
    0x08,  /* 000010 */
    0x30,  /* 001100 */
    0x40,  /* 010000 */
    0x30,  /* 001100 */
    0x08,  /* 000010 */
    0x00,  /* 000000 */
    0x78,  /* 011110 */
    0x00,  /* 000000 */

    /*
     * code=244, hex=0xF4, ascii="!t"
     */
    0x00,  /* 000000 */
    0x08,  /* 000010 */
    0x14,  /* 000101 */
    0x10,  /* 000100 */
    0x10,  /* 000100 */
    0x10,  /* 000100 */
    0x10,  /* 000100 */
    0x10,  /* 000100 */

    /*
     * code=245, hex=0xF5, ascii="!u"
     */
    0x10,  /* 000100 */
    0x10,  /* 000100 */
    0x10,  /* 000100 */
    0x10,  /* 000100 */
    0x10,  /* 000100 */
    0x50,  /* 010100 */
    0x20,  /* 001000 */
    0x00,  /* 000000 */

    /*
     * code=246, hex=0xF6, ascii="!v"
     */
    0x00,  /* 000000 */
    0x10,  /* 000100 */
    0x00,  /* 000000 */
    0x7C,  /* 011111 */
    0x00,  /* 000000 */
    0x10,  /* 000100 */
    0x00,  /* 000000 */
    0x00,  /* 000000 */

    /*
     * code=247, hex=0xF7, ascii="!w"
     */
    0x00,  /* 000000 */
    0x28,  /* 001010 */
    0x50,  /* 010100 */
    0x00,  /* 000000 */
    0x28,  /* 001010 */
    0x50,  /* 010100 */
    0x00,  /* 000000 */
    0x00,  /* 000000 */

    /*
     * code=248, hex=0xF8, ascii="!x"
     */
    0x30,  /* 001100 */
    0x48,  /* 010010 */
    0x48,  /* 010010 */
    0x30,  /* 001100 */
    0x00,  /* 000000 */
    0x00,  /* 000000 */
    0x00,  /* 000000 */
    0x00,  /* 000000 */

    /*
     * code=249, hex=0xF9, ascii="!y"
     */
    0x00,  /* 000000 */
    0x00,  /* 000000 */
    0x00,  /* 000000 */
    0x30,  /* 001100 */
    0x30,  /* 001100 */
    0x00,  /* 000000 */
    0x00,  /* 000000 */
    0x00,  /* 000000 */

    /*
     * code=250, hex=0xFA, ascii="!z"
     */
    0x00,  /* 000000 */
    0x00,  /* 000000 */
    0x00,  /* 000000 */
    0x20,  /* 001000 */
    0x00,  /* 000000 */
    0x00,  /* 000000 */
    0x00,  /* 000000 */
    0x00,  /* 000000 */

    /*
     * code=251, hex=0xFB, ascii="!{"
     */
    0x00,  /* 000000 */
    0x1C,  /* 000111 */
    0x10,  /* 000100 */
    0x10,  /* 000100 */
    0x50,  /* 010100 */
    0x50,  /* 010100 */
    0x20,  /* 001000 */
    0x00,  /* 000000 */

    /*
     * code=252, hex=0xFC, ascii="!|"
     */
    0x50,  /* 010100 */
    0x28,  /* 001010 */
    0x28,  /* 001010 */
    0x28,  /* 001010 */
    0x00,  /* 000000 */
    0x00,  /* 000000 */
    0x00,  /* 000000 */
    0x00,  /* 000000 */

    /*
     * code=253, hex=0xFD, ascii="!}"
     */
    0x60,  /* 011000 */
    0x10,  /* 000100 */
    0x20,  /* 001000 */
    0x70,  /* 011100 */
    0x00,  /* 000000 */
    0x00,  /* 000000 */
    0x00,  /* 000000 */
    0x00,  /* 000000 */

    /*
     * code=254, hex=0xFE, ascii="!~"
     */
    0x00,  /* 000000 */
    0x00,  /* 000000 */
    0x78,  /* 011110 */
    0x78,  /* 011110 */
    0x78,  /* 011110 */
    0x78,  /* 011110 */
    0x00,  /* 000000 */
    0x00,  /* 000000 */

    /*
     * code=255, hex=0xFF, ascii="!^ź"
     */
    0x00,  /* 000000 */
    0x00,  /* 000000 */
    0x00,  /* 000000 */
    0x00,  /* 000000 */
    0x00,  /* 000000 */
    0x00,  /* 000000 */
    0x00,  /* 000000 */
    0x00   /* 000000 */
};

static const unsigned char console_font_5x8[] PROGMEM = {

    /*
     * code=0, hex=0x00, ascii="^@"
     */
    0x00,  /* 00000 */
    0x00,  /* 00000 */
    0x00,  /* 00000 */
    0x00,  /* 00000 */
    0x00,  /* 00000 */
    0x00,  /* 00000 */
    0x00,  /* 00000 */
    0x00,  /* 00000 */

    /*
     * code=1, hex=0x01, ascii="^A"
     */
    0x00,  /* 00000 */
    0x00,  /* 00000 */
    0x70,  /* 01110 */
    0xA8,  /* 10101 */
    0xF8,  /* 11111 */
    0xD8,  /* 11011 */
    0x70,  /* 01110 */
    0x00,  /* 00000 */

    /*
     * code=2, hex=0x02, ascii="^B"
     */
    0x00,  /* 00000 */
    0x00,  /* 00000 */
    0x70,  /* 01110 */
    0xA8,  /* 10101 */
    0xF8,  /* 11111 */
    0xF8,  /* 11111 */
    0x70,  /* 01110 */
    0x00,  /* 00000 */

    /*
     * code=3, hex=0x03, ascii="^C"
     */
    0x00,  /* 00000 */
    0x00,  /* 00000 */
    0x50,  /* 01010 */
    0xF8,  /* 11111 */
    0xF8,  /* 11111 */
    0x70,  /* 01110 */
    0x20,  /* 00100 */
    0x00,  /* 00000 */

    /*
     * code=4, hex=0x04, ascii="^D"
     */
    0x00,  /* 00000 */
    0x00,  /* 00000 */
    0x20,  /* 00100 */
    0x70,  /* 01110 */
    0xF8,  /* 11111 */
    0x70,  /* 01110 */
    0x20,  /* 00100 */
    0x00,  /* 00000 */

    /*
     * code=5, hex=0x05, ascii="^E"
     */
    0x00,  /* 00000 */
    0x00,  /* 00000 */
    0x70,  /* 01110 */
    0xA8,  /* 10101 */
    0xF8,  /* 11111 */
    0x20,  /* 00100 */
    0x20,  /* 00100 */
    0x00,  /* 00000 */

    /*
     * code=6, hex=0x06, ascii="^F"
     */
    0x00,  /* 00000 */
    0x00,  /* 00000 */
    0x20,  /* 00100 */
    0x70,  /* 01110 */
    0xF8,  /* 11111 */
    0xA8,  /* 10101 */
    0x20,  /* 00100 */
    0x00,  /* 00000 */

    /*
     * code=7, hex=0x07, ascii="^G"
     */
    0x00,  /* 00000 */
    0x00,  /* 00000 */
    0x00,  /* 00000 */
    0x20,  /* 00100 */
    0x70,  /* 01110 */
    0x20,  /* 00100 */
    0x00,  /* 00000 */
    0x00,  /* 00000 */

    /*
     * code=8, hex=0x08, ascii="^H"
     */
    0x00,  /* 00000 */
    0xF8,  /* 11111 */
    0xF8,  /* 11111 */
    0xD8,  /* 11011 */
    0x88,  /* 10001 */
    0xD8,  /* 11011 */
    0xF8,  /* 11111 */
    0xF8,  /* 11111 */

    /*
     * code=9, hex=0x09, ascii="^I"
     */
    0x00,  /* 00000 */
    0x00,  /* 00000 */
    0x00,  /* 00000 */
    0x20,  /* 00100 */
    0x50,  /* 01010 */
    0x20,  /* 00100 */
    0x00,  /* 00000 */
    0x00,  /* 00000 */

    /*
     * code=10, hex=0x0A, ascii="^J"
     */
    0x00,  /* 00000 */
    0xF8,  /* 11111 */
    0xF8,  /* 11111 */
    0xD8,  /* 11011 */
    0x88,  /* 10001 */
    0xD8,  /* 11011 */
    0xF8,  /* 11111 */
    0xF8,  /* 11111 */

    /*
     * code=11, hex=0x0B, ascii="^K"
     */
    0x00,  /* 00000 */
    0x00,  /* 00000 */
    0x38,  /* 00111 */
    0x18,  /* 00011 */
    0x68,  /* 01101 */
    0xA0,  /* 10100 */
    0x40,  /* 01000 */
    0x00,  /* 00000 */

    /*
     * code=12, hex=0x0C, ascii="^L"
     */
    0x00,  /* 00000 */
    0x00,  /* 00000 */
    0x20,  /* 00100 */
    0x50,  /* 01010 */
    0x20,  /* 00100 */
    0x70,  /* 01110 */
    0x20,  /* 00100 */
    0x00,  /* 00000 */

    /*
     * code=13, hex=0x0D, ascii="^M"
     */
    0x00,  /* 00000 */
    0x00,  /* 00000 */
    0x20,  /* 00100 */
    0x50,  /* 01010 */
    0x40,  /* 01000 */
    0xC0,  /* 11000 */
    0x80,  /* 10000 */
    0x00,  /* 00000 */

    /*
     * code=14, hex=0x0E, ascii="^N"
     */
    0x00,  /* 00000 */
    0x00,  /* 00000 */
    0x38,  /* 00111 */
    0x48,  /* 01001 */
    0x58,  /* 01011 */
    0xD0,  /* 11010 */
    0x80,  /* 10000 */
    0x00,  /* 00000 */

    /*
     * code=15, hex=0x0F, ascii="^O"
     */
    0x00,  /* 00000 */
    0x00,  /* 00000 */
    0x00,  /* 00000 */
    0x20,  /* 00100 */
    0x50,  /* 01010 */
    0x20,  /* 00100 */
    0x00,  /* 00000 */
    0x00,  /* 00000 */

    /*
     * code=16, hex=0x10, ascii="^P"
     */
    0x00,  /* 00000 */
    0x00,  /* 00000 */
    0x40,  /* 01000 */
    0x60,  /* 01100 */
    0x70,  /* 01110 */
    0x60,  /* 01100 */
    0x40,  /* 01000 */
    0x00,  /* 00000 */

    /*
     * code=17, hex=0x11, ascii="^Q"
     */
    0x00,  /* 00000 */
    0x00,  /* 00000 */
    0x10,  /* 00010 */
    0x30,  /* 00110 */
    0x70,  /* 01110 */
    0x30,  /* 00110 */
    0x10,  /* 00010 */
    0x00,  /* 00000 */

    /*
     * code=18, hex=0x12, ascii="^R"
     */
    0x00,  /* 00000 */
    0x00,  /* 00000 */
    0x20,  /* 00100 */
    0x70,  /* 01110 */
    0x20,  /* 00100 */
    0x70,  /* 01110 */
    0x20,  /* 00100 */
    0x00,  /* 00000 */

    /*
     * code=19, hex=0x13, ascii="^S"
     */
    0x00,  /* 00000 */
    0x00,  /* 00000 */
    0x50,  /* 01010 */
    0x50,  /* 01010 */
    0x50,  /* 01010 */
    0x00,  /* 00000 */
    0x50,  /* 01010 */
    0x00,  /* 00000 */

    /*
     * code=20, hex=0x14, ascii="^T"
     */
    0x00,  /* 00000 */
    0x00,  /* 00000 */
    0x78,  /* 01111 */
    0xD0,  /* 11010 */
    0xD0,  /* 11010 */
    0x50,  /* 01010 */
    0x50,  /* 01010 */
    0x50,  /* 01010 */

    /*
     * code=21, hex=0x15, ascii="^U"
     */
    0x00,  /* 00000 */
    0x00,  /* 00000 */
    0x18,  /* 00011 */
    0x60,  /* 01100 */
    0x90,  /* 10010 */
    0x48,  /* 01001 */
    0x30,  /* 00110 */
    0xC0,  /* 11000 */

    /*
     * code=22, hex=0x16, ascii="^V"
     */
    0x00,  /* 00000 */
    0x00,  /* 00000 */
    0x00,  /* 00000 */
    0x00,  /* 00000 */
    0x00,  /* 00000 */
    0xF8,  /* 11111 */
    0xF8,  /* 11111 */
    0x00,  /* 00000 */

    /*
     * code=23, hex=0x17, ascii="^W"
     */
    0x00,  /* 00000 */
    0x00,  /* 00000 */
    0x20,  /* 00100 */
    0x70,  /* 01110 */
    0x20,  /* 00100 */
    0x70,  /* 01110 */
    0x20,  /* 00100 */
    0x70,  /* 01110 */

    /*
     * code=24, hex=0x18, ascii="^X"
     */
    0x00,  /* 00000 */
    0x00,  /* 00000 */
    0x20,  /* 00100 */
    0x70,  /* 01110 */
    0x20,  /* 00100 */
    0x20,  /* 00100 */
    0x20,  /* 00100 */
    0x00,  /* 00000 */

    /*
     * code=25, hex=0x19, ascii="^Y"
     */
    0x00,  /* 00000 */
    0x00,  /* 00000 */
    0x20,  /* 00100 */
    0x20,  /* 00100 */
    0x20,  /* 00100 */
    0x70,  /* 01110 */
    0x20,  /* 00100 */
    0x00,  /* 00000 */

    /*
     * code=26, hex=0x1A, ascii="^Z"
     */
    0x00,  /* 00000 */
    0x00,  /* 00000 */
    0x00,  /* 00000 */
    0x10,  /* 00010 */
    0xF8,  /* 11111 */
    0x10,  /* 00010 */
    0x00,  /* 00000 */
    0x00,  /* 00000 */

    /*
     * code=27, hex=0x1B, ascii="^["
     */
    0x00,  /* 00000 */
    0x00,  /* 00000 */
    0x00,  /* 00000 */
    0x40,  /* 01000 */
    0xF8,  /* 11111 */
    0x40,  /* 01000 */
    0x00,  /* 00000 */
    0x00,  /* 00000 */

    /*
     * code=28, hex=0x1C, ascii="^\"
     */
    0x00,  /* 00000 */
    0x00,  /* 00000 */
    0x00,  /* 00000 */
    0x00,  /* 00000 */
    0x80,  /* 10000 */
    0xF8,  /* 11111 */
    0x00,  /* 00000 */
    0x00,  /* 00000 */

    /*
     * code=29, hex=0x1D, ascii="^]"
     */
    0x00,  /* 00000 */
    0x00,  /* 00000 */
    0x00,  /* 00000 */
    0x50,  /* 01010 */
    0xF8,  /* 11111 */
    0x50,  /* 01010 */
    0x00,  /* 00000 */
    0x00,  /* 00000 */

    /*
     * code=30, hex=0x1E, ascii="^^"
     */
    0x00,  /* 00000 */
    0x00,  /* 00000 */
    0x00,  /* 00000 */
    0x00,  /* 00000 */
    0x20,  /* 00100 */
    0x70,  /* 01110 */
    0xF8,  /* 11111 */
    0x00,  /* 00000 */

    /*
     * code=31, hex=0x1F, ascii="^_"
     */
    0x00,  /* 00000 */
    0x00,  /* 00000 */
    0x00,  /* 00000 */
    0x00,  /* 00000 */
    0xF8,  /* 11111 */
    0x70,  /* 01110 */
    0x20,  /* 00100 */
    0x00,  /* 00000 */

    /*
     * code=32, hex=0x20, ascii=" "
     */
    0x00,  /* 00000 */
    0x00,  /* 00000 */
    0x00,  /* 00000 */
    0x00,  /* 00000 */
    0x00,  /* 00000 */
    0x00,  /* 00000 */
    0x00,  /* 00000 */
    0x00,  /* 00000 */

    /*
     * code=33, hex=0x21, ascii="!"
     */
    0x00,  /* 00000 */
    0x00,  /* 00000 */
    0x20,  /* 00100 */
    0x20,  /* 00100 */
    0x20,  /* 00100 */
    0x00,  /* 00000 */
    0x20,  /* 00100 */
    0x00,  /* 00000 */

    /*
     * code=34, hex=0x22, ascii="""
     */
    0x00,  /* 00000 */
    0x00,  /* 00000 */
    0x50,  /* 01010 */
    0x50,  /* 01010 */
    0x00,  /* 00000 */
    0x00,  /* 00000 */
    0x00,  /* 00000 */
    0x00,  /* 00000 */

    /*
     * code=35, hex=0x23, ascii="#"
     */
    0x00,  /* 00000 */
    0x00,  /* 00000 */
    0x50,  /* 01010 */
    0xF8,  /* 11111 */
    0x50,  /* 01010 */
    0xF8,  /* 11111 */
    0x50,  /* 01010 */
    0x00,  /* 00000 */

    /*
     * code=36, hex=0x24, ascii="$"
     */
    0x00,  /* 00000 */
    0x00,  /* 00000 */
    0x20,  /* 00100 */
    0x30,  /* 00110 */
    0x40,  /* 01000 */
    0x30,  /* 00110 */
    0x60,  /* 01100 */
    0x20,  /* 00100 */

    /*
     * code=37, hex=0x25, ascii="%"
     */
    0x00,  /* 00000 */
    0x40,  /* 01000 */
    0xA8,  /* 10101 */
    0x50,  /* 01010 */
    0x30,  /* 00110 */
    0x68,  /* 01101 */
    0x90,  /* 10010 */
    0x00,  /* 00000 */

    /*
     * code=38, hex=0x26, ascii="&"
     */
    0x00,  /* 00000 */
    0x00,  /* 00000 */
    0x30,  /* 00110 */
    0x40,  /* 01000 */
    0x68,  /* 01101 */
    0x90,  /* 10010 */
    0x68,  /* 01101 */
    0x00,  /* 00000 */

    /*
     * code=39, hex=0x27, ascii="'"
     */
    0x00,  /* 00000 */
    0x20,  /* 00100 */
    0x20,  /* 00100 */
    0x00,  /* 00000 */
    0x00,  /* 00000 */
    0x00,  /* 00000 */
    0x00,  /* 00000 */
    0x00,  /* 00000 */

    /*
     * code=40, hex=0x28, ascii="("
     */
    0x00,  /* 00000 */
    0x00,  /* 00000 */
    0x20,  /* 00100 */
    0x40,  /* 01000 */
    0x40,  /* 01000 */
    0x40,  /* 01000 */
    0x20,  /* 00100 */
    0x00,  /* 00000 */

    /*
     * code=41, hex=0x29, ascii=")"
     */
    0x00,  /* 00000 */
    0x00,  /* 00000 */
    0x40,  /* 01000 */
    0x20,  /* 00100 */
    0x20,  /* 00100 */
    0x20,  /* 00100 */
    0x40,  /* 01000 */
    0x00,  /* 00000 */

    /*
     * code=42, hex=0x2A, ascii="*"
     */
    0x00,  /* 00000 */
    0x00,  /* 00000 */
    0x50,  /* 01010 */
    0x20,  /* 00100 */
    0x70,  /* 01110 */
    0x20,  /* 00100 */
    0x50,  /* 01010 */
    0x00,  /* 00000 */

    /*
     * code=43, hex=0x2B, ascii="+"
     */
    0x00,  /* 00000 */
    0x00,  /* 00000 */
    0x00,  /* 00000 */
    0x20,  /* 00100 */
    0x70,  /* 01110 */
    0x20,  /* 00100 */
    0x00,  /* 00000 */
    0x00,  /* 00000 */

    /*
     * code=44, hex=0x2C, ascii=","
     */
    0x00,  /* 00000 */
    0x00,  /* 00000 */
    0x00,  /* 00000 */
    0x00,  /* 00000 */
    0x00,  /* 00000 */
    0x00,  /* 00000 */
    0x20,  /* 00100 */
    0x40,  /* 01000 */

    /*
     * code=45, hex=0x2D, ascii="-"
     */
    0x00,  /* 00000 */
    0x00,  /* 00000 */
    0x00,  /* 00000 */
    0xF0,  /* 11110 */
    0x00,  /* 00000 */
    0x00,  /* 00000 */
    0x00,  /* 00000 */
    0x00,  /* 00000 */

    /*
     * code=46, hex=0x2E, ascii="."
     */
    0x00,  /* 00000 */
    0x00,  /* 00000 */
    0x00,  /* 00000 */
    0x00,  /* 00000 */
    0x00,  /* 00000 */
    0x00,  /* 00000 */
    0x20,  /* 00100 */
    0x00,  /* 00000 */

    /*
     * code=47, hex=0x2F, ascii="/"
     */
    0x00,  /* 00000 */
    0x00,  /* 00000 */
    0x10,  /* 00010 */
    0x20,  /* 00100 */
    0x20,  /* 00100 */
    0x40,  /* 01000 */
    0x40,  /* 01000 */
    0x00,  /* 00000 */

    /*
     * code=48, hex=0x30, ascii="0"
     */
    0x00,  /* 00000 */
    0x00,  /* 00000 */
    0x60,  /* 01100 */
    0x90,  /* 10010 */
    0x90,  /* 10010 */
    0x90,  /* 10010 */
    0x60,  /* 01100 */
    0x00,  /* 00000 */

    /*
     * code=49, hex=0x31, ascii="1"
     */
    0x00,  /* 00000 */
    0x00,  /* 00000 */
    0x20,  /* 00100 */
    0x60,  /* 01100 */
    0x20,  /* 00100 */
    0x20,  /* 00100 */
    0x20,  /* 00100 */
    0x00,  /* 00000 */

    /*
     * code=50, hex=0x32, ascii="2"
     */
    0x00,  /* 00000 */
    0x00,  /* 00000 */
    0x60,  /* 01100 */
    0x90,  /* 10010 */
    0x20,  /* 00100 */
    0x40,  /* 01000 */
    0xF0,  /* 11110 */
    0x00,  /* 00000 */

    /*
     * code=51, hex=0x33, ascii="3"
     */
    0x00,  /* 00000 */
    0x00,  /* 00000 */
    0xE0,  /* 11100 */
    0x10,  /* 00010 */
    0x60,  /* 01100 */
    0x10,  /* 00010 */
    0xE0,  /* 11100 */
    0x00,  /* 00000 */

    /*
     * code=52, hex=0x34, ascii="4"
     */
    0x00,  /* 00000 */
    0x00,  /* 00000 */
    0x10,  /* 00010 */
    0x30,  /* 00110 */
    0x50,  /* 01010 */
    0xF0,  /* 11110 */
    0x10,  /* 00010 */
    0x00,  /* 00000 */

    /*
     * code=53, hex=0x35, ascii="5"
     */
    0x00,  /* 00000 */
    0x00,  /* 00000 */
    0xF0,  /* 11110 */
    0x80,  /* 10000 */
    0xE0,  /* 11100 */
    0x10,  /* 00010 */
    0xE0,  /* 11100 */
    0x00,  /* 00000 */

    /*
     * code=54, hex=0x36, ascii="6"
     */
    0x00,  /* 00000 */
    0x00,  /* 00000 */
    0x60,  /* 01100 */
    0x80,  /* 10000 */
    0xE0,  /* 11100 */
    0x90,  /* 10010 */
    0x60,  /* 01100 */
    0x00,  /* 00000 */

    /*
     * code=55, hex=0x37, ascii="7"
     */
    0x00,  /* 00000 */
    0x00,  /* 00000 */
    0xF0,  /* 11110 */
    0x10,  /* 00010 */
    0x20,  /* 00100 */
    0x40,  /* 01000 */
    0x40,  /* 01000 */
    0x00,  /* 00000 */

    /*
     * code=56, hex=0x38, ascii="8"
     */
    0x00,  /* 00000 */
    0x00,  /* 00000 */
    0x60,  /* 01100 */
    0x90,  /* 10010 */
    0x60,  /* 01100 */
    0x90,  /* 10010 */
    0x60,  /* 01100 */
    0x00,  /* 00000 */

    /*
     * code=57, hex=0x39, ascii="9"
     */
    0x00,  /* 00000 */
    0x00,  /* 00000 */
    0x60,  /* 01100 */
    0x90,  /* 10010 */
    0x70,  /* 01110 */
    0x10,  /* 00010 */
    0x60,  /* 01100 */
    0x00,  /* 00000 */

    /*
     * code=58, hex=0x3A, ascii=":"
     */
    0x00,  /* 00000 */
    0x00,  /* 00000 */
    0x00,  /* 00000 */
    0x00,  /* 00000 */
    0x20,  /* 00100 */
    0x00,  /* 00000 */
    0x20,  /* 00100 */
    0x00,  /* 00000 */

    /*
     * code=59, hex=0x3B, ascii=";"
     */
    0x00,  /* 00000 */
    0x00,  /* 00000 */
    0x00,  /* 00000 */
    0x00,  /* 00000 */
    0x20,  /* 00100 */
    0x00,  /* 00000 */
    0x20,  /* 00100 */
    0x40,  /* 01000 */

    /*
     * code=60, hex=0x3C, ascii="<"
     */
    0x00,  /* 00000 */
    0x00,  /* 00000 */
    0x10,  /* 00010 */
    0x20,  /* 00100 */
    0x40,  /* 01000 */
    0x20,  /* 00100 */
    0x10,  /* 00010 */
    0x00,  /* 00000 */

    /*
     * code=61, hex=0x3D, ascii="="
     */
    0x00,  /* 00000 */
    0x00,  /* 00000 */
    0x00,  /* 00000 */
    0x70,  /* 01110 */
    0x00,  /* 00000 */
    0x70,  /* 01110 */
    0x00,  /* 00000 */
    0x00,  /* 00000 */

    /*
     * code=62, hex=0x3E, ascii=">"
     */
    0x00,  /* 00000 */
    0x00,  /* 00000 */
    0x40,  /* 01000 */
    0x20,  /* 00100 */
    0x10,  /* 00010 */
    0x20,  /* 00100 */
    0x40,  /* 01000 */
    0x00,  /* 00000 */

    /*
     * code=63, hex=0x3F, ascii="?"
     */
    0x00,  /* 00000 */
    0x00,  /* 00000 */
    0x60,  /* 01100 */
    0x10,  /* 00010 */
    0x60,  /* 01100 */
    0x00,  /* 00000 */
    0x40,  /* 01000 */
    0x00,  /* 00000 */

    /*
     * code=64, hex=0x40, ascii="@"
     */
    0x00,  /* 00000 */
    0x00,  /* 00000 */
    0x70,  /* 01110 */
    0x88,  /* 10001 */
    0xB0,  /* 10110 */
    0x80,  /* 10000 */
    0x70,  /* 01110 */
    0x00,  /* 00000 */

    /*
     * code=65, hex=0x41, ascii="A"
     */
    0x00,  /* 00000 */
    0x00,  /* 00000 */
    0x60,  /* 01100 */
    0x90,  /* 10010 */
    0xF0,  /* 11110 */
    0x90,  /* 10010 */
    0x90,  /* 10010 */
    0x00,  /* 00000 */

    /*
     * code=66, hex=0x42, ascii="B"
     */
    0x00,  /* 00000 */
    0x00,  /* 00000 */
    0xE0,  /* 11100 */
    0x90,  /* 10010 */
    0xE0,  /* 11100 */
    0x90,  /* 10010 */
    0xE0,  /* 11100 */
    0x00,  /* 00000 */

    /*
     * code=67, hex=0x43, ascii="C"
     */
    0x00,  /* 00000 */
    0x00,  /* 00000 */
    0x70,  /* 01110 */
    0x80,  /* 10000 */
    0x80,  /* 10000 */
    0x80,  /* 10000 */
    0x70,  /* 01110 */
    0x00,  /* 00000 */

    /*
     * code=68, hex=0x44, ascii="D"
     */
    0x00,  /* 00000 */
    0x00,  /* 00000 */
    0xE0,  /* 11100 */
    0x90,  /* 10010 */
    0x90,  /* 10010 */
    0x90,  /* 10010 */
    0xE0,  /* 11100 */
    0x00,  /* 00000 */

    /*
     * code=69, hex=0x45, ascii="E"
     */
    0x00,  /* 00000 */
    0x00,  /* 00000 */
    0xF0,  /* 11110 */
    0x80,  /* 10000 */
    0xE0,  /* 11100 */
    0x80,  /* 10000 */
    0xF0,  /* 11110 */
    0x00,  /* 00000 */

    /*
     * code=70, hex=0x46, ascii="F"
     */
    0x00,  /* 00000 */
    0x00,  /* 00000 */
    0xF0,  /* 11110 */
    0x80,  /* 10000 */
    0xE0,  /* 11100 */
    0x80,  /* 10000 */
    0x80,  /* 10000 */
    0x00,  /* 00000 */

    /*
     * code=71, hex=0x47, ascii="G"
     */
    0x00,  /* 00000 */
    0x00,  /* 00000 */
    0x60,  /* 01100 */
    0x90,  /* 10010 */
    0x80,  /* 10000 */
    0x90,  /* 10010 */
    0x70,  /* 01110 */
    0x00,  /* 00000 */

    /*
     * code=72, hex=0x48, ascii="H"
     */
    0x00,  /* 00000 */
    0x00,  /* 00000 */
    0x90,  /* 10010 */
    0x90,  /* 10010 */
    0xF0,  /* 11110 */
    0x90,  /* 10010 */
    0x90,  /* 10010 */
    0x00,  /* 00000 */

    /*
     * code=73, hex=0x49, ascii="I"
     */
    0x00,  /* 00000 */
    0x00,  /* 00000 */
    0x70,  /* 01110 */
    0x20,  /* 00100 */
    0x20,  /* 00100 */
    0x20,  /* 00100 */
    0x70,  /* 01110 */
    0x00,  /* 00000 */

    /*
     * code=74, hex=0x4A, ascii="J"
     */
    0x00,  /* 00000 */
    0x00,  /* 00000 */
    0x10,  /* 00010 */
    0x10,  /* 00010 */
    0x90,  /* 10010 */
    0x90,  /* 10010 */
    0x60,  /* 01100 */
    0x00,  /* 00000 */

    /*
     * code=75, hex=0x4B, ascii="K"
     */
    0x00,  /* 00000 */
    0x00,  /* 00000 */
    0x90,  /* 10010 */
    0xA0,  /* 10100 */
    0xC0,  /* 11000 */
    0xA0,  /* 10100 */
    0x90,  /* 10010 */
    0x00,  /* 00000 */

    /*
     * code=76, hex=0x4C, ascii="L"
     */
    0x00,  /* 00000 */
    0x00,  /* 00000 */
    0x80,  /* 10000 */
    0x80,  /* 10000 */
    0x80,  /* 10000 */
    0x80,  /* 10000 */
    0xF0,  /* 11110 */
    0x00,  /* 00000 */

    /*
     * code=77, hex=0x4D, ascii="M"
     */
    0x00,  /* 00000 */
    0x00,  /* 00000 */
    0x90,  /* 10010 */
    0xF0,  /* 11110 */
    0x90,  /* 10010 */
    0x90,  /* 10010 */
    0x90,  /* 10010 */
    0x00,  /* 00000 */

    /*
     * code=78, hex=0x4E, ascii="N"
     */
    0x00,  /* 00000 */
    0x00,  /* 00000 */
    0x90,  /* 10010 */
    0xD0,  /* 11010 */
    0xB0,  /* 10110 */
    0x90,  /* 10010 */
    0x90,  /* 10010 */
    0x00,  /* 00000 */

    /*
     * code=79, hex=0x4F, ascii="O"
     */
    0x00,  /* 00000 */
    0x00,  /* 00000 */
    0x60,  /* 01100 */
    0x90,  /* 10010 */
    0x90,  /* 10010 */
    0x90,  /* 10010 */
    0x60,  /* 01100 */
    0x00,  /* 00000 */

    /*
     * code=80, hex=0x50, ascii="P"
     */
    0x00,  /* 00000 */
    0x00,  /* 00000 */
    0xE0,  /* 11100 */
    0x90,  /* 10010 */
    0xE0,  /* 11100 */
    0x80,  /* 10000 */
    0x80,  /* 10000 */
    0x00,  /* 00000 */

    /*
     * code=81, hex=0x51, ascii="Q"
     */
    0x00,  /* 00000 */
    0x00,  /* 00000 */
    0x60,  /* 01100 */
    0x90,  /* 10010 */
    0x90,  /* 10010 */
    0x90,  /* 10010 */
    0x60,  /* 01100 */
    0x10,  /* 00010 */

    /*
     * code=82, hex=0x52, ascii="R"
     */
    0x00,  /* 00000 */
    0x00,  /* 00000 */
    0xE0,  /* 11100 */
    0x90,  /* 10010 */
    0xE0,  /* 11100 */
    0x90,  /* 10010 */
    0x90,  /* 10010 */
    0x00,  /* 00000 */

    /*
     * code=83, hex=0x53, ascii="S"
     */
    0x00,  /* 00000 */
    0x00,  /* 00000 */
    0x70,  /* 01110 */
    0x80,  /* 10000 */
    0x60,  /* 01100 */
    0x10,  /* 00010 */
    0xE0,  /* 11100 */
    0x00,  /* 00000 */

    /*
     * code=84, hex=0x54, ascii="T"
     */
    0x00,  /* 00000 */
    0x00,  /* 00000 */
    0xF8,  /* 11111 */
    0x20,  /* 00100 */
    0x20,  /* 00100 */
    0x20,  /* 00100 */
    0x20,  /* 00100 */
    0x00,  /* 00000 */

    /*
     * code=85, hex=0x55, ascii="U"
     */
    0x00,  /* 00000 */
    0x00,  /* 00000 */
    0x90,  /* 10010 */
    0x90,  /* 10010 */
    0x90,  /* 10010 */
    0x90,  /* 10010 */
    0x60,  /* 01100 */
    0x00,  /* 00000 */

    /*
     * code=86, hex=0x56, ascii="V"
     */
    0x00,  /* 00000 */
    0x00,  /* 00000 */
    0x90,  /* 10010 */
    0x90,  /* 10010 */
    0x90,  /* 10010 */
    0x60,  /* 01100 */
    0x60,  /* 01100 */
    0x00,  /* 00000 */

    /*
     * code=87, hex=0x57, ascii="W"
     */
    0x00,  /* 00000 */
    0x00,  /* 00000 */
    0x88,  /* 10001 */
    0xA8,  /* 10101 */
    0xA8,  /* 10101 */
    0x50,  /* 01010 */
    0x50,  /* 01010 */
    0x00,  /* 00000 */

    /*
     * code=88, hex=0x58, ascii="X"
     */
    0x00,  /* 00000 */
    0x00,  /* 00000 */
    0x90,  /* 10010 */
    0x90,  /* 10010 */
    0x60,  /* 01100 */
    0x50,  /* 01010 */
    0x90,  /* 10010 */
    0x00,  /* 00000 */

    /*
     * code=89, hex=0x59, ascii="Y"
     */
    0x00,  /* 00000 */
    0x00,  /* 00000 */
    0x50,  /* 01010 */
    0x50,  /* 01010 */
    0x50,  /* 01010 */
    0x20,  /* 00100 */
    0x20,  /* 00100 */
    0x00,  /* 00000 */

    /*
     * code=90, hex=0x5A, ascii="Z"
     */
    0x00,  /* 00000 */
    0x00,  /* 00000 */
    0xF0,  /* 11110 */
    0x20,  /* 00100 */
    0x40,  /* 01000 */
    0x80,  /* 10000 */
    0xF0,  /* 11110 */
    0x00,  /* 00000 */

    /*
     * code=91, hex=0x5B, ascii="["
     */
    0x00,  /* 00000 */
    0x00,  /* 00000 */
    0x60,  /* 01100 */
    0x40,  /* 01000 */
    0x40,  /* 01000 */
    0x40,  /* 01000 */
    0x60,  /* 01100 */
    0x00,  /* 00000 */

    /*
     * code=92, hex=0x5C, ascii="\"
     */
    0x00,  /* 00000 */
    0x00,  /* 00000 */
    0x40,  /* 01000 */
    0x40,  /* 01000 */
    0x20,  /* 00100 */
    0x20,  /* 00100 */
    0x10,  /* 00010 */
    0x00,  /* 00000 */

    /*
     * code=93, hex=0x5D, ascii="]"
     */
    0x00,  /* 00000 */
    0x00,  /* 00000 */
    0x60,  /* 01100 */
    0x20,  /* 00100 */
    0x20,  /* 00100 */
    0x20,  /* 00100 */
    0x60,  /* 01100 */
    0x00,  /* 00000 */

    /*
     * code=94, hex=0x5E, ascii="^"
     */
    0x00,  /* 00000 */
    0x00,  /* 00000 */
    0x20,  /* 00100 */
    0x50,  /* 01010 */
    0x00,  /* 00000 */
    0x00,  /* 00000 */
    0x00,  /* 00000 */
    0x00,  /* 00000 */

    /*
     * code=95, hex=0x5F, ascii="_"
     */
    0x00,  /* 00000 */
    0x00,  /* 00000 */
    0x00,  /* 00000 */
    0x00,  /* 00000 */
    0x00,  /* 00000 */
    0x00,  /* 00000 */
    0x00,  /* 00000 */
    0xF8,  /* 11111 */

    /*
     * code=96, hex=0x60, ascii="`"
     */
    0x00,  /* 00000 */
    0x00,  /* 00000 */
    0x40,  /* 01000 */
    0x20,  /* 00100 */
    0x00,  /* 00000 */
    0x00,  /* 00000 */
    0x00,  /* 00000 */
    0x00,  /* 00000 */

    /*
     * code=97, hex=0x61, ascii="a"
     */
    0x00,  /* 00000 */
    0x00,  /* 00000 */
    0x00,  /* 00000 */
    0x60,  /* 01100 */
    0x10,  /* 00010 */
    0x70,  /* 01110 */
    0x50,  /* 01010 */
    0x00,  /* 00000 */

    /*
     * code=98, hex=0x62, ascii="b"
     */
    0x00,  /* 00000 */
    0x80,  /* 10000 */
    0x80,  /* 10000 */
    0xE0,  /* 11100 */
    0x90,  /* 10010 */
    0x90,  /* 10010 */
    0xE0,  /* 11100 */
    0x00,  /* 00000 */

    /*
     * code=99, hex=0x63, ascii="c"
     */
    0x00,  /* 00000 */
    0x00,  /* 00000 */
    0x00,  /* 00000 */
    0x30,  /* 00110 */
    0x40,  /* 01000 */
    0x40,  /* 01000 */
    0x30,  /* 00110 */
    0x00,  /* 00000 */

    /*
     * code=100, hex=0x64, ascii="d"
     */
    0x00,  /* 00000 */
    0x00,  /* 00000 */
    0x10,  /* 00010 */
    0x70,  /* 01110 */
    0x90,  /* 10010 */
    0x90,  /* 10010 */
    0x70,  /* 01110 */
    0x00,  /* 00000 */

    /*
     * code=101, hex=0x65, ascii="e"
     */
    0x00,  /* 00000 */
    0x00,  /* 00000 */
    0x00,  /* 00000 */
    0x60,  /* 01100 */
    0xF0,  /* 11110 */
    0x80,  /* 10000 */
    0x70,  /* 01110 */
    0x00,  /* 00000 */

    /*
     * code=102, hex=0x66, ascii="f"
     */
    0x00,  /* 00000 */
    0x00,  /* 00000 */
    0x30,  /* 00110 */
    0x40,  /* 01000 */
    0xE0,  /* 11100 */
    0x40,  /* 01000 */
    0x40,  /* 01000 */
    0x00,  /* 00000 */

    /*
     * code=103, hex=0x67, ascii="g"
     */
    0x00,  /* 00000 */
    0x00,  /* 00000 */
    0x00,  /* 00000 */
    0x70,  /* 01110 */
    0x90,  /* 10010 */
    0x70,  /* 01110 */
    0x10,  /* 00010 */
    0x60,  /* 01100 */

    /*
     * code=104, hex=0x68, ascii="h"
     */
    0x00,  /* 00000 */
    0x00,  /* 00000 */
    0x80,  /* 10000 */
    0xE0,  /* 11100 */
    0x90,  /* 10010 */
    0x90,  /* 10010 */
    0x90,  /* 10010 */
    0x00,  /* 00000 */

    /*
     * code=105, hex=0x69, ascii="i"
     */
    0x00,  /* 00000 */
    0x20,  /* 00100 */
    0x00,  /* 00000 */
    0x60,  /* 01100 */
    0x20,  /* 00100 */
    0x20,  /* 00100 */
    0x70,  /* 01110 */
    0x00,  /* 00000 */

    /*
     * code=106, hex=0x6A, ascii="j"
     */
    0x00,  /* 00000 */
    0x10,  /* 00010 */
    0x00,  /* 00000 */
    0x10,  /* 00010 */
    0x10,  /* 00010 */
    0x10,  /* 00010 */
    0x10,  /* 00010 */
    0x60,  /* 01100 */

    /*
     * code=107, hex=0x6B, ascii="k"
     */
    0x00,  /* 00000 */
    0x00,  /* 00000 */
    0x80,  /* 10000 */
    0xA0,  /* 10100 */
    0xC0,  /* 11000 */
    0xA0,  /* 10100 */
    0x90,  /* 10010 */
    0x00,  /* 00000 */

    /*
     * code=108, hex=0x6C, ascii="l"
     */
    0x00,  /* 00000 */
    0x60,  /* 01100 */
    0x20,  /* 00100 */
    0x20,  /* 00100 */
    0x20,  /* 00100 */
    0x20,  /* 00100 */
    0x70,  /* 01110 */
    0x00,  /* 00000 */

    /*
     * code=109, hex=0x6D, ascii="m"
     */
    0x00,  /* 00000 */
    0x00,  /* 00000 */
    0x00,  /* 00000 */
    0x90,  /* 10010 */
    0xF0,  /* 11110 */
    0x90,  /* 10010 */
    0x90,  /* 10010 */
    0x00,  /* 00000 */

    /*
     * code=110, hex=0x6E, ascii="n"
     */
    0x00,  /* 00000 */
    0x00,  /* 00000 */
    0x00,  /* 00000 */
    0xE0,  /* 11100 */
    0x90,  /* 10010 */
    0x90,  /* 10010 */
    0x90,  /* 10010 */
    0x00,  /* 00000 */

    /*
     * code=111, hex=0x6F, ascii="o"
     */
    0x00,  /* 00000 */
    0x00,  /* 00000 */
    0x00,  /* 00000 */
    0x60,  /* 01100 */
    0x90,  /* 10010 */
    0x90,  /* 10010 */
    0x60,  /* 01100 */
    0x00,  /* 00000 */

    /*
     * code=112, hex=0x70, ascii="p"
     */
    0x00,  /* 00000 */
    0x00,  /* 00000 */
    0x00,  /* 00000 */
    0xE0,  /* 11100 */
    0x90,  /* 10010 */
    0x90,  /* 10010 */
    0xE0,  /* 11100 */
    0x80,  /* 10000 */

    /*
     * code=113, hex=0x71, ascii="q"
     */
    0x00,  /* 00000 */
    0x00,  /* 00000 */
    0x00,  /* 00000 */
    0x70,  /* 01110 */
    0x90,  /* 10010 */
    0x90,  /* 10010 */
    0x70,  /* 01110 */
    0x10,  /* 00010 */

    /*
     * code=114, hex=0x72, ascii="r"
     */
    0x00,  /* 00000 */
    0x00,  /* 00000 */
    0x00,  /* 00000 */
    0x50,  /* 01010 */
    0x60,  /* 01100 */
    0x40,  /* 01000 */
    0x40,  /* 01000 */
    0x00,  /* 00000 */

    /*
     * code=115, hex=0x73, ascii="s"
     */
    0x00,  /* 00000 */
    0x00,  /* 00000 */
    0x00,  /* 00000 */
    0x70,  /* 01110 */
    0xC0,  /* 11000 */
    0x30,  /* 00110 */
    0xE0,  /* 11100 */
    0x00,  /* 00000 */

    /*
     * code=116, hex=0x74, ascii="t"
     */
    0x00,  /* 00000 */
    0x00,  /* 00000 */
    0x40,  /* 01000 */
    0xF0,  /* 11110 */
    0x40,  /* 01000 */
    0x40,  /* 01000 */
    0x30,  /* 00110 */
    0x00,  /* 00000 */

    /*
     * code=117, hex=0x75, ascii="u"
     */
    0x00,  /* 00000 */
    0x00,  /* 00000 */
    0x00,  /* 00000 */
    0x90,  /* 10010 */
    0x90,  /* 10010 */
    0x90,  /* 10010 */
    0x70,  /* 01110 */
    0x00,  /* 00000 */

    /*
     * code=118, hex=0x76, ascii="v"
     */
    0x00,  /* 00000 */
    0x00,  /* 00000 */
    0x00,  /* 00000 */
    0x90,  /* 10010 */
    0x90,  /* 10010 */
    0x60,  /* 01100 */
    0x60,  /* 01100 */
    0x00,  /* 00000 */

    /*
     * code=119, hex=0x77, ascii="w"
     */
    0x00,  /* 00000 */
    0x00,  /* 00000 */
    0x00,  /* 00000 */
    0x90,  /* 10010 */
    0x90,  /* 10010 */
    0xF0,  /* 11110 */
    0x90,  /* 10010 */
    0x00,  /* 00000 */

    /*
     * code=120, hex=0x78, ascii="x"
     */
    0x00,  /* 00000 */
    0x00,  /* 00000 */
    0x00,  /* 00000 */
    0x90,  /* 10010 */
    0x60,  /* 01100 */
    0x60,  /* 01100 */
    0x90,  /* 10010 */
    0x00,  /* 00000 */

    /*
     * code=121, hex=0x79, ascii="y"
     */
    0x00,  /* 00000 */
    0x00,  /* 00000 */
    0x00,  /* 00000 */
    0x90,  /* 10010 */
    0x90,  /* 10010 */
    0x70,  /* 01110 */
    0x10,  /* 00010 */
    0x60,  /* 01100 */

    /*
     * code=122, hex=0x7A, ascii="z"
     */
    0x00,  /* 00000 */
    0x00,  /* 00000 */
    0x00,  /* 00000 */
    0xF0,  /* 11110 */
    0x20,  /* 00100 */
    0x40,  /* 01000 */
    0xF0,  /* 11110 */
    0x00,  /* 00000 */

    /*
     * code=123, hex=0x7B, ascii="{"
     */
    0x00,  /* 00000 */
    0x10,  /* 00010 */
    0x20,  /* 00100 */
    0x40,  /* 01000 */
    0x40,  /* 01000 */
    0x20,  /* 00100 */
    0x10,  /* 00010 */
    0x00,  /* 00000 */

    /*
     * code=124, hex=0x7C, ascii="|"
     */
    0x00,  /* 00000 */
    0x20,  /* 00100 */
    0x20,  /* 00100 */
    0x20,  /* 00100 */
    0x20,  /* 00100 */
    0x20,  /* 00100 */
    0x20,  /* 00100 */
    0x00,  /* 00000 */

    /*
     * code=125, hex=0x7D, ascii="}"
     */
    0x00,  /* 00000 */
    0x40,  /* 01000 */
    0x20,  /* 00100 */
    0x10,  /* 00010 */
    0x10,  /* 00010 */
    0x20,  /* 00100 */
    0x40,  /* 01000 */
    0x00,  /* 00000 */

    /*
     * code=126, hex=0x7E, ascii="~"
     */
    0x00,  /* 00000 */
    0x00,  /* 00000 */
    0x00,  /* 00000 */
    0x50,  /* 01010 */
    0xA0,  /* 10100 */
    0x00,  /* 00000 */
    0x00,  /* 00000 */
    0x00,  /* 00000 */

    /*
     * code=127, hex=0x7F, ascii="^?"
     */
    0x00,  /* 00000 */
    0x00,  /* 00000 */
    0x00,  /* 00000 */
    0x20,  /* 00100 */
    0x50,  /* 01010 */
    0x88,  /* 10001 */
    0xF8,  /* 11111 */
    0x00,  /* 00000 */

    /*
     * code=128, hex=0x80, ascii="!^@"
     */
    0x00,  /* 00000 */
    0x00,  /* 00000 */
    0x70,  /* 01110 */
    0x80,  /* 10000 */
    0x80,  /* 10000 */
    0x80,  /* 10000 */
    0x70,  /* 01110 */
    0x20,  /* 00100 */

    /*
     * code=129, hex=0x81, ascii="!^A"
     */
    0x00,  /* 00000 */
    0x50,  /* 01010 */
    0x00,  /* 00000 */
    0x90,  /* 10010 */
    0x90,  /* 10010 */
    0x90,  /* 10010 */
    0x70,  /* 01110 */
    0x00,  /* 00000 */

    /*
     * code=130, hex=0x82, ascii="!^B"
     */
    0x10,  /* 00010 */
    0x20,  /* 00100 */
    0x00,  /* 00000 */
    0x60,  /* 01100 */
    0xF0,  /* 11110 */
    0x80,  /* 10000 */
    0x70,  /* 01110 */
    0x00,  /* 00000 */

    /*
     * code=131, hex=0x83, ascii="!^C"
     */
    0x20,  /* 00100 */
    0x50,  /* 01010 */
    0x00,  /* 00000 */
    0xC0,  /* 11000 */
    0x20,  /* 00100 */
    0xA0,  /* 10100 */
    0x50,  /* 01010 */
    0x00,  /* 00000 */

    /*
     * code=132, hex=0x84, ascii="!^D"
     */
    0x00,  /* 00000 */
    0x50,  /* 01010 */
    0x00,  /* 00000 */
    0xC0,  /* 11000 */
    0x20,  /* 00100 */
    0x60,  /* 01100 */
    0xB0,  /* 10110 */
    0x00,  /* 00000 */

    /*
     * code=133, hex=0x85, ascii="!^E"
     */
    0x40,  /* 01000 */
    0x20,  /* 00100 */
    0x00,  /* 00000 */
    0xC0,  /* 11000 */
    0x20,  /* 00100 */
    0x60,  /* 01100 */
    0xB0,  /* 10110 */
    0x00,  /* 00000 */

    /*
     * code=134, hex=0x86, ascii="!^F"
     */
    0x00,  /* 00000 */
    0x20,  /* 00100 */
    0x00,  /* 00000 */
    0xC0,  /* 11000 */
    0x20,  /* 00100 */
    0x60,  /* 01100 */
    0xB0,  /* 10110 */
    0x00,  /* 00000 */

    /*
     * code=135, hex=0x87, ascii="!^G"
     */
    0x00,  /* 00000 */
    0x00,  /* 00000 */
    0x00,  /* 00000 */
    0x30,  /* 00110 */
    0x40,  /* 01000 */
    0x40,  /* 01000 */
    0x30,  /* 00110 */
    0x20,  /* 00100 */

    /*
     * code=136, hex=0x88, ascii="!^H"
     */
    0x20,  /* 00100 */
    0x50,  /* 01010 */
    0x00,  /* 00000 */
    0x60,  /* 01100 */
    0xF0,  /* 11110 */
    0x80,  /* 10000 */
    0x70,  /* 01110 */
    0x00,  /* 00000 */

    /*
     * code=137, hex=0x89, ascii="!^I"
     */
    0x00,  /* 00000 */
    0x50,  /* 01010 */
    0x00,  /* 00000 */
    0x60,  /* 01100 */
    0xF0,  /* 11110 */
    0x80,  /* 10000 */
    0x70,  /* 01110 */
    0x00,  /* 00000 */

    /*
     * code=138, hex=0x8A, ascii="!^J"
     */
    0x40,  /* 01000 */
    0x20,  /* 00100 */
    0x00,  /* 00000 */
    0x60,  /* 01100 */
    0xF0,  /* 11110 */
    0x80,  /* 10000 */
    0x70,  /* 01110 */
    0x00,  /* 00000 */

    /*
     * code=139, hex=0x8B, ascii="!^K"
     */
    0x00,  /* 00000 */
    0x50,  /* 01010 */
    0x00,  /* 00000 */
    0x60,  /* 01100 */
    0x20,  /* 00100 */
    0x20,  /* 00100 */
    0x70,  /* 01110 */
    0x00,  /* 00000 */

    /*
     * code=140, hex=0x8C, ascii="!^L"
     */
    0x20,  /* 00100 */
    0x50,  /* 01010 */
    0x00,  /* 00000 */
    0x60,  /* 01100 */
    0x20,  /* 00100 */
    0x20,  /* 00100 */
    0x70,  /* 01110 */
    0x00,  /* 00000 */

    /*
     * code=141, hex=0x8D, ascii="!^M"
     */
    0x40,  /* 01000 */
    0x20,  /* 00100 */
    0x00,  /* 00000 */
    0x60,  /* 01100 */
    0x20,  /* 00100 */
    0x20,  /* 00100 */
    0x70,  /* 01110 */
    0x00,  /* 00000 */

    /*
     * code=142, hex=0x8E, ascii="!^N"
     */
    0xA0,  /* 10100 */
    0x00,  /* 00000 */
    0x60,  /* 01100 */
    0x90,  /* 10010 */
    0xF0,  /* 11110 */
    0x90,  /* 10010 */
    0x90,  /* 10010 */
    0x00,  /* 00000 */

    /*
     * code=143, hex=0x8F, ascii="!^O"
     */
    0x20,  /* 00100 */
    0x00,  /* 00000 */
    0x60,  /* 01100 */
    0x90,  /* 10010 */
    0xF0,  /* 11110 */
    0x90,  /* 10010 */
    0x90,  /* 10010 */
    0x00,  /* 00000 */

    /*
     * code=144, hex=0x90, ascii="!^P"
     */
    0x10,  /* 00010 */
    0x20,  /* 00100 */
    0xF0,  /* 11110 */
    0x80,  /* 10000 */
    0xE0,  /* 11100 */
    0x80,  /* 10000 */
    0xF0,  /* 11110 */
    0x00,  /* 00000 */

    /*
     * code=145, hex=0x91, ascii="!^Q"
     */
    0x00,  /* 00000 */
    0x00,  /* 00000 */
    0x00,  /* 00000 */
    0xD8,  /* 11011 */
    0x78,  /* 01111 */
    0xE0,  /* 11100 */
    0xB8,  /* 10111 */
    0x00,  /* 00000 */

    /*
     * code=146, hex=0x92, ascii="!^R"
     */
    0x00,  /* 00000 */
    0x00,  /* 00000 */
    0x70,  /* 01110 */
    0xA0,  /* 10100 */
    0xF0,  /* 11110 */
    0xA0,  /* 10100 */
    0xB0,  /* 10110 */
    0x00,  /* 00000 */

    /*
     * code=147, hex=0x93, ascii="!^S"
     */
    0x20,  /* 00100 */
    0x50,  /* 01010 */
    0x00,  /* 00000 */
    0x60,  /* 01100 */
    0x90,  /* 10010 */
    0x90,  /* 10010 */
    0x60,  /* 01100 */
    0x00,  /* 00000 */

    /*
     * code=148, hex=0x94, ascii="!^T"
     */
    0x00,  /* 00000 */
    0x50,  /* 01010 */
    0x00,  /* 00000 */
    0x60,  /* 01100 */
    0x90,  /* 10010 */
    0x90,  /* 10010 */
    0x60,  /* 01100 */
    0x00,  /* 00000 */

    /*
     * code=149, hex=0x95, ascii="!^U"
     */
    0x40,  /* 01000 */
    0x20,  /* 00100 */
    0x00,  /* 00000 */
    0x60,  /* 01100 */
    0x90,  /* 10010 */
    0x90,  /* 10010 */
    0x60,  /* 01100 */
    0x00,  /* 00000 */

    /*
     * code=150, hex=0x96, ascii="!^V"
     */
    0x20,  /* 00100 */
    0x50,  /* 01010 */
    0x00,  /* 00000 */
    0x90,  /* 10010 */
    0x90,  /* 10010 */
    0x90,  /* 10010 */
    0x70,  /* 01110 */
    0x00,  /* 00000 */

    /*
     * code=151, hex=0x97, ascii="!^W"
     */
    0x40,  /* 01000 */
    0x20,  /* 00100 */
    0x00,  /* 00000 */
    0x90,  /* 10010 */
    0x90,  /* 10010 */
    0x90,  /* 10010 */
    0x70,  /* 01110 */
    0x00,  /* 00000 */

    /*
     * code=152, hex=0x98, ascii="!^X"
     */
    0x00,  /* 00000 */
    0x50,  /* 01010 */
    0x00,  /* 00000 */
    0x90,  /* 10010 */
    0x90,  /* 10010 */
    0x70,  /* 01110 */
    0x10,  /* 00010 */
    0x60,  /* 01100 */

    /*
     * code=153, hex=0x99, ascii="!^Y"
     */
    0x00,  /* 00000 */
    0x50,  /* 01010 */
    0x00,  /* 00000 */
    0x60,  /* 01100 */
    0x90,  /* 10010 */
    0x90,  /* 10010 */
    0x60,  /* 01100 */
    0x00,  /* 00000 */

    /*
     * code=154, hex=0x9A, ascii="!^Z"
     */
    0x50,  /* 01010 */
    0x00,  /* 00000 */
    0x90,  /* 10010 */
    0x90,  /* 10010 */
    0x90,  /* 10010 */
    0x90,  /* 10010 */
    0x60,  /* 01100 */
    0x00,  /* 00000 */

    /*
     * code=155, hex=0x9B, ascii="!^["
     */
    0x00,  /* 00000 */
    0x00,  /* 00000 */
    0x20,  /* 00100 */
    0x70,  /* 01110 */
    0x80,  /* 10000 */
    0x80,  /* 10000 */
    0x70,  /* 01110 */
    0x20,  /* 00100 */

    /*
     * code=156, hex=0x9C, ascii="!^\"
     */
    0x00,  /* 00000 */
    0x30,  /* 00110 */
    0x50,  /* 01010 */
    0x40,  /* 01000 */
    0xE0,  /* 11100 */
    0x40,  /* 01000 */
    0xF0,  /* 11110 */
    0x00,  /* 00000 */

    /*
     * code=157, hex=0x9D, ascii="!^]"
     */
    0x00,  /* 00000 */
    0xD8,  /* 11011 */
    0x50,  /* 01010 */
    0x50,  /* 01010 */
    0x20,  /* 00100 */
    0x70,  /* 01110 */
    0x20,  /* 00100 */
    0x00,  /* 00000 */

    /*
     * code=158, hex=0x9E, ascii="!^^"
     */
    0x00,  /* 00000 */
    0xC0,  /* 11000 */
    0xA0,  /* 10100 */
    0xB0,  /* 10110 */
    0xF8,  /* 11111 */
    0x90,  /* 10010 */
    0x88,  /* 10001 */
    0x00,  /* 00000 */

    /*
     * code=159, hex=0x9F, ascii="!^_"
     */
    0x00,  /* 00000 */
    0x30,  /* 00110 */
    0x40,  /* 01000 */
    0x40,  /* 01000 */
    0xF0,  /* 11110 */
    0x40,  /* 01000 */
    0x40,  /* 01000 */
    0x80,  /* 10000 */

    /*
     * code=160, hex=0xA0, ascii="! "
     */
    0x20,  /* 00100 */
    0x40,  /* 01000 */
    0x00,  /* 00000 */
    0xC0,  /* 11000 */
    0x20,  /* 00100 */
    0x60,  /* 01100 */
    0xB0,  /* 10110 */
    0x00,  /* 00000 */

    /*
     * code=161, hex=0xA1, ascii="!!"
     */
    0x10,  /* 00010 */
    0x20,  /* 00100 */
    0x00,  /* 00000 */
    0x60,  /* 01100 */
    0x20,  /* 00100 */
    0x20,  /* 00100 */
    0x70,  /* 01110 */
    0x00,  /* 00000 */

    /*
     * code=162, hex=0xA2, ascii="!""
     */
    0x10,  /* 00010 */
    0x20,  /* 00100 */
    0x00,  /* 00000 */
    0x60,  /* 01100 */
    0x90,  /* 10010 */
    0x90,  /* 10010 */
    0x60,  /* 01100 */
    0x00,  /* 00000 */

    /*
     * code=163, hex=0xA3, ascii="!#"
     */
    0x10,  /* 00010 */
    0x20,  /* 00100 */
    0x00,  /* 00000 */
    0x90,  /* 10010 */
    0x90,  /* 10010 */
    0x90,  /* 10010 */
    0x70,  /* 01110 */
    0x00,  /* 00000 */

    /*
     * code=164, hex=0xA4, ascii="!$"
     */
    0x50,  /* 01010 */
    0xA0,  /* 10100 */
    0x00,  /* 00000 */
    0xE0,  /* 11100 */
    0x90,  /* 10010 */
    0x90,  /* 10010 */
    0x90,  /* 10010 */
    0x00,  /* 00000 */

    /*
     * code=165, hex=0xA5, ascii="!%"
     */
    0x50,  /* 01010 */
    0xA0,  /* 10100 */
    0x90,  /* 10010 */
    0xD0,  /* 11010 */
    0xD0,  /* 11010 */
    0xB0,  /* 10110 */
    0x90,  /* 10010 */
    0x00,  /* 00000 */

    /*
     * code=166, hex=0xA6, ascii="!&"
     */
    0x00,  /* 00000 */
    0x20,  /* 00100 */
    0x50,  /* 01010 */
    0x30,  /* 00110 */
    0x00,  /* 00000 */
    0x70,  /* 01110 */
    0x00,  /* 00000 */
    0x00,  /* 00000 */

    /*
     * code=167, hex=0xA7, ascii="!'"
     */
    0x00,  /* 00000 */
    0x20,  /* 00100 */
    0x50,  /* 01010 */
    0x20,  /* 00100 */
    0x00,  /* 00000 */
    0x70,  /* 01110 */
    0x00,  /* 00000 */
    0x00,  /* 00000 */

    /*
     * code=168, hex=0xA8, ascii="!("
     */
    0x00,  /* 00000 */
    0x20,  /* 00100 */
    0x00,  /* 00000 */
    0x20,  /* 00100 */
    0x40,  /* 01000 */
    0x90,  /* 10010 */
    0x60,  /* 01100 */
    0x00,  /* 00000 */

    /*
     * code=169, hex=0xA9, ascii="!)"
     */
    0x00,  /* 00000 */
    0x00,  /* 00000 */
    0x00,  /* 00000 */
    0x00,  /* 00000 */
    0x00,  /* 00000 */
    0xF8,  /* 11111 */
    0x80,  /* 10000 */
    0x00,  /* 00000 */

    /*
     * code=170, hex=0xAA, ascii="!*"
     */
    0x00,  /* 00000 */
    0x00,  /* 00000 */
    0x00,  /* 00000 */
    0x00,  /* 00000 */
    0x00,  /* 00000 */
    0xF8,  /* 11111 */
    0x08,  /* 00001 */
    0x00,  /* 00000 */

    /*
     * code=171, hex=0xAB, ascii="!+"
     */
    0x00,  /* 00000 */
    0x80,  /* 10000 */
    0x90,  /* 10010 */
    0xA0,  /* 10100 */
    0x58,  /* 01011 */
    0x88,  /* 10001 */
    0x38,  /* 00111 */
    0x00,  /* 00000 */

    /*
     * code=172, hex=0xAC, ascii="!,"
     */
    0x00,  /* 00000 */
    0x88,  /* 10001 */
    0x90,  /* 10010 */
    0xA0,  /* 10100 */
    0x48,  /* 01001 */
    0x98,  /* 10011 */
    0x38,  /* 00111 */
    0x08,  /* 00001 */

    /*
     * code=173, hex=0xAD, ascii="!-"
     */
    0x00,  /* 00000 */
    0x20,  /* 00100 */
    0x00,  /* 00000 */
    0x20,  /* 00100 */
    0x20,  /* 00100 */
    0x70,  /* 01110 */
    0x20,  /* 00100 */
    0x00,  /* 00000 */

    /*
     * code=174, hex=0xAE, ascii="!."
     */
    0x00,  /* 00000 */
    0x00,  /* 00000 */
    0x00,  /* 00000 */
    0x00,  /* 00000 */
    0x50,  /* 01010 */
    0xA0,  /* 10100 */
    0x50,  /* 01010 */
    0x00,  /* 00000 */

    /*
     * code=175, hex=0xAF, ascii="!/"
     */
    0x00,  /* 00000 */
    0x00,  /* 00000 */
    0x00,  /* 00000 */
    0x00,  /* 00000 */
    0xA0,  /* 10100 */
    0x50,  /* 01010 */
    0xA0,  /* 10100 */
    0x00,  /* 00000 */

    /*
     * code=176, hex=0xB0, ascii="!0"
     */
    0xA8,  /* 10101 */
    0x50,  /* 01010 */
    0xA8,  /* 10101 */
    0x50,  /* 01010 */
    0xA8,  /* 10101 */
    0x50,  /* 01010 */
    0xA8,  /* 10101 */
    0x50,  /* 01010 */

    /*
     * code=177, hex=0xB1, ascii="!1"
     */
    0xE8,  /* 11101 */
    0x50,  /* 01010 */
    0xB8,  /* 10111 */
    0x50,  /* 01010 */
    0xE8,  /* 11101 */
    0x50,  /* 01010 */
    0xB8,  /* 10111 */
    0x50,  /* 01010 */

    /*
     * code=178, hex=0xB2, ascii="!2"
     */
    0xD8,  /* 11011 */
    0x70,  /* 01110 */
    0xD8,  /* 11011 */
    0x70,  /* 01110 */
    0xD8,  /* 11011 */
    0x70,  /* 01110 */
    0xD8,  /* 11011 */
    0x70,  /* 01110 */

    /*
     * code=179, hex=0xB3, ascii="!3"
     */
    0x20,  /* 00100 */
    0x20,  /* 00100 */
    0x20,  /* 00100 */
    0x20,  /* 00100 */
    0x20,  /* 00100 */
    0x20,  /* 00100 */
    0x20,  /* 00100 */
    0x20,  /* 00100 */

    /*
     * code=180, hex=0xB4, ascii="!4"
     */
    0x20,  /* 00100 */
    0x20,  /* 00100 */
    0x20,  /* 00100 */
    0xE0,  /* 11100 */
    0x20,  /* 00100 */
    0x20,  /* 00100 */
    0x20,  /* 00100 */
    0x20,  /* 00100 */

    /*
     * code=181, hex=0xB5, ascii="!5"
     */
    0x20,  /* 00100 */
    0x20,  /* 00100 */
    0xE0,  /* 11100 */
    0x20,  /* 00100 */
    0xE0,  /* 11100 */
    0x20,  /* 00100 */
    0x20,  /* 00100 */
    0x20,  /* 00100 */

    /*
     * code=182, hex=0xB6, ascii="!6"
     */
    0x50,  /* 01010 */
    0x50,  /* 01010 */
    0x50,  /* 01010 */
    0xD0,  /* 11010 */
    0x50,  /* 01010 */
    0x50,  /* 01010 */
    0x50,  /* 01010 */
    0x50,  /* 01010 */

    /*
     * code=183, hex=0xB7, ascii="!7"
     */
    0x00,  /* 00000 */
    0x00,  /* 00000 */
    0x00,  /* 00000 */
    0xF0,  /* 11110 */
    0x50,  /* 01010 */
    0x50,  /* 01010 */
    0x50,  /* 01010 */
    0x50,  /* 01010 */

    /*
     * code=184, hex=0xB8, ascii="!8"
     */
    0x00,  /* 00000 */
    0x00,  /* 00000 */
    0xE0,  /* 11100 */
    0x20,  /* 00100 */
    0xE0,  /* 11100 */
    0x20,  /* 00100 */
    0x20,  /* 00100 */
    0x20,  /* 00100 */

    /*
     * code=185, hex=0xB9, ascii="!9"
     */
    0x50,  /* 01010 */
    0x50,  /* 01010 */
    0xD0,  /* 11010 */
    0x10,  /* 00010 */
    0xD0,  /* 11010 */
    0x50,  /* 01010 */
    0x50,  /* 01010 */
    0x50,  /* 01010 */

    /*
     * code=186, hex=0xBA, ascii="!:"
     */
    0x50,  /* 01010 */
    0x50,  /* 01010 */
    0x50,  /* 01010 */
    0x50,  /* 01010 */
    0x50,  /* 01010 */
    0x50,  /* 01010 */
    0x50,  /* 01010 */
    0x50,  /* 01010 */

    /*
     * code=187, hex=0xBB, ascii="!;"
     */
    0x00,  /* 00000 */
    0x00,  /* 00000 */
    0xF0,  /* 11110 */
    0x10,  /* 00010 */
    0xD0,  /* 11010 */
    0x50,  /* 01010 */
    0x50,  /* 01010 */
    0x50,  /* 01010 */

    /*
     * code=188, hex=0xBC, ascii="!<"
     */
    0x50,  /* 01010 */
    0x50,  /* 01010 */
    0xD0,  /* 11010 */
    0x10,  /* 00010 */
    0xF0,  /* 11110 */
    0x00,  /* 00000 */
    0x00,  /* 00000 */
    0x00,  /* 00000 */

    /*
     * code=189, hex=0xBD, ascii="!="
     */
    0x50,  /* 01010 */
    0x50,  /* 01010 */
    0x50,  /* 01010 */
    0xF0,  /* 11110 */
    0x00,  /* 00000 */
    0x00,  /* 00000 */
    0x00,  /* 00000 */
    0x00,  /* 00000 */

    /*
     * code=190, hex=0xBE, ascii="!>"
     */
    0x20,  /* 00100 */
    0x20,  /* 00100 */
    0xE0,  /* 11100 */
    0x20,  /* 00100 */
    0xE0,  /* 11100 */
    0x00,  /* 00000 */
    0x00,  /* 00000 */
    0x00,  /* 00000 */

    /*
     * code=191, hex=0xBF, ascii="!?"
     */
    0x00,  /* 00000 */
    0x00,  /* 00000 */
    0x00,  /* 00000 */
    0xE0,  /* 11100 */
    0x20,  /* 00100 */
    0x20,  /* 00100 */
    0x20,  /* 00100 */
    0x20,  /* 00100 */

    /*
     * code=192, hex=0xC0, ascii="!@"
     */
    0x20,  /* 00100 */
    0x20,  /* 00100 */
    0x20,  /* 00100 */
    0x38,  /* 00111 */
    0x00,  /* 00000 */
    0x00,  /* 00000 */
    0x00,  /* 00000 */
    0x00,  /* 00000 */

    /*
     * code=193, hex=0xC1, ascii="!A"
     */
    0x20,  /* 00100 */
    0x20,  /* 00100 */
    0x20,  /* 00100 */
    0xF8,  /* 11111 */
    0x00,  /* 00000 */
    0x00,  /* 00000 */
    0x00,  /* 00000 */
    0x00,  /* 00000 */

    /*
     * code=194, hex=0xC2, ascii="!B"
     */
    0x00,  /* 00000 */
    0x00,  /* 00000 */
    0x00,  /* 00000 */
    0xF8,  /* 11111 */
    0x20,  /* 00100 */
    0x20,  /* 00100 */
    0x20,  /* 00100 */
    0x20,  /* 00100 */

    /*
     * code=195, hex=0xC3, ascii="!C"
     */
    0x20,  /* 00100 */
    0x20,  /* 00100 */
    0x20,  /* 00100 */
    0x38,  /* 00111 */
    0x20,  /* 00100 */
    0x20,  /* 00100 */
    0x20,  /* 00100 */
    0x20,  /* 00100 */

    /*
     * code=196, hex=0xC4, ascii="!D"
     */
    0x00,  /* 00000 */
    0x00,  /* 00000 */
    0x00,  /* 00000 */
    0xF8,  /* 11111 */
    0x00,  /* 00000 */
    0x00,  /* 00000 */
    0x00,  /* 00000 */
    0x00,  /* 00000 */

    /*
     * code=197, hex=0xC5, ascii="!E"
     */
    0x20,  /* 00100 */
    0x20,  /* 00100 */
    0x20,  /* 00100 */
    0xF8,  /* 11111 */
    0x20,  /* 00100 */
    0x20,  /* 00100 */
    0x20,  /* 00100 */
    0x20,  /* 00100 */

    /*
     * code=198, hex=0xC6, ascii="!F"
     */
    0x20,  /* 00100 */
    0x20,  /* 00100 */
    0x38,  /* 00111 */
    0x20,  /* 00100 */
    0x38,  /* 00111 */
    0x20,  /* 00100 */
    0x20,  /* 00100 */
    0x20,  /* 00100 */

    /*
     * code=199, hex=0xC7, ascii="!G"
     */
    0x50,  /* 01010 */
    0x50,  /* 01010 */
    0x50,  /* 01010 */
    0x58,  /* 01011 */
    0x50,  /* 01010 */
    0x50,  /* 01010 */
    0x50,  /* 01010 */
    0x50,  /* 01010 */

    /*
     * code=200, hex=0xC8, ascii="!H"
     */
    0x50,  /* 01010 */
    0x50,  /* 01010 */
    0x58,  /* 01011 */
    0x40,  /* 01000 */
    0x78,  /* 01111 */
    0x00,  /* 00000 */
    0x00,  /* 00000 */
    0x00,  /* 00000 */

    /*
     * code=201, hex=0xC9, ascii="!I"
     */
    0x00,  /* 00000 */
    0x00,  /* 00000 */
    0x78,  /* 01111 */
    0x40,  /* 01000 */
    0x58,  /* 01011 */
    0x50,  /* 01010 */
    0x50,  /* 01010 */
    0x50,  /* 01010 */

    /*
     * code=202, hex=0xCA, ascii="!J"
     */
    0x50,  /* 01010 */
    0x50,  /* 01010 */
    0xD8,  /* 11011 */
    0x00,  /* 00000 */
    0xF8,  /* 11111 */
    0x00,  /* 00000 */
    0x00,  /* 00000 */
    0x00,  /* 00000 */

    /*
     * code=203, hex=0xCB, ascii="!K"
     */
    0x00,  /* 00000 */
    0x00,  /* 00000 */
    0xF8,  /* 11111 */
    0x00,  /* 00000 */
    0xD8,  /* 11011 */
    0x50,  /* 01010 */
    0x50,  /* 01010 */
    0x50,  /* 01010 */

    /*
     * code=204, hex=0xCC, ascii="!L"
     */
    0x50,  /* 01010 */
    0x50,  /* 01010 */
    0x58,  /* 01011 */
    0x40,  /* 01000 */
    0x58,  /* 01011 */
    0x50,  /* 01010 */
    0x50,  /* 01010 */
    0x50,  /* 01010 */

    /*
     * code=205, hex=0xCD, ascii="!M"
     */
    0x00,  /* 00000 */
    0x00,  /* 00000 */
    0xF8,  /* 11111 */
    0x00,  /* 00000 */
    0xF8,  /* 11111 */
    0x00,  /* 00000 */
    0x00,  /* 00000 */
    0x00,  /* 00000 */

    /*
     * code=206, hex=0xCE, ascii="!N"
     */
    0x50,  /* 01010 */
    0x50,  /* 01010 */
    0xD8,  /* 11011 */
    0x00,  /* 00000 */
    0xD8,  /* 11011 */
    0x50,  /* 01010 */
    0x50,  /* 01010 */
    0x50,  /* 01010 */

    /*
     * code=207, hex=0xCF, ascii="!O"
     */
    0x20,  /* 00100 */
    0x20,  /* 00100 */
    0xF8,  /* 11111 */
    0x00,  /* 00000 */
    0xF8,  /* 11111 */
    0x00,  /* 00000 */
    0x00,  /* 00000 */
    0x00,  /* 00000 */

    /*
     * code=208, hex=0xD0, ascii="!P"
     */
    0x50,  /* 01010 */
    0x50,  /* 01010 */
    0x50,  /* 01010 */
    0xF8,  /* 11111 */
    0x00,  /* 00000 */
    0x00,  /* 00000 */
    0x00,  /* 00000 */
    0x00,  /* 00000 */

    /*
     * code=209, hex=0xD1, ascii="!Q"
     */
    0x00,  /* 00000 */
    0x00,  /* 00000 */
    0xF8,  /* 11111 */
    0x00,  /* 00000 */
    0xF8,  /* 11111 */
    0x20,  /* 00100 */
    0x20,  /* 00100 */
    0x20,  /* 00100 */

    /*
     * code=210, hex=0xD2, ascii="!R"
     */
    0x00,  /* 00000 */
    0x00,  /* 00000 */
    0x00,  /* 00000 */
    0xF8,  /* 11111 */
    0x50,  /* 01010 */
    0x50,  /* 01010 */
    0x50,  /* 01010 */
    0x50,  /* 01010 */

    /*
     * code=211, hex=0xD3, ascii="!S"
     */
    0x50,  /* 01010 */
    0x50,  /* 01010 */
    0x50,  /* 01010 */
    0x78,  /* 01111 */
    0x00,  /* 00000 */
    0x00,  /* 00000 */
    0x00,  /* 00000 */
    0x00,  /* 00000 */

    /*
     * code=212, hex=0xD4, ascii="!T"
     */
    0x20,  /* 00100 */
    0x20,  /* 00100 */
    0x38,  /* 00111 */
    0x20,  /* 00100 */
    0x38,  /* 00111 */
    0x00,  /* 00000 */
    0x00,  /* 00000 */
    0x00,  /* 00000 */

    /*
     * code=213, hex=0xD5, ascii="!U"
     */
    0x00,  /* 00000 */
    0x00,  /* 00000 */
    0x38,  /* 00111 */
    0x20,  /* 00100 */
    0x38,  /* 00111 */
    0x20,  /* 00100 */
    0x20,  /* 00100 */
    0x20,  /* 00100 */

    /*
     * code=214, hex=0xD6, ascii="!V"
     */
    0x00,  /* 00000 */
    0x00,  /* 00000 */
    0x00,  /* 00000 */
    0x78,  /* 01111 */
    0x50,  /* 01010 */
    0x50,  /* 01010 */
    0x50,  /* 01010 */
    0x50,  /* 01010 */

    /*
     * code=215, hex=0xD7, ascii="!W"
     */
    0x50,  /* 01010 */
    0x50,  /* 01010 */
    0x50,  /* 01010 */
    0xF8,  /* 11111 */
    0x50,  /* 01010 */
    0x50,  /* 01010 */
    0x50,  /* 01010 */
    0x50,  /* 01010 */

    /*
     * code=216, hex=0xD8, ascii="!X"
     */
    0x20,  /* 00100 */
    0x20,  /* 00100 */
    0xF8,  /* 11111 */
    0x20,  /* 00100 */
    0xF8,  /* 11111 */
    0x20,  /* 00100 */
    0x20,  /* 00100 */
    0x20,  /* 00100 */

    /*
     * code=217, hex=0xD9, ascii="!Y"
     */
    0x20,  /* 00100 */
    0x20,  /* 00100 */
    0x20,  /* 00100 */
    0xE0,  /* 11100 */
    0x00,  /* 00000 */
    0x00,  /* 00000 */
    0x00,  /* 00000 */
    0x00,  /* 00000 */

    /*
     * code=218, hex=0xDA, ascii="!Z"
     */
    0x00,  /* 00000 */
    0x00,  /* 00000 */
    0x00,  /* 00000 */
    0x38,  /* 00111 */
    0x20,  /* 00100 */
    0x20,  /* 00100 */
    0x20,  /* 00100 */
    0x20,  /* 00100 */

    /*
     * code=219, hex=0xDB, ascii="!["
     */
    0xF8,  /* 11111 */
    0xF8,  /* 11111 */
    0xF8,  /* 11111 */
    0xF8,  /* 11111 */
    0xF8,  /* 11111 */
    0xF8,  /* 11111 */
    0xF8,  /* 11111 */
    0xF8,  /* 11111 */

    /*
     * code=220, hex=0xDC, ascii="!\"
     */
    0x00,  /* 00000 */
    0x00,  /* 00000 */
    0x00,  /* 00000 */
    0x00,  /* 00000 */
    0xF8,  /* 11111 */
    0xF8,  /* 11111 */
    0xF8,  /* 11111 */
    0xF8,  /* 11111 */

    /*
     * code=221, hex=0xDD, ascii="!]"
     */
    0xE0,  /* 11100 */
    0xE0,  /* 11100 */
    0xE0,  /* 11100 */
    0xE0,  /* 11100 */
    0xE0,  /* 11100 */
    0xE0,  /* 11100 */
    0xE0,  /* 11100 */
    0xE0,  /* 11100 */

    /*
     * code=222, hex=0xDE, ascii="!^"
     */
    0x18,  /* 00011 */
    0x18,  /* 00011 */
    0x18,  /* 00011 */
    0x18,  /* 00011 */
    0x18,  /* 00011 */
    0x18,  /* 00011 */
    0x18,  /* 00011 */
    0x18,  /* 00011 */

    /*
     * code=223, hex=0xDF, ascii="!_"
     */
    0xF8,  /* 11111 */
    0xF8,  /* 11111 */
    0xF8,  /* 11111 */
    0xF8,  /* 11111 */
    0x00,  /* 00000 */
    0x00,  /* 00000 */
    0x00,  /* 00000 */
    0x00,  /* 00000 */

    /*
     * code=224, hex=0xE0, ascii="!`"
     */
    0x00,  /* 00000 */
    0x00,  /* 00000 */
    0x00,  /* 00000 */
    0x68,  /* 01101 */
    0x90,  /* 10010 */
    0x90,  /* 10010 */
    0x68,  /* 01101 */
    0x00,  /* 00000 */

    /*
     * code=225, hex=0xE1, ascii="!a"
     */
    0x00,  /* 00000 */
    0x60,  /* 01100 */
    0x90,  /* 10010 */
    0xF0,  /* 11110 */
    0x90,  /* 10010 */
    0x90,  /* 10010 */
    0xE0,  /* 11100 */
    0x80,  /* 10000 */

    /*
     * code=226, hex=0xE2, ascii="!b"
     */
    0x00,  /* 00000 */
    0x70,  /* 01110 */
    0x40,  /* 01000 */
    0x40,  /* 01000 */
    0x40,  /* 01000 */
    0x40,  /* 01000 */
    0x40,  /* 01000 */
    0x00,  /* 00000 */

    /*
     * code=227, hex=0xE3, ascii="!c"
     */
    0x00,  /* 00000 */
    0x00,  /* 00000 */
    0x70,  /* 01110 */
    0x50,  /* 01010 */
    0x50,  /* 01010 */
    0x50,  /* 01010 */
    0x50,  /* 01010 */
    0x00,  /* 00000 */

    /*
     * code=228, hex=0xE4, ascii="!d"
     */
    0x00,  /* 00000 */
    0xF8,  /* 11111 */
    0x48,  /* 01001 */
    0x20,  /* 00100 */
    0x40,  /* 01000 */
    0x88,  /* 10001 */
    0xF8,  /* 11111 */
    0x00,  /* 00000 */

    /*
     * code=229, hex=0xE5, ascii="!e"
     */
    0x00,  /* 00000 */
    0x00,  /* 00000 */
    0x78,  /* 01111 */
    0x90,  /* 10010 */
    0x90,  /* 10010 */
    0x90,  /* 10010 */
    0x60,  /* 01100 */
    0x00,  /* 00000 */

    /*
     * code=230, hex=0xE6, ascii="!f"
     */
    0x00,  /* 00000 */
    0x00,  /* 00000 */
    0x00,  /* 00000 */
    0x90,  /* 10010 */
    0x90,  /* 10010 */
    0x90,  /* 10010 */
    0xE8,  /* 11101 */
    0x80,  /* 10000 */

    /*
     * code=231, hex=0xE7, ascii="!g"
     */
    0x00,  /* 00000 */
    0x98,  /* 10011 */
    0x50,  /* 01010 */
    0x20,  /* 00100 */
    0x20,  /* 00100 */
    0x20,  /* 00100 */
    0x20,  /* 00100 */
    0x00,  /* 00000 */

    /*
     * code=232, hex=0xE8, ascii="!h"
     */
    0x00,  /* 00000 */
    0x20,  /* 00100 */
    0x20,  /* 00100 */
    0x70,  /* 01110 */
    0x88,  /* 10001 */
    0x70,  /* 01110 */
    0x20,  /* 00100 */
    0x20,  /* 00100 */

    /*
     * code=233, hex=0xE9, ascii="!i"
     */
    0x00,  /* 00000 */
    0x00,  /* 00000 */
    0x70,  /* 01110 */
    0x88,  /* 10001 */
    0xF8,  /* 11111 */
    0x88,  /* 10001 */
    0x70,  /* 01110 */
    0x00,  /* 00000 */

    /*
     * code=234, hex=0xEA, ascii="!j"
     */
    0x00,  /* 00000 */
    0x00,  /* 00000 */
    0x70,  /* 01110 */
    0x88,  /* 10001 */
    0x88,  /* 10001 */
    0x50,  /* 01010 */
    0xD8,  /* 11011 */
    0x00,  /* 00000 */

    /*
     * code=235, hex=0xEB, ascii="!k"
     */
    0x60,  /* 01100 */
    0x80,  /* 10000 */
    0x40,  /* 01000 */
    0x60,  /* 01100 */
    0x90,  /* 10010 */
    0x90,  /* 10010 */
    0x60,  /* 01100 */
    0x00,  /* 00000 */

    /*
     * code=236, hex=0xEC, ascii="!l"
     */
    0x00,  /* 00000 */
    0x00,  /* 00000 */
    0x00,  /* 00000 */
    0x70,  /* 01110 */
    0xA8,  /* 10101 */
    0xA8,  /* 10101 */
    0x70,  /* 01110 */
    0x00,  /* 00000 */

    /*
     * code=237, hex=0xED, ascii="!m"
     */
    0x00,  /* 00000 */
    0x00,  /* 00000 */
    0x08,  /* 00001 */
    0x70,  /* 01110 */
    0xA8,  /* 10101 */
    0x48,  /* 01001 */
    0xB0,  /* 10110 */
    0x00,  /* 00000 */

    /*
     * code=238, hex=0xEE, ascii="!n"
     */
    0x00,  /* 00000 */
    0x30,  /* 00110 */
    0x40,  /* 01000 */
    0x70,  /* 01110 */
    0x40,  /* 01000 */
    0x40,  /* 01000 */
    0x30,  /* 00110 */
    0x00,  /* 00000 */

    /*
     * code=239, hex=0xEF, ascii="!o"
     */
    0x00,  /* 00000 */
    0x60,  /* 01100 */
    0x90,  /* 10010 */
    0x90,  /* 10010 */
    0x90,  /* 10010 */
    0x90,  /* 10010 */
    0x90,  /* 10010 */
    0x00,  /* 00000 */

    /*
     * code=240, hex=0xF0, ascii="!p"
     */
    0x00,  /* 00000 */
    0x00,  /* 00000 */
    0xF0,  /* 11110 */
    0x00,  /* 00000 */
    0xF0,  /* 11110 */
    0x00,  /* 00000 */
    0xF0,  /* 11110 */
    0x00,  /* 00000 */

    /*
     * code=241, hex=0xF1, ascii="!q"
     */
    0x00,  /* 00000 */
    0x00,  /* 00000 */
    0x20,  /* 00100 */
    0xF8,  /* 11111 */
    0x20,  /* 00100 */
    0x00,  /* 00000 */
    0xF8,  /* 11111 */
    0x00,  /* 00000 */

    /*
     * code=242, hex=0xF2, ascii="!r"
     */
    0x00,  /* 00000 */
    0x40,  /* 01000 */
    0x20,  /* 00100 */
    0x10,  /* 00010 */
    0x20,  /* 00100 */
    0x40,  /* 01000 */
    0xF0,  /* 11110 */
    0x00,  /* 00000 */

    /*
     * code=243, hex=0xF3, ascii="!s"
     */
    0x00,  /* 00000 */
    0x10,  /* 00010 */
    0x20,  /* 00100 */
    0x40,  /* 01000 */
    0x20,  /* 00100 */
    0x10,  /* 00010 */
    0x70,  /* 01110 */
    0x00,  /* 00000 */

    /*
     * code=244, hex=0xF4, ascii="!t"
     */
    0x00,  /* 00000 */
    0x00,  /* 00000 */
    0x18,  /* 00011 */
    0x28,  /* 00101 */
    0x20,  /* 00100 */
    0x20,  /* 00100 */
    0x20,  /* 00100 */
    0x20,  /* 00100 */

    /*
     * code=245, hex=0xF5, ascii="!u"
     */
    0x20,  /* 00100 */
    0x20,  /* 00100 */
    0x20,  /* 00100 */
    0x20,  /* 00100 */
    0xA0,  /* 10100 */
    0xC0,  /* 11000 */
    0x00,  /* 00000 */
    0x00,  /* 00000 */

    /*
     * code=246, hex=0xF6, ascii="!v"
     */
    0x00,  /* 00000 */
    0x00,  /* 00000 */
    0x60,  /* 01100 */
    0x00,  /* 00000 */
    0xF0,  /* 11110 */
    0x00,  /* 00000 */
    0x60,  /* 01100 */
    0x00,  /* 00000 */

    /*
     * code=247, hex=0xF7, ascii="!w"
     */
    0x00,  /* 00000 */
    0x00,  /* 00000 */
    0x50,  /* 01010 */
    0xA0,  /* 10100 */
    0x00,  /* 00000 */
    0x50,  /* 01010 */
    0xA0,  /* 10100 */
    0x00,  /* 00000 */

    /*
     * code=248, hex=0xF8, ascii="!x"
     */
    0x00,  /* 00000 */
    0x00,  /* 00000 */
    0x20,  /* 00100 */
    0x50,  /* 01010 */
    0x20,  /* 00100 */
    0x00,  /* 00000 */
    0x00,  /* 00000 */
    0x00,  /* 00000 */

    /*
     * code=249, hex=0xF9, ascii="!y"
     */
    0x00,  /* 00000 */
    0x00,  /* 00000 */
    0x00,  /* 00000 */
    0x60,  /* 01100 */
    0x60,  /* 01100 */
    0x00,  /* 00000 */
    0x00,  /* 00000 */
    0x00,  /* 00000 */

    /*
     * code=250, hex=0xFA, ascii="!z"
     */
    0x00,  /* 00000 */
    0x00,  /* 00000 */
    0x00,  /* 00000 */
    0x20,  /* 00100 */
    0x00,  /* 00000 */
    0x00,  /* 00000 */
    0x00,  /* 00000 */
    0x00,  /* 00000 */

    /*
     * code=251, hex=0xFB, ascii="!{"
     */
    0x00,  /* 00000 */
    0x00,  /* 00000 */
    0x18,  /* 00011 */
    0x10,  /* 00010 */
    0x20,  /* 00100 */
    0xA0,  /* 10100 */
    0x40,  /* 01000 */
    0x00,  /* 00000 */

    /*
     * code=252, hex=0xFC, ascii="!|"
     */
    0x00,  /* 00000 */
    0x60,  /* 01100 */
    0x50,  /* 01010 */
    0x50,  /* 01010 */
    0x00,  /* 00000 */
    0x00,  /* 00000 */
    0x00,  /* 00000 */
    0x00,  /* 00000 */

    /*
     * code=253, hex=0xFD, ascii="!}"
     */
    0x00,  /* 00000 */
    0x60,  /* 01100 */
    0x10,  /* 00010 */
    0x20,  /* 00100 */
    0x70,  /* 01110 */
    0x00,  /* 00000 */
    0x00,  /* 00000 */
    0x00,  /* 00000 */

    /*
     * code=254, hex=0xFE, ascii="!~"
     */
    0x00,  /* 00000 */
    0x00,  /* 00000 */
    0x00,  /* 00000 */
    0x70,  /* 01110 */
    0x70,  /* 01110 */
    0x70,  /* 01110 */
    0x00,  /* 00000 */
    0x00,  /* 00000 */

    /*
     * code=255, hex=0xFF, ascii="!^"
     */
    0x00,  /* 00000 */
    0x00,  /* 00000 */
    0x00,  /* 00000 */
    0x00,  /* 00000 */
    0x00,  /* 00000 */
    0x00,  /* 00000 */
    0x00,  /* 00000 */
    0x00,  /* 00000 */
};
#endif

// draws a raster font character on canvas
// only supports 5x8 and 6x8 fonts ATM
void Segment::drawCharacter(unsigned char chr, int16_t x, int16_t y, uint8_t w, uint8_t h, CRGB color, CRGB *leds) {
#ifndef WLED_DISABLE_2D
  const uint16_t cols = virtualWidth();
  const uint16_t rows = virtualHeight();

  if (w<5 || w>6 || h!=8) return;
  for (uint8_t i = 0; i<h; i++) { // character height
    int16_t y0 = y + i;
    if (y0 < 0) continue; // drawing off-screen
    if (y0 >= rows) break; // drawing off-screen
    uint8_t bits = 0;
    switch (w) {
      case 5: bits = pgm_read_byte_near(&console_font_5x8[(chr * 8) + i]); break;
      case 6: bits = pgm_read_byte_near(&console_font_6x8[(chr * 8) + i]); break;
    }
    for (uint8_t j = 0; j<w; j++) { // character width
      int16_t x0 = x + (w-1) - j;
      if ((x0 >= 0 || x0 < cols) && ((bits>>(j+(8-w))) & 0x01)) { // bit set & drawing on-screen
        if (leds) leds[XY(x0,y0)] = color;
        else      setPixelColorXY(x0, y0, color);
      }
    }
  }
#endif
}

#define WU_WEIGHT(a,b) ((uint8_t) (((a)*(b)+(a)+(b))>>8))
void Segment::wu_pixel(CRGB *leds, uint32_t x, uint32_t y, CRGB c) {      //awesome wu_pixel procedure by reddit u/sutaburosu
#ifndef WLED_DISABLE_2D
  // extract the fractional parts and derive their inverses
  uint8_t xx = x & 0xff, yy = y & 0xff, ix = 255 - xx, iy = 255 - yy;
  // calculate the intensities for each affected pixel
  uint8_t wu[4] = {WU_WEIGHT(ix, iy), WU_WEIGHT(xx, iy),
                   WU_WEIGHT(ix, yy), WU_WEIGHT(xx, yy)};
  // multiply the intensities by the colour, and saturating-add them to the pixels
  for (uint8_t i = 0; i < 4; i++) {
    uint16_t xx = (x >> 8) + (i & 1);
    uint16_t yy = (y >> 8) + ((i >> 1) & 1);
    uint16_t xy = XY(xx, yy);
    CRGB color;
    if (leds) { 
      color.r = qadd8(leds[xy].r, c.r * wu[i] >> 8);
      color.g = qadd8(leds[xy].g, c.g * wu[i] >> 8);
      color.b = qadd8(leds[xy].b, c.b * wu[i] >> 8);
      leds[xy] = color;
    }
    else {
      CRGB oColor = getPixelColorXY(xx, yy);
      color.r = qadd8(oColor.r, c.r * wu[i] >> 8);
      color.g = qadd8(oColor.g, c.g * wu[i] >> 8);
      color.b = qadd8(oColor.b, c.b * wu[i] >> 8);
      setPixelColorXY(xx, yy, color);
    } 
  }
#endif
}
#undef WU_WEIGHT<|MERGE_RESOLUTION|>--- conflicted
+++ resolved
@@ -154,15 +154,11 @@
 #ifndef WLED_DISABLE_2D
   if (!strip.isMatrix) return; // not a matrix set-up
 
-<<<<<<< HEAD
-  uint8_t _bri_t = currentBri(getOption(SEG_OPTION_ON) ? opacity : 0);
-=======
   if (strip.useLedsArray)
     strip.leds[XY(x, y)] = col;
 
   uint8_t _bri_t = strip._bri_t;
   //uint8_t _bri_t = currentBri(getOption(SEG_OPTION_ON) ? opacity : 0);
->>>>>>> 2ca5e0c8
   if (_bri_t < 255) {
     byte r = scale8(R(col), _bri_t);
     byte g = scale8(G(col), _bri_t);
