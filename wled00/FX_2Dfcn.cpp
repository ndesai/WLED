/*
  FX_2Dfcn.cpp contains all 2D utility functions
  
  LICENSE
  The MIT License (MIT)
  Copyright (c) 2022  Blaz Kristan (https://blaz.at/home)
  Permission is hereby granted, free of charge, to any person obtaining a copy
  of this software and associated documentation files (the "Software"), to deal
  in the Software without restriction, including without limitation the rights
  to use, copy, modify, merge, publish, distribute, sublicense, and/or sell
  copies of the Software, and to permit persons to whom the Software is
  furnished to do so, subject to the following conditions:
  The above copyright notice and this permission notice shall be included in
  all copies or substantial portions of the Software.
  THE SOFTWARE IS PROVIDED "AS IS", WITHOUT WARRANTY OF ANY KIND, EXPRESS OR
  IMPLIED, INCLUDING BUT NOT LIMITED TO THE WARRANTIES OF MERCHANTABILITY,
  FITNESS FOR A PARTICULAR PURPOSE AND NONINFRINGEMENT. IN NO EVENT SHALL THE
  AUTHORS OR COPYRIGHT HOLDERS BE LIABLE FOR ANY CLAIM, DAMAGES OR OTHER
  LIABILITY, WHETHER IN AN ACTION OF CONTRACT, TORT OR OTHERWISE, ARISING FROM,
  OUT OF OR IN CONNECTION WITH THE SOFTWARE OR THE USE OR OTHER DEALINGS IN
  THE SOFTWARE.

  Parts of the code adapted from WLED Sound Reactive
*/
#include "wled.h"
#include "FX.h"
#include "palettes.h"

// setUpMatrix() - constructs ledmap array from matrix of panels with WxH pixels
// this converts physical (possibly irregular) LED arrangement into well defined
// array of logical pixels: fist entry corresponds to left-topmost logical pixel
// followed by horizontal pixels, when matrixWidth logical pixels are added they
// are followed by next row (down) of matrixWidth pixels (and so forth)
// note: matrix may be comprised of multiple panels each with different orientation
// but ledmap takes care of that. ledmap is constructed upon initialization
// so matrix should disable regular ledmap processing
void WS2812FX::setUpMatrix() {
#ifndef WLED_DISABLE_2D
  // erase old ledmap, just in case.
  if (customMappingTable != nullptr) delete[] customMappingTable;
  customMappingTable = nullptr;
  customMappingSize = 0;

  if (isMatrix) {
    matrixWidth  = hPanels * panelW;
    matrixHeight = vPanels * panelH;

    // safety check
    if (matrixWidth * matrixHeight > MAX_LEDS) {
      matrixWidth = _length;
      matrixHeight = 1;
      isMatrix = false;
      return;
    }

    customMappingSize  = matrixWidth * matrixHeight;
    customMappingTable = new uint16_t[customMappingSize];

    if (customMappingTable != nullptr) {
      uint16_t startL; // index in custom mapping array (logical strip)
      uint16_t startP; // position of 1st pixel of panel on (virtual) strip
      uint16_t x, y, offset;
      uint8_t h = matrix.vertical ? vPanels : hPanels;
      uint8_t v = matrix.vertical ? hPanels : vPanels;

      for (uint8_t j=0, p=0; j<v; j++) {
        for (uint8_t i=0; i<h; i++, p++) {
          y = (matrix.vertical ? matrix.rightStart : matrix.bottomStart) ? v - j - 1 : j;
          x = (matrix.vertical ? matrix.bottomStart : matrix.rightStart) ? h - i - 1 : i;
          x = matrix.serpentine && j%2 ? h - x - 1 : x;

          startL = (matrix.vertical ? y : x) * panelW + (matrix.vertical ? x : y) * matrixWidth * panelH; // logical index (top-left corner)
          startP = p * panelW * panelH; // physical index (top-left corner)

          uint8_t H = panel[h*j + i].vertical ? panelW : panelH;
          uint8_t W = panel[h*j + i].vertical ? panelH : panelW;
          for (uint16_t l=0, q=0; l<H; l++) {
            for (uint16_t k=0; k<W; k++, q++) {
              y = (panel[h*j + i].vertical ? panel[h*j + i].rightStart : panel[h*j + i].bottomStart) ? H - l - 1 : l;
              x = (panel[h*j + i].vertical ? panel[h*j + i].bottomStart : panel[h*j + i].rightStart) ? W - k - 1 : k;
              x = (panel[h*j + i].serpentine && l%2) ? (W - x - 1) : x;
              offset = (panel[h*j + i].vertical ? y : x) + (panel[h*j + i].vertical ? x : y) * matrixWidth;
              customMappingTable[startL + offset] = startP + q;
            }
          }
        }
      }
      #ifdef WLED_DEBUG
      DEBUG_PRINT(F("Matrix ledmap:"));
      for (uint16_t i=0; i<customMappingSize; i++) {
        if (!(i%matrixWidth)) DEBUG_PRINTLN();
        DEBUG_PRINTF("%4d,", customMappingTable[i]);
      }
      DEBUG_PRINTLN();
      #endif
    } else {
      // memory allocation error
      matrixWidth = _length;
      matrixHeight = 1;
      isMatrix = false;
      return;
    }
  } else { 
    // not a matrix set up
    matrixWidth = _length;
    matrixHeight = 1;
  }
#endif
}

// absolute matrix version of setPixelColor()
void IRAM_ATTR WS2812FX::setPixelColorXY(int x, int y, uint32_t col)
{
#ifndef WLED_DISABLE_2D
  if (!isMatrix) return; // not a matrix set-up
  uint16_t index = y * matrixWidth + x;
  if (index >= _length) return;
  if (index < customMappingSize) index = customMappingTable[index];
  busses.setPixelColor(index, col);
#endif
}

// returns RGBW values of pixel
uint32_t WS2812FX::getPixelColorXY(uint16_t x, uint16_t y) {
#ifndef WLED_DISABLE_2D
  uint16_t index = (y * matrixWidth + x);
  if (index >= _length) return 0;
  if (index < customMappingSize) index = customMappingTable[index];
  return busses.getPixelColor(index);
#else
  return 0;
#endif
}

<<<<<<< HEAD
void IRAM_ATTR WS2812FX::setPixelColorXY(int x, int y, byte r, byte g, byte b, byte w)
{
  if (!isMatrix) return; // not a matrix set-up
=======
///////////////////////////////////////////////////////////
// Segment:: routines
///////////////////////////////////////////////////////////
>>>>>>> 9b814f4e

// XY(x,y) - gets pixel index within current segment (often used to reference leds[] array element)
uint16_t IRAM_ATTR Segment::XY(uint16_t x, uint16_t y) {
#ifndef WLED_DISABLE_2D
  uint16_t width  = virtualWidth();   // segment width in logical pixels
  uint16_t height = virtualHeight();  // segment height in logical pixels
  return (x%width) + (y%height) * width;
#else
  return 0;
#endif
}

void IRAM_ATTR Segment::setPixelColorXY(int x, int y, uint32_t col)
{
#ifndef WLED_DISABLE_2D
  if (!strip.isMatrix) return; // not a matrix set-up

  uint8_t _bri_t = strip._bri_t;
  //uint8_t _bri_t = currentBri(getOption(SEG_OPTION_ON) ? opacity : 0);
  if (_bri_t < 255) {
    byte r = scale8(R(col), _bri_t);
    byte g = scale8(G(col), _bri_t);
    byte b = scale8(B(col), _bri_t);
    byte w = scale8(W(col), _bri_t);
    col = RGBW32(r, g, b, w);
  }

  if (getOption(SEG_OPTION_REVERSED)  ) x = virtualWidth()  - x - 1;
  if (getOption(SEG_OPTION_REVERSED_Y)) y = virtualHeight() - y - 1;
  if (getOption(SEG_OPTION_TRANSPOSED)) { uint16_t t = x; x = y; y = t; } // swap X & Y if segment transposed

  x *= groupLength(); // expand to physical pixels
  y *= groupLength(); // expand to physical pixels
  if (x >= width() || y >= height()) return;  // if pixel would fall out of segment just exit

  for (int j = 0; j < grouping; j++) {   // groupping vertically
    for (int g = 0; g < grouping; g++) { // groupping horizontally
      uint16_t xX = (x+g), yY = (y+j);
      if (xX >= width() || yY >= height()) continue; // we have reached one dimension's end

      strip.setPixelColorXY(start + xX, startY + yY, col);

      if (getOption(SEG_OPTION_MIRROR)) { //set the corresponding horizontally mirrored pixel
        if (getOption(SEG_OPTION_TRANSPOSED)) strip.setPixelColorXY(start + xX, startY + height() - yY - 1, col);
        else                                  strip.setPixelColorXY(start + width() - xX - 1, startY + yY, col);
      }
      if (getOption(SEG_OPTION_MIRROR_Y)) { //set the corresponding vertically mirrored pixel
        if (getOption(SEG_OPTION_TRANSPOSED)) strip.setPixelColorXY(start + width() - xX - 1, startY + yY, col);
        else                                  strip.setPixelColorXY(start + xX, startY + height() - yY - 1, col);
      }
      if (getOption(SEG_OPTION_MIRROR_Y) && getOption(SEG_OPTION_MIRROR)) { //set the corresponding vertically AND horizontally mirrored pixel
        strip.setPixelColorXY(width() - xX - 1, height() - yY - 1, col);
      }
    }
  }
#endif
}

// anti-aliased version of setPixelColorXY()
void Segment::setPixelColorXY(float x, float y, uint32_t col, bool aa)
{
#ifndef WLED_DISABLE_2D
  if (!strip.isMatrix) return; // not a matrix set-up
  if (x<0.0f || x>1.0f || y<0.0f || y>1.0f) return; // not normalized

  const uint16_t cols = virtualWidth();
  const uint16_t rows = virtualHeight();

  float fX = x * (cols-1);
  float fY = y * (rows-1);
  if (aa) {
    uint16_t xL = roundf(fX-0.49f);
    uint16_t xR = roundf(fX+0.49f);
    uint16_t yT = roundf(fY-0.49f);
    uint16_t yB = roundf(fY+0.49f);
    float    dL = fX - xL;
    float    dR = xR - fX;
    float    dT = fY - yT;
    float    dB = yB - fY;
    uint32_t cXLYT = getPixelColorXY(xL, yT);
    uint32_t cXRYT = getPixelColorXY(xR, yT);
    uint32_t cXLYB = getPixelColorXY(xL, yB);
    uint32_t cXRYB = getPixelColorXY(xR, yB);

    if (xL!=xR && yT!=yB) {
      setPixelColorXY(xL, yT, color_blend(col, cXLYT, uint8_t(sqrtf(dL*dT)*255.0f))); // blend TL pixel
      setPixelColorXY(xR, yT, color_blend(col, cXRYT, uint8_t(sqrtf(dR*dT)*255.0f))); // blend TR pixel
      setPixelColorXY(xL, yB, color_blend(col, cXLYB, uint8_t(sqrtf(dL*dB)*255.0f))); // blend BL pixel
      setPixelColorXY(xR, yB, color_blend(col, cXRYB, uint8_t(sqrtf(dR*dB)*255.0f))); // blend BR pixel
    } else if (xR!=xL && yT==yB) {
      setPixelColorXY(xR, yT, color_blend(col, cXLYT, uint8_t(dL*255.0f))); // blend L pixel
      setPixelColorXY(xR, yT, color_blend(col, cXRYT, uint8_t(dR*255.0f))); // blend R pixel
    } else if (xR==xL && yT!=yB) {
      setPixelColorXY(xR, yT, color_blend(col, cXLYT, uint8_t(dT*255.0f))); // blend T pixel
      setPixelColorXY(xL, yB, color_blend(col, cXLYB, uint8_t(dB*255.0f))); // blend B pixel
    } else {
      setPixelColorXY(xL, yT, col); // exact match (x & y land on a pixel)
    }
  } else {
    setPixelColorXY(uint16_t(roundf(fX)), uint16_t(roundf(fY)), col);
  }
#endif
}

// returns RGBW values of pixel
<<<<<<< HEAD
uint32_t WS2812FX::getPixelColorXY(uint16_t x, uint16_t y) {
  uint16_t index;
  if (SEGLEN) {
    if (SEGMENT.getOption(SEG_OPTION_REVERSED)  ) x = SEGMENT.virtualWidth()  - x - 1;
    if (SEGMENT.getOption(SEG_OPTION_REVERSED_Y)) y = SEGMENT.virtualHeight() - y - 1;
    if (SEGMENT.getOption(SEG_OPTION_TRANSPOSED)) { uint16_t t = x; x = y; y = t; } // swap X & Y if segment transposed

    x *= SEGMENT.groupLength(); // expand to physical pixels
    y *= SEGMENT.groupLength(); // expand to physical pixels
    if (x >= SEGMENT.width() || y >= SEGMENT.height()) return 0;

    index = get2DPixelIndex(x, y);
  } else {
    index = y * matrixWidth + x;
  }
  if (index < customMappingSize) index = customMappingTable[index];

  return busses.getPixelColor(index);
=======
uint32_t Segment::getPixelColorXY(uint16_t x, uint16_t y) {
#ifndef WLED_DISABLE_2D
  if (getOption(SEG_OPTION_REVERSED)  ) x = virtualWidth()  - x - 1;
  if (getOption(SEG_OPTION_REVERSED_Y)) y = virtualHeight() - y - 1;
  if (getOption(SEG_OPTION_TRANSPOSED)) { uint16_t t = x; x = y; y = t; } // swap X & Y if segment transposed
  x *= groupLength(); // expand to physical pixels
  y *= groupLength(); // expand to physical pixels
  if (x >= width() || y >= height()) return 0;
  return strip.getPixelColorXY(start + x, startY + y);
#else
  return 0;
#endif
>>>>>>> 9b814f4e
}

// Blends the specified color with the existing pixel color.
void Segment::blendPixelColorXY(uint16_t x, uint16_t y, uint32_t color, uint8_t blend) {
#ifndef WLED_DISABLE_2D
  setPixelColorXY(x, y, color_blend(getPixelColorXY(x,y), color, blend));
#endif
}

// Adds the specified color with the existing pixel color perserving color balance.
void Segment::addPixelColorXY(uint16_t x, uint16_t y, uint32_t color) {
#ifndef WLED_DISABLE_2D
  setPixelColorXY(x, y, color_add(getPixelColorXY(x,y), color));
#endif
}

// blurRow: perform a blur on a row of a rectangular matrix
void Segment::blurRow(uint16_t row, fract8 blur_amount, CRGB* leds) {
#ifndef WLED_DISABLE_2D
  const uint16_t cols = virtualWidth();
  const uint16_t rows = virtualHeight();

  if (row >= rows) return;
  // blur one row
  uint8_t keep = 255 - blur_amount;
  uint8_t seep = blur_amount >> 1;
  CRGB carryover = CRGB::Black;
  for (uint16_t x = 0; x < cols; x++) {
    CRGB cur = leds ? leds[XY(x,row)] : CRGB(getPixelColorXY(x, row));
    CRGB part = cur;
    part.nscale8(seep);
    cur.nscale8(keep);
    cur += carryover;
    if (x) {
      CRGB prev = (leds ? leds[XY(x-1,row)] : CRGB(getPixelColorXY(x-1, row))) + part;
      if (leds) leds[XY(x-1,row)] = prev;
      else      setPixelColorXY(x-1, row, prev);
    }
    if (leds) leds[XY(x,row)] = cur;
    else      setPixelColorXY(x, row, cur);
    carryover = part;
  }
#endif
}

// blurCol: perform a blur on a column of a rectangular matrix
void Segment::blurCol(uint16_t col, fract8 blur_amount, CRGB* leds) {
#ifndef WLED_DISABLE_2D
  const uint16_t cols = virtualWidth();
  const uint16_t rows = virtualHeight();

  if (col >= cols) return;
  // blur one column
  uint8_t keep = 255 - blur_amount;
  uint8_t seep = blur_amount >> 1;
  CRGB carryover = CRGB::Black;
  for (uint16_t i = 0; i < rows; i++) {
    CRGB cur = leds ? leds[XY(col,i)] : CRGB(getPixelColorXY(col, i));
    CRGB part = cur;
    part.nscale8(seep);
    cur.nscale8(keep);
    cur += carryover;
    if (i) {
      CRGB prev = (leds ? leds[XY(col,i-1)] : CRGB(getPixelColorXY(col, i-1))) + part;
      if (leds) leds[XY(col,i-1)] = prev;
      else      setPixelColorXY(col, i-1, prev);
    }
    if (leds) leds[XY(col,i)] = cur;
    else      setPixelColorXY(col, i, cur);
    carryover = part;
  }
#endif
}

// blur1d: one-dimensional blur filter. Spreads light to 2 line neighbors.
// blur2d: two-dimensional blur filter. Spreads light to 8 XY neighbors.
//
//           0 = no spread at all
//          64 = moderate spreading
//         172 = maximum smooth, even spreading
//
//         173..255 = wider spreading, but increasing flicker
//
//         Total light is NOT entirely conserved, so many repeated
//         calls to 'blur' will also result in the light fading,
//         eventually all the way to black; this is by design so that
//         it can be used to (slowly) clear the LEDs to black.

void Segment::blur1d(CRGB* leds, fract8 blur_amount) {
#ifndef WLED_DISABLE_2D
  const uint16_t rows = virtualHeight();
  for (uint16_t y = 0; y < rows; y++) blurRow(y, blur_amount, leds);
#endif
}

// 1D Box blur (with added weight - blur_amount: [0=no blur, 255=max blur])
void Segment::blur1d(uint16_t i, bool vertical, fract8 blur_amount, CRGB* leds) {
#ifndef WLED_DISABLE_2D
  const uint16_t cols = virtualWidth();
  const uint16_t rows = virtualHeight();
  const uint16_t dim1 = vertical ? rows : cols;
  const uint16_t dim2 = vertical ? cols : rows;
  if (i >= dim2) return;
  const float seep = blur_amount/255.f;
  const float keep = 3.f - 2.f*seep;
  // 1D box blur
  CRGB tmp[dim1];
  for (uint16_t j = 0; j < dim1; j++) {
    uint16_t x = vertical ? i : j;
    uint16_t y = vertical ? j : i;
    uint16_t xp = vertical ? x : x-1;
    uint16_t yp = vertical ? y-1 : y;
    uint16_t xn = vertical ? x : x+1;
    uint16_t yn = vertical ? y+1 : y;
    CRGB curr = leds ? leds[XY(x,y)] : CRGB(getPixelColorXY(x,y));
    CRGB prev = (xp<0 || yp<0) ? CRGB::Black : (leds ? leds[XY(xp,yp)] : CRGB(getPixelColorXY(xp,yp)));
    CRGB next = ((vertical && yn>=dim1) || (!vertical && xn>=dim1)) ? CRGB::Black : (leds ? leds[XY(xn,yn)] : CRGB(getPixelColorXY(xn,yn)));
    uint16_t r, g, b;
    r = (curr.r*keep + (prev.r + next.r)*seep) / 3;
    g = (curr.g*keep + (prev.g + next.g)*seep) / 3;
    b = (curr.b*keep + (prev.b + next.b)*seep) / 3;
    tmp[j] = CRGB(r,g,b);
  }
  for (uint16_t j = 0; j < dim1; j++) {
    uint16_t x = vertical ? i : j;
    uint16_t y = vertical ? j : i;
    if (leds) leds[XY(x,y)] = tmp[j];
    else      setPixelColorXY(x, y, tmp[j]);
  }
#endif
}

void Segment::blur2d(CRGB* leds, fract8 blur_amount) {
#ifndef WLED_DISABLE_2D
  const uint16_t cols = virtualWidth();
  const uint16_t rows = virtualHeight();
  for (uint16_t i = 0; i < rows; i++) blurRow(i, blur_amount, leds); // blur all rows
  for (uint16_t k = 0; k < cols; k++) blurCol(k, blur_amount, leds); // blur all columns
#endif
}

void Segment::moveX(CRGB *leds, int8_t delta) {
#ifndef WLED_DISABLE_2D
  const uint16_t cols = virtualWidth();
  const uint16_t rows = virtualHeight();
  if (!delta) return;
  if (delta > 0) {
    for (uint8_t y = 0; y < rows; y++) for (uint8_t x = 0; x < cols-1; x++) {
      if (x + delta >= cols) break;
      if (leds) leds[XY(x, y)] = leds[XY((x + delta)%cols, y)];
      else      setPixelColorXY(x, y, getPixelColorXY((x + delta)%cols, y));
    }
  } else {
    for (uint8_t y = 0; y < rows; y++) for (int16_t x = cols-1; x >= 0; x--) {
      if (x + delta < 0) break;
      if (leds) leds[XY(x, y)] = leds[XY(x + delta, y)];
      else      setPixelColorXY(x, y, getPixelColorXY(x + delta, y));
    }
  }
#endif
}

void Segment::moveY(CRGB *leds, int8_t delta) {
#ifndef WLED_DISABLE_2D
  const uint16_t cols = virtualWidth();
  const uint16_t rows = virtualHeight();
  if (!delta) return;
  if (delta > 0) {
    for (uint8_t x = 0; x < cols; x++) for (uint8_t y = 0; y < rows-1; y++) {
      if (y + delta >= rows) break;
      if (leds) leds[XY(x, y)] = leds[XY(x, (y + delta))];
      else      setPixelColorXY(x, y, getPixelColorXY(x, (y + delta)));
    }
  } else {
    for (uint8_t x = 0; x < cols; x++) for (int16_t y = rows-1; y >= 0; y--) {
      if (y + delta < 0) break;
      if (leds) leds[XY(x, y)] = leds[XY(x, y + delta)];
      else      setPixelColorXY(x, y, getPixelColorXY(x, y + delta));
    }
  }
#endif
}

// move() - move all pixels in desired direction delta number of pixels
// @param dir direction: 0=left, 1=left-up, 2=up, 3=right-up, 4=right, 5=right-down, 6=down, 7=left-down
// @param delta number of pixels to move
void Segment::move(uint8_t dir, uint8_t delta, CRGB *leds) {
#ifndef WLED_DISABLE_2D
  if (delta==0) return;
  switch (dir) {
    case 0: moveX(leds, delta);                     break;
    case 1: moveX(leds, delta); moveY(leds, delta); break;
    case 2:                     moveY(leds, delta); break;
    case 3: moveX(leds,-delta); moveY(leds, delta); break;
    case 4: moveX(leds,-delta);                     break;
    case 5: moveX(leds,-delta); moveY(leds,-delta); break;
    case 6:                     moveY(leds,-delta); break;
    case 7: moveX(leds, delta); moveY(leds,-delta); break;
  }
#endif
}

void Segment::fill_solid(CRGB* leds, CRGB color) {
#ifndef WLED_DISABLE_2D
  const uint16_t cols = virtualWidth();
  const uint16_t rows = virtualHeight();
  for(uint16_t y = 0; y < rows; y++) for (uint16_t x = 0; x < cols; x++) {
    if (leds) leds[XY(x,y)] = color;
    else setPixelColorXY(x, y, color);
  }
#endif
}

// by stepko, taken from https://editor.soulmatelights.com/gallery/573-blobs
void Segment::fill_circle(CRGB* leds, uint16_t cx, uint16_t cy, uint8_t radius, CRGB col) {
#ifndef WLED_DISABLE_2D
  const uint16_t cols = virtualWidth();
  const uint16_t rows = virtualHeight();
  for (int16_t y = -radius; y <= radius; y++) {
    for (int16_t x = -radius; x <= radius; x++) {
      if (x * x + y * y <= radius * radius &&
          int16_t(cx)+x>=0 && int16_t(cy)+y>=0 &&
          int16_t(cx)+x<cols && int16_t(cy)+y<rows)
        leds[XY(cx + x, cy + y)] += col;
    }
  }
#endif
}

void Segment::fadeToBlackBy(CRGB* leds, uint8_t fadeBy) {
#ifndef WLED_DISABLE_2D
  nscale8(leds, 255 - fadeBy);
#endif
}

void Segment::nscale8(CRGB* leds, uint8_t scale) {
#ifndef WLED_DISABLE_2D
  const uint16_t cols = virtualWidth();
  const uint16_t rows = virtualHeight();
  for(uint16_t y = 0; y < rows; y++) for (uint16_t x = 0; x < cols; x++) {
    if (leds) leds[XY(x,y)].nscale8(scale);
    else setPixelColorXY(x, y, CRGB(getPixelColorXY(x, y)).nscale8(scale));
  }
#endif
}

void Segment::setPixels(CRGB* leds) {
#ifndef WLED_DISABLE_2D
  const uint16_t cols = virtualWidth();
  const uint16_t rows = virtualHeight();
  for (uint16_t y = 0; y < rows; y++) for (uint16_t x = 0; x < cols; x++) setPixelColorXY(x, y, leds[XY(x,y)]);
#endif
}

//line function
void Segment::drawLine(uint16_t x0, uint16_t y0, uint16_t x1, uint16_t y1, CRGB c, CRGB *leds) {
#ifndef WLED_DISABLE_2D
  const uint16_t cols = virtualWidth();
  const uint16_t rows = virtualHeight();
  if (x0 >= cols || x1 >= cols || y0 >= rows || y1 >= rows) return;
  const int16_t dx = abs(x1-x0), sx = x0<x1 ? 1 : -1;
  const int16_t dy = abs(y1-y0), sy = y0<y1 ? 1 : -1; 
  int16_t err = (dx>dy ? dx : -dy)/2, e2;
  for (;;) {
    if (leds == nullptr) setPixelColorXY(x0,y0,c);
    else                 leds[XY(x0,y0)] = c;
    if (x0==x1 && y0==y1) break;
    e2 = err;
    if (e2 >-dx) { err -= dy; x0 += sx; }
    if (e2 < dy) { err += dx; y0 += sy; }
  }
#endif
}

#ifndef WLED_DISABLE_2D
// font curtesy of https://github.com/idispatch/raster-fonts
static const unsigned char console_font_6x8[] PROGMEM = {

    /*
     * code=0, hex=0x00, ascii="^@"
     */
    0x00,  /* 000000 */
    0x00,  /* 000000 */
    0x00,  /* 000000 */
    0x00,  /* 000000 */
    0x00,  /* 000000 */
    0x00,  /* 000000 */
    0x00,  /* 000000 */
    0x00,  /* 000000 */

    /*
     * code=1, hex=0x01, ascii="^A"
     */
    0x38,  /* 001110 */
    0x44,  /* 010001 */
    0x6C,  /* 011011 */
    0x44,  /* 010001 */
    0x54,  /* 010101 */
    0x44,  /* 010001 */
    0x38,  /* 001110 */
    0x00,  /* 000000 */

    /*
     * code=2, hex=0x02, ascii="^B"
     */
    0x38,  /* 001110 */
    0x7C,  /* 011111 */
    0x54,  /* 010101 */
    0x7C,  /* 011111 */
    0x44,  /* 010001 */
    0x7C,  /* 011111 */
    0x38,  /* 001110 */
    0x00,  /* 000000 */

    /*
     * code=3, hex=0x03, ascii="^C"
     */
    0x00,  /* 000000 */
    0x28,  /* 001010 */
    0x7C,  /* 011111 */
    0x7C,  /* 011111 */
    0x7C,  /* 011111 */
    0x38,  /* 001110 */
    0x10,  /* 000100 */
    0x00,  /* 000000 */

    /*
     * code=4, hex=0x04, ascii="^D"
     */
    0x00,  /* 000000 */
    0x10,  /* 000100 */
    0x38,  /* 001110 */
    0x7C,  /* 011111 */
    0x7C,  /* 011111 */
    0x38,  /* 001110 */
    0x10,  /* 000100 */
    0x00,  /* 000000 */

    /*
     * code=5, hex=0x05, ascii="^E"
     */
    0x10,  /* 000100 */
    0x38,  /* 001110 */
    0x38,  /* 001110 */
    0x10,  /* 000100 */
    0x7C,  /* 011111 */
    0x7C,  /* 011111 */
    0x10,  /* 000100 */
    0x00,  /* 000000 */

    /*
     * code=6, hex=0x06, ascii="^F"
     */
    0x00,  /* 000000 */
    0x10,  /* 000100 */
    0x38,  /* 001110 */
    0x7C,  /* 011111 */
    0x7C,  /* 011111 */
    0x10,  /* 000100 */
    0x38,  /* 001110 */
    0x00,  /* 000000 */

    /*
     * code=7, hex=0x07, ascii="^G"
     */
    0x00,  /* 000000 */
    0x00,  /* 000000 */
    0x00,  /* 000000 */
    0x30,  /* 001100 */
    0x30,  /* 001100 */
    0x00,  /* 000000 */
    0x00,  /* 000000 */
    0x00,  /* 000000 */

    /*
     * code=8, hex=0x08, ascii="^H"
     */
    0xFC,  /* 111111 */
    0xFC,  /* 111111 */
    0xFC,  /* 111111 */
    0xCC,  /* 110011 */
    0xCC,  /* 110011 */
    0xFC,  /* 111111 */
    0xFC,  /* 111111 */
    0xFC,  /* 111111 */

    /*
     * code=9, hex=0x09, ascii="^I"
     */
    0x00,  /* 000000 */
    0x00,  /* 000000 */
    0x78,  /* 011110 */
    0x48,  /* 010010 */
    0x48,  /* 010010 */
    0x78,  /* 011110 */
    0x00,  /* 000000 */
    0x00,  /* 000000 */

    /*
     * code=10, hex=0x0A, ascii="^J"
     */
    0xFC,  /* 111111 */
    0xFC,  /* 111111 */
    0x84,  /* 100001 */
    0xB4,  /* 101101 */
    0xB4,  /* 101101 */
    0x84,  /* 100001 */
    0xFC,  /* 111111 */
    0xFC,  /* 111111 */

    /*
     * code=11, hex=0x0B, ascii="^K"
     */
    0x00,  /* 000000 */
    0x1C,  /* 000111 */
    0x0C,  /* 000011 */
    0x34,  /* 001101 */
    0x48,  /* 010010 */
    0x48,  /* 010010 */
    0x30,  /* 001100 */
    0x00,  /* 000000 */

    /*
     * code=12, hex=0x0C, ascii="^L"
     */
    0x38,  /* 001110 */
    0x44,  /* 010001 */
    0x44,  /* 010001 */
    0x38,  /* 001110 */
    0x10,  /* 000100 */
    0x38,  /* 001110 */
    0x10,  /* 000100 */
    0x00,  /* 000000 */

    /*
     * code=13, hex=0x0D, ascii="^M"
     */
    0x10,  /* 000100 */
    0x18,  /* 000110 */
    0x14,  /* 000101 */
    0x10,  /* 000100 */
    0x30,  /* 001100 */
    0x70,  /* 011100 */
    0x60,  /* 011000 */
    0x00,  /* 000000 */

    /*
     * code=14, hex=0x0E, ascii="^N"
     */
    0x0C,  /* 000011 */
    0x34,  /* 001101 */
    0x2C,  /* 001011 */
    0x34,  /* 001101 */
    0x2C,  /* 001011 */
    0x6C,  /* 011011 */
    0x60,  /* 011000 */
    0x00,  /* 000000 */

    /*
     * code=15, hex=0x0F, ascii="^O"
     */
    0x00,  /* 000000 */
    0x54,  /* 010101 */
    0x38,  /* 001110 */
    0x6C,  /* 011011 */
    0x38,  /* 001110 */
    0x54,  /* 010101 */
    0x00,  /* 000000 */
    0x00,  /* 000000 */

    /*
     * code=16, hex=0x10, ascii="^P"
     */
    0x20,  /* 001000 */
    0x30,  /* 001100 */
    0x38,  /* 001110 */
    0x3C,  /* 001111 */
    0x38,  /* 001110 */
    0x30,  /* 001100 */
    0x20,  /* 001000 */
    0x00,  /* 000000 */

    /*
     * code=17, hex=0x11, ascii="^Q"
     */
    0x08,  /* 000010 */
    0x18,  /* 000110 */
    0x38,  /* 001110 */
    0x78,  /* 011110 */
    0x38,  /* 001110 */
    0x18,  /* 000110 */
    0x08,  /* 000010 */
    0x00,  /* 000000 */

    /*
     * code=18, hex=0x12, ascii="^R"
     */
    0x10,  /* 000100 */
    0x38,  /* 001110 */
    0x7C,  /* 011111 */
    0x10,  /* 000100 */
    0x7C,  /* 011111 */
    0x38,  /* 001110 */
    0x10,  /* 000100 */
    0x00,  /* 000000 */

    /*
     * code=19, hex=0x13, ascii="^S"
     */
    0x28,  /* 001010 */
    0x28,  /* 001010 */
    0x28,  /* 001010 */
    0x28,  /* 001010 */
    0x28,  /* 001010 */
    0x00,  /* 000000 */
    0x28,  /* 001010 */
    0x00,  /* 000000 */

    /*
     * code=20, hex=0x14, ascii="^T"
     */
    0x3C,  /* 001111 */
    0x54,  /* 010101 */
    0x54,  /* 010101 */
    0x34,  /* 001101 */
    0x14,  /* 000101 */
    0x14,  /* 000101 */
    0x14,  /* 000101 */
    0x00,  /* 000000 */

    /*
     * code=21, hex=0x15, ascii="^U"
     */
    0x38,  /* 001110 */
    0x44,  /* 010001 */
    0x30,  /* 001100 */
    0x28,  /* 001010 */
    0x18,  /* 000110 */
    0x44,  /* 010001 */
    0x38,  /* 001110 */
    0x00,  /* 000000 */

    /*
     * code=22, hex=0x16, ascii="^V"
     */
    0x00,  /* 000000 */
    0x00,  /* 000000 */
    0x00,  /* 000000 */
    0x00,  /* 000000 */
    0x00,  /* 000000 */
    0x78,  /* 011110 */
    0x78,  /* 011110 */
    0x00,  /* 000000 */

    /*
     * code=23, hex=0x17, ascii="^W"
     */
    0x10,  /* 000100 */
    0x38,  /* 001110 */
    0x7C,  /* 011111 */
    0x10,  /* 000100 */
    0x7C,  /* 011111 */
    0x38,  /* 001110 */
    0x10,  /* 000100 */
    0x38,  /* 001110 */

    /*
     * code=24, hex=0x18, ascii="^X"
     */
    0x10,  /* 000100 */
    0x38,  /* 001110 */
    0x7C,  /* 011111 */
    0x10,  /* 000100 */
    0x10,  /* 000100 */
    0x10,  /* 000100 */
    0x10,  /* 000100 */
    0x00,  /* 000000 */

    /*
     * code=25, hex=0x19, ascii="^Y"
     */
    0x10,  /* 000100 */
    0x10,  /* 000100 */
    0x10,  /* 000100 */
    0x10,  /* 000100 */
    0x7C,  /* 011111 */
    0x38,  /* 001110 */
    0x10,  /* 000100 */
    0x00,  /* 000000 */

    /*
     * code=26, hex=0x1A, ascii="^Z"
     */
    0x00,  /* 000000 */
    0x10,  /* 000100 */
    0x18,  /* 000110 */
    0x7C,  /* 011111 */
    0x18,  /* 000110 */
    0x10,  /* 000100 */
    0x00,  /* 000000 */
    0x00,  /* 000000 */

    /*
     * code=27, hex=0x1B, ascii="^["
     */
    0x00,  /* 000000 */
    0x10,  /* 000100 */
    0x30,  /* 001100 */
    0x7C,  /* 011111 */
    0x30,  /* 001100 */
    0x10,  /* 000100 */
    0x00,  /* 000000 */
    0x00,  /* 000000 */

    /*
     * code=28, hex=0x1C, ascii="^\"
     */
    0x00,  /* 000000 */
    0x00,  /* 000000 */
    0x00,  /* 000000 */
    0x40,  /* 010000 */
    0x40,  /* 010000 */
    0x40,  /* 010000 */
    0x7C,  /* 011111 */
    0x00,  /* 000000 */

    /*
     * code=29, hex=0x1D, ascii="^]"
     */
    0x00,  /* 000000 */
    0x28,  /* 001010 */
    0x28,  /* 001010 */
    0x7C,  /* 011111 */
    0x28,  /* 001010 */
    0x28,  /* 001010 */
    0x00,  /* 000000 */
    0x00,  /* 000000 */

    /*
     * code=30, hex=0x1E, ascii="^^"
     */
    0x10,  /* 000100 */
    0x10,  /* 000100 */
    0x38,  /* 001110 */
    0x38,  /* 001110 */
    0x7C,  /* 011111 */
    0x7C,  /* 011111 */
    0x00,  /* 000000 */
    0x00,  /* 000000 */

    /*
     * code=31, hex=0x1F, ascii="^_"
     */
    0x7C,  /* 011111 */
    0x7C,  /* 011111 */
    0x38,  /* 001110 */
    0x38,  /* 001110 */
    0x10,  /* 000100 */
    0x10,  /* 000100 */
    0x00,  /* 000000 */
    0x00,  /* 000000 */

    /*
     * code=32, hex=0x20, ascii=" "
     */
    0x00,  /* 000000 */
    0x00,  /* 000000 */
    0x00,  /* 000000 */
    0x00,  /* 000000 */
    0x00,  /* 000000 */
    0x00,  /* 000000 */
    0x00,  /* 000000 */
    0x00,  /* 000000 */

    /*
     * code=33, hex=0x21, ascii="!"
     */
    0x10,  /* 000100 */
    0x38,  /* 001110 */
    0x38,  /* 001110 */
    0x10,  /* 000100 */
    0x10,  /* 000100 */
    0x00,  /* 000000 */
    0x10,  /* 000100 */
    0x00,  /* 000000 */

    /*
     * code=34, hex=0x22, ascii="""
     */
    0x6C,  /* 011011 */
    0x6C,  /* 011011 */
    0x48,  /* 010010 */
    0x00,  /* 000000 */
    0x00,  /* 000000 */
    0x00,  /* 000000 */
    0x00,  /* 000000 */
    0x00,  /* 000000 */

    /*
     * code=35, hex=0x23, ascii="#"
     */
    0x00,  /* 000000 */
    0x28,  /* 001010 */
    0x7C,  /* 011111 */
    0x28,  /* 001010 */
    0x28,  /* 001010 */
    0x7C,  /* 011111 */
    0x28,  /* 001010 */
    0x00,  /* 000000 */

    /*
     * code=36, hex=0x24, ascii="$"
     */
    0x20,  /* 001000 */
    0x38,  /* 001110 */
    0x40,  /* 010000 */
    0x30,  /* 001100 */
    0x08,  /* 000010 */
    0x70,  /* 011100 */
    0x10,  /* 000100 */
    0x00,  /* 000000 */

    /*
     * code=37, hex=0x25, ascii="%"
     */
    0x64,  /* 011001 */
    0x64,  /* 011001 */
    0x08,  /* 000010 */
    0x10,  /* 000100 */
    0x20,  /* 001000 */
    0x4C,  /* 010011 */
    0x4C,  /* 010011 */
    0x00,  /* 000000 */

    /*
     * code=38, hex=0x26, ascii="&"
     */
    0x20,  /* 001000 */
    0x50,  /* 010100 */
    0x50,  /* 010100 */
    0x20,  /* 001000 */
    0x54,  /* 010101 */
    0x48,  /* 010010 */
    0x34,  /* 001101 */
    0x00,  /* 000000 */

    /*
     * code=39, hex=0x27, ascii="'"
     */
    0x30,  /* 001100 */
    0x30,  /* 001100 */
    0x20,  /* 001000 */
    0x00,  /* 000000 */
    0x00,  /* 000000 */
    0x00,  /* 000000 */
    0x00,  /* 000000 */
    0x00,  /* 000000 */

    /*
     * code=40, hex=0x28, ascii="("
     */
    0x10,  /* 000100 */
    0x20,  /* 001000 */
    0x20,  /* 001000 */
    0x20,  /* 001000 */
    0x20,  /* 001000 */
    0x20,  /* 001000 */
    0x10,  /* 000100 */
    0x00,  /* 000000 */

    /*
     * code=41, hex=0x29, ascii=")"
     */
    0x20,  /* 001000 */
    0x10,  /* 000100 */
    0x10,  /* 000100 */
    0x10,  /* 000100 */
    0x10,  /* 000100 */
    0x10,  /* 000100 */
    0x20,  /* 001000 */
    0x00,  /* 000000 */

    /*
     * code=42, hex=0x2A, ascii="*"
     */
    0x00,  /* 000000 */
    0x28,  /* 001010 */
    0x38,  /* 001110 */
    0x7C,  /* 011111 */
    0x38,  /* 001110 */
    0x28,  /* 001010 */
    0x00,  /* 000000 */
    0x00,  /* 000000 */

    /*
     * code=43, hex=0x2B, ascii="+"
     */
    0x00,  /* 000000 */
    0x10,  /* 000100 */
    0x10,  /* 000100 */
    0x7C,  /* 011111 */
    0x10,  /* 000100 */
    0x10,  /* 000100 */
    0x00,  /* 000000 */
    0x00,  /* 000000 */

    /*
     * code=44, hex=0x2C, ascii=","
     */
    0x00,  /* 000000 */
    0x00,  /* 000000 */
    0x00,  /* 000000 */
    0x00,  /* 000000 */
    0x00,  /* 000000 */
    0x30,  /* 001100 */
    0x30,  /* 001100 */
    0x20,  /* 001000 */

    /*
     * code=45, hex=0x2D, ascii="-"
     */
    0x00,  /* 000000 */
    0x00,  /* 000000 */
    0x00,  /* 000000 */
    0x7C,  /* 011111 */
    0x00,  /* 000000 */
    0x00,  /* 000000 */
    0x00,  /* 000000 */
    0x00,  /* 000000 */

    /*
     * code=46, hex=0x2E, ascii="."
     */
    0x00,  /* 000000 */
    0x00,  /* 000000 */
    0x00,  /* 000000 */
    0x00,  /* 000000 */
    0x00,  /* 000000 */
    0x30,  /* 001100 */
    0x30,  /* 001100 */
    0x00,  /* 000000 */

    /*
     * code=47, hex=0x2F, ascii="/"
     */
    0x00,  /* 000000 */
    0x04,  /* 000001 */
    0x08,  /* 000010 */
    0x10,  /* 000100 */
    0x20,  /* 001000 */
    0x40,  /* 010000 */
    0x00,  /* 000000 */
    0x00,  /* 000000 */

    /*
     * code=48, hex=0x30, ascii="0"
     */
    0x38,  /* 001110 */
    0x44,  /* 010001 */
    0x4C,  /* 010011 */
    0x54,  /* 010101 */
    0x64,  /* 011001 */
    0x44,  /* 010001 */
    0x38,  /* 001110 */
    0x00,  /* 000000 */

    /*
     * code=49, hex=0x31, ascii="1"
     */
    0x10,  /* 000100 */
    0x30,  /* 001100 */
    0x10,  /* 000100 */
    0x10,  /* 000100 */
    0x10,  /* 000100 */
    0x10,  /* 000100 */
    0x38,  /* 001110 */
    0x00,  /* 000000 */

    /*
     * code=50, hex=0x32, ascii="2"
     */
    0x38,  /* 001110 */
    0x44,  /* 010001 */
    0x04,  /* 000001 */
    0x18,  /* 000110 */
    0x20,  /* 001000 */
    0x40,  /* 010000 */
    0x7C,  /* 011111 */
    0x00,  /* 000000 */

    /*
     * code=51, hex=0x33, ascii="3"
     */
    0x38,  /* 001110 */
    0x44,  /* 010001 */
    0x04,  /* 000001 */
    0x38,  /* 001110 */
    0x04,  /* 000001 */
    0x44,  /* 010001 */
    0x38,  /* 001110 */
    0x00,  /* 000000 */

    /*
     * code=52, hex=0x34, ascii="4"
     */
    0x08,  /* 000010 */
    0x18,  /* 000110 */
    0x28,  /* 001010 */
    0x48,  /* 010010 */
    0x7C,  /* 011111 */
    0x08,  /* 000010 */
    0x08,  /* 000010 */
    0x00,  /* 000000 */

    /*
     * code=53, hex=0x35, ascii="5"
     */
    0x7C,  /* 011111 */
    0x40,  /* 010000 */
    0x40,  /* 010000 */
    0x78,  /* 011110 */
    0x04,  /* 000001 */
    0x44,  /* 010001 */
    0x38,  /* 001110 */
    0x00,  /* 000000 */

    /*
     * code=54, hex=0x36, ascii="6"
     */
    0x18,  /* 000110 */
    0x20,  /* 001000 */
    0x40,  /* 010000 */
    0x78,  /* 011110 */
    0x44,  /* 010001 */
    0x44,  /* 010001 */
    0x38,  /* 001110 */
    0x00,  /* 000000 */

    /*
     * code=55, hex=0x37, ascii="7"
     */
    0x7C,  /* 011111 */
    0x04,  /* 000001 */
    0x08,  /* 000010 */
    0x10,  /* 000100 */
    0x20,  /* 001000 */
    0x20,  /* 001000 */
    0x20,  /* 001000 */
    0x00,  /* 000000 */

    /*
     * code=56, hex=0x38, ascii="8"
     */
    0x38,  /* 001110 */
    0x44,  /* 010001 */
    0x44,  /* 010001 */
    0x38,  /* 001110 */
    0x44,  /* 010001 */
    0x44,  /* 010001 */
    0x38,  /* 001110 */
    0x00,  /* 000000 */

    /*
     * code=57, hex=0x39, ascii="9"
     */
    0x38,  /* 001110 */
    0x44,  /* 010001 */
    0x44,  /* 010001 */
    0x3C,  /* 001111 */
    0x04,  /* 000001 */
    0x08,  /* 000010 */
    0x30,  /* 001100 */
    0x00,  /* 000000 */

    /*
     * code=58, hex=0x3A, ascii=":"
     */
    0x00,  /* 000000 */
    0x00,  /* 000000 */
    0x30,  /* 001100 */
    0x30,  /* 001100 */
    0x00,  /* 000000 */
    0x30,  /* 001100 */
    0x30,  /* 001100 */
    0x00,  /* 000000 */

    /*
     * code=59, hex=0x3B, ascii=";"
     */
    0x00,  /* 000000 */
    0x00,  /* 000000 */
    0x30,  /* 001100 */
    0x30,  /* 001100 */
    0x00,  /* 000000 */
    0x30,  /* 001100 */
    0x30,  /* 001100 */
    0x20,  /* 001000 */

    /*
     * code=60, hex=0x3C, ascii="<"
     */
    0x08,  /* 000010 */
    0x10,  /* 000100 */
    0x20,  /* 001000 */
    0x40,  /* 010000 */
    0x20,  /* 001000 */
    0x10,  /* 000100 */
    0x08,  /* 000010 */
    0x00,  /* 000000 */

    /*
     * code=61, hex=0x3D, ascii="="
     */
    0x00,  /* 000000 */
    0x00,  /* 000000 */
    0x7C,  /* 011111 */
    0x00,  /* 000000 */
    0x00,  /* 000000 */
    0x7C,  /* 011111 */
    0x00,  /* 000000 */
    0x00,  /* 000000 */

    /*
     * code=62, hex=0x3E, ascii=">"
     */
    0x20,  /* 001000 */
    0x10,  /* 000100 */
    0x08,  /* 000010 */
    0x04,  /* 000001 */
    0x08,  /* 000010 */
    0x10,  /* 000100 */
    0x20,  /* 001000 */
    0x00,  /* 000000 */

    /*
     * code=63, hex=0x3F, ascii="?"
     */
    0x38,  /* 001110 */
    0x44,  /* 010001 */
    0x04,  /* 000001 */
    0x18,  /* 000110 */
    0x10,  /* 000100 */
    0x00,  /* 000000 */
    0x10,  /* 000100 */
    0x00,  /* 000000 */

    /*
     * code=64, hex=0x40, ascii="@"
     */
    0x38,  /* 001110 */
    0x44,  /* 010001 */
    0x5C,  /* 010111 */
    0x54,  /* 010101 */
    0x5C,  /* 010111 */
    0x40,  /* 010000 */
    0x38,  /* 001110 */
    0x00,  /* 000000 */

    /*
     * code=65, hex=0x41, ascii="A"
     */
    0x38,  /* 001110 */
    0x44,  /* 010001 */
    0x44,  /* 010001 */
    0x44,  /* 010001 */
    0x7C,  /* 011111 */
    0x44,  /* 010001 */
    0x44,  /* 010001 */
    0x00,  /* 000000 */

    /*
     * code=66, hex=0x42, ascii="B"
     */
    0x78,  /* 011110 */
    0x44,  /* 010001 */
    0x44,  /* 010001 */
    0x78,  /* 011110 */
    0x44,  /* 010001 */
    0x44,  /* 010001 */
    0x78,  /* 011110 */
    0x00,  /* 000000 */

    /*
     * code=67, hex=0x43, ascii="C"
     */
    0x38,  /* 001110 */
    0x44,  /* 010001 */
    0x40,  /* 010000 */
    0x40,  /* 010000 */
    0x40,  /* 010000 */
    0x44,  /* 010001 */
    0x38,  /* 001110 */
    0x00,  /* 000000 */

    /*
     * code=68, hex=0x44, ascii="D"
     */
    0x78,  /* 011110 */
    0x44,  /* 010001 */
    0x44,  /* 010001 */
    0x44,  /* 010001 */
    0x44,  /* 010001 */
    0x44,  /* 010001 */
    0x78,  /* 011110 */
    0x00,  /* 000000 */

    /*
     * code=69, hex=0x45, ascii="E"
     */
    0x7C,  /* 011111 */
    0x40,  /* 010000 */
    0x40,  /* 010000 */
    0x78,  /* 011110 */
    0x40,  /* 010000 */
    0x40,  /* 010000 */
    0x7C,  /* 011111 */
    0x00,  /* 000000 */

    /*
     * code=70, hex=0x46, ascii="F"
     */
    0x7C,  /* 011111 */
    0x40,  /* 010000 */
    0x40,  /* 010000 */
    0x78,  /* 011110 */
    0x40,  /* 010000 */
    0x40,  /* 010000 */
    0x40,  /* 010000 */
    0x00,  /* 000000 */

    /*
     * code=71, hex=0x47, ascii="G"
     */
    0x38,  /* 001110 */
    0x44,  /* 010001 */
    0x40,  /* 010000 */
    0x5C,  /* 010111 */
    0x44,  /* 010001 */
    0x44,  /* 010001 */
    0x3C,  /* 001111 */
    0x00,  /* 000000 */

    /*
     * code=72, hex=0x48, ascii="H"
     */
    0x44,  /* 010001 */
    0x44,  /* 010001 */
    0x44,  /* 010001 */
    0x7C,  /* 011111 */
    0x44,  /* 010001 */
    0x44,  /* 010001 */
    0x44,  /* 010001 */
    0x00,  /* 000000 */

    /*
     * code=73, hex=0x49, ascii="I"
     */
    0x38,  /* 001110 */
    0x10,  /* 000100 */
    0x10,  /* 000100 */
    0x10,  /* 000100 */
    0x10,  /* 000100 */
    0x10,  /* 000100 */
    0x38,  /* 001110 */
    0x00,  /* 000000 */

    /*
     * code=74, hex=0x4A, ascii="J"
     */
    0x04,  /* 000001 */
    0x04,  /* 000001 */
    0x04,  /* 000001 */
    0x04,  /* 000001 */
    0x44,  /* 010001 */
    0x44,  /* 010001 */
    0x38,  /* 001110 */
    0x00,  /* 000000 */

    /*
     * code=75, hex=0x4B, ascii="K"
     */
    0x44,  /* 010001 */
    0x48,  /* 010010 */
    0x50,  /* 010100 */
    0x60,  /* 011000 */
    0x50,  /* 010100 */
    0x48,  /* 010010 */
    0x44,  /* 010001 */
    0x00,  /* 000000 */

    /*
     * code=76, hex=0x4C, ascii="L"
     */
    0x40,  /* 010000 */
    0x40,  /* 010000 */
    0x40,  /* 010000 */
    0x40,  /* 010000 */
    0x40,  /* 010000 */
    0x40,  /* 010000 */
    0x7C,  /* 011111 */
    0x00,  /* 000000 */

    /*
     * code=77, hex=0x4D, ascii="M"
     */
    0x44,  /* 010001 */
    0x6C,  /* 011011 */
    0x54,  /* 010101 */
    0x44,  /* 010001 */
    0x44,  /* 010001 */
    0x44,  /* 010001 */
    0x44,  /* 010001 */
    0x00,  /* 000000 */

    /*
     * code=78, hex=0x4E, ascii="N"
     */
    0x44,  /* 010001 */
    0x64,  /* 011001 */
    0x54,  /* 010101 */
    0x4C,  /* 010011 */
    0x44,  /* 010001 */
    0x44,  /* 010001 */
    0x44,  /* 010001 */
    0x00,  /* 000000 */

    /*
     * code=79, hex=0x4F, ascii="O"
     */
    0x38,  /* 001110 */
    0x44,  /* 010001 */
    0x44,  /* 010001 */
    0x44,  /* 010001 */
    0x44,  /* 010001 */
    0x44,  /* 010001 */
    0x38,  /* 001110 */
    0x00,  /* 000000 */

    /*
     * code=80, hex=0x50, ascii="P"
     */
    0x78,  /* 011110 */
    0x44,  /* 010001 */
    0x44,  /* 010001 */
    0x78,  /* 011110 */
    0x40,  /* 010000 */
    0x40,  /* 010000 */
    0x40,  /* 010000 */
    0x00,  /* 000000 */

    /*
     * code=81, hex=0x51, ascii="Q"
     */
    0x38,  /* 001110 */
    0x44,  /* 010001 */
    0x44,  /* 010001 */
    0x44,  /* 010001 */
    0x54,  /* 010101 */
    0x48,  /* 010010 */
    0x34,  /* 001101 */
    0x00,  /* 000000 */

    /*
     * code=82, hex=0x52, ascii="R"
     */
    0x78,  /* 011110 */
    0x44,  /* 010001 */
    0x44,  /* 010001 */
    0x78,  /* 011110 */
    0x48,  /* 010010 */
    0x44,  /* 010001 */
    0x44,  /* 010001 */
    0x00,  /* 000000 */

    /*
     * code=83, hex=0x53, ascii="S"
     */
    0x38,  /* 001110 */
    0x44,  /* 010001 */
    0x40,  /* 010000 */
    0x38,  /* 001110 */
    0x04,  /* 000001 */
    0x44,  /* 010001 */
    0x38,  /* 001110 */
    0x00,  /* 000000 */

    /*
     * code=84, hex=0x54, ascii="T"
     */
    0x7C,  /* 011111 */
    0x10,  /* 000100 */
    0x10,  /* 000100 */
    0x10,  /* 000100 */
    0x10,  /* 000100 */
    0x10,  /* 000100 */
    0x10,  /* 000100 */
    0x00,  /* 000000 */

    /*
     * code=85, hex=0x55, ascii="U"
     */
    0x44,  /* 010001 */
    0x44,  /* 010001 */
    0x44,  /* 010001 */
    0x44,  /* 010001 */
    0x44,  /* 010001 */
    0x44,  /* 010001 */
    0x38,  /* 001110 */
    0x00,  /* 000000 */

    /*
     * code=86, hex=0x56, ascii="V"
     */
    0x44,  /* 010001 */
    0x44,  /* 010001 */
    0x44,  /* 010001 */
    0x44,  /* 010001 */
    0x44,  /* 010001 */
    0x28,  /* 001010 */
    0x10,  /* 000100 */
    0x00,  /* 000000 */

    /*
     * code=87, hex=0x57, ascii="W"
     */
    0x44,  /* 010001 */
    0x44,  /* 010001 */
    0x54,  /* 010101 */
    0x54,  /* 010101 */
    0x54,  /* 010101 */
    0x54,  /* 010101 */
    0x28,  /* 001010 */
    0x00,  /* 000000 */

    /*
     * code=88, hex=0x58, ascii="X"
     */
    0x44,  /* 010001 */
    0x44,  /* 010001 */
    0x28,  /* 001010 */
    0x10,  /* 000100 */
    0x28,  /* 001010 */
    0x44,  /* 010001 */
    0x44,  /* 010001 */
    0x00,  /* 000000 */

    /*
     * code=89, hex=0x59, ascii="Y"
     */
    0x44,  /* 010001 */
    0x44,  /* 010001 */
    0x44,  /* 010001 */
    0x28,  /* 001010 */
    0x10,  /* 000100 */
    0x10,  /* 000100 */
    0x10,  /* 000100 */
    0x00,  /* 000000 */

    /*
     * code=90, hex=0x5A, ascii="Z"
     */
    0x78,  /* 011110 */
    0x08,  /* 000010 */
    0x10,  /* 000100 */
    0x20,  /* 001000 */
    0x40,  /* 010000 */
    0x40,  /* 010000 */
    0x78,  /* 011110 */
    0x00,  /* 000000 */

    /*
     * code=91, hex=0x5B, ascii="["
     */
    0x38,  /* 001110 */
    0x20,  /* 001000 */
    0x20,  /* 001000 */
    0x20,  /* 001000 */
    0x20,  /* 001000 */
    0x20,  /* 001000 */
    0x38,  /* 001110 */
    0x00,  /* 000000 */

    /*
     * code=92, hex=0x5C, ascii="\"
     */
    0x00,  /* 000000 */
    0x40,  /* 010000 */
    0x20,  /* 001000 */
    0x10,  /* 000100 */
    0x08,  /* 000010 */
    0x04,  /* 000001 */
    0x00,  /* 000000 */
    0x00,  /* 000000 */

    /*
     * code=93, hex=0x5D, ascii="]"
     */
    0x38,  /* 001110 */
    0x08,  /* 000010 */
    0x08,  /* 000010 */
    0x08,  /* 000010 */
    0x08,  /* 000010 */
    0x08,  /* 000010 */
    0x38,  /* 001110 */
    0x00,  /* 000000 */

    /*
     * code=94, hex=0x5E, ascii="^"
     */
    0x10,  /* 000100 */
    0x28,  /* 001010 */
    0x44,  /* 010001 */
    0x00,  /* 000000 */
    0x00,  /* 000000 */
    0x00,  /* 000000 */
    0x00,  /* 000000 */
    0x00,  /* 000000 */

    /*
     * code=95, hex=0x5F, ascii="_"
     */
    0x00,  /* 000000 */
    0x00,  /* 000000 */
    0x00,  /* 000000 */
    0x00,  /* 000000 */
    0x00,  /* 000000 */
    0x00,  /* 000000 */
    0x00,  /* 000000 */
    0xFC,  /* 111111 */

    /*
     * code=96, hex=0x60, ascii="`"
     */
    0x30,  /* 001100 */
    0x30,  /* 001100 */
    0x10,  /* 000100 */
    0x00,  /* 000000 */
    0x00,  /* 000000 */
    0x00,  /* 000000 */
    0x00,  /* 000000 */
    0x00,  /* 000000 */

    /*
     * code=97, hex=0x61, ascii="a"
     */
    0x00,  /* 000000 */
    0x00,  /* 000000 */
    0x38,  /* 001110 */
    0x04,  /* 000001 */
    0x3C,  /* 001111 */
    0x44,  /* 010001 */
    0x3C,  /* 001111 */
    0x00,  /* 000000 */

    /*
     * code=98, hex=0x62, ascii="b"
     */
    0x40,  /* 010000 */
    0x40,  /* 010000 */
    0x78,  /* 011110 */
    0x44,  /* 010001 */
    0x44,  /* 010001 */
    0x44,  /* 010001 */
    0x78,  /* 011110 */
    0x00,  /* 000000 */

    /*
     * code=99, hex=0x63, ascii="c"
     */
    0x00,  /* 000000 */
    0x00,  /* 000000 */
    0x38,  /* 001110 */
    0x44,  /* 010001 */
    0x40,  /* 010000 */
    0x44,  /* 010001 */
    0x38,  /* 001110 */
    0x00,  /* 000000 */

    /*
     * code=100, hex=0x64, ascii="d"
     */
    0x04,  /* 000001 */
    0x04,  /* 000001 */
    0x3C,  /* 001111 */
    0x44,  /* 010001 */
    0x44,  /* 010001 */
    0x44,  /* 010001 */
    0x3C,  /* 001111 */
    0x00,  /* 000000 */

    /*
     * code=101, hex=0x65, ascii="e"
     */
    0x00,  /* 000000 */
    0x00,  /* 000000 */
    0x38,  /* 001110 */
    0x44,  /* 010001 */
    0x78,  /* 011110 */
    0x40,  /* 010000 */
    0x38,  /* 001110 */
    0x00,  /* 000000 */

    /*
     * code=102, hex=0x66, ascii="f"
     */
    0x18,  /* 000110 */
    0x20,  /* 001000 */
    0x20,  /* 001000 */
    0x78,  /* 011110 */
    0x20,  /* 001000 */
    0x20,  /* 001000 */
    0x20,  /* 001000 */
    0x00,  /* 000000 */

    /*
     * code=103, hex=0x67, ascii="g"
     */
    0x00,  /* 000000 */
    0x00,  /* 000000 */
    0x3C,  /* 001111 */
    0x44,  /* 010001 */
    0x44,  /* 010001 */
    0x3C,  /* 001111 */
    0x04,  /* 000001 */
    0x38,  /* 001110 */

    /*
     * code=104, hex=0x68, ascii="h"
     */
    0x40,  /* 010000 */
    0x40,  /* 010000 */
    0x70,  /* 011100 */
    0x48,  /* 010010 */
    0x48,  /* 010010 */
    0x48,  /* 010010 */
    0x48,  /* 010010 */
    0x00,  /* 000000 */

    /*
     * code=105, hex=0x69, ascii="i"
     */
    0x10,  /* 000100 */
    0x00,  /* 000000 */
    0x10,  /* 000100 */
    0x10,  /* 000100 */
    0x10,  /* 000100 */
    0x10,  /* 000100 */
    0x18,  /* 000110 */
    0x00,  /* 000000 */

    /*
     * code=106, hex=0x6A, ascii="j"
     */
    0x08,  /* 000010 */
    0x00,  /* 000000 */
    0x18,  /* 000110 */
    0x08,  /* 000010 */
    0x08,  /* 000010 */
    0x08,  /* 000010 */
    0x48,  /* 010010 */
    0x30,  /* 001100 */

    /*
     * code=107, hex=0x6B, ascii="k"
     */
    0x40,  /* 010000 */
    0x40,  /* 010000 */
    0x48,  /* 010010 */
    0x50,  /* 010100 */
    0x60,  /* 011000 */
    0x50,  /* 010100 */
    0x48,  /* 010010 */
    0x00,  /* 000000 */

    /*
     * code=108, hex=0x6C, ascii="l"
     */
    0x10,  /* 000100 */
    0x10,  /* 000100 */
    0x10,  /* 000100 */
    0x10,  /* 000100 */
    0x10,  /* 000100 */
    0x10,  /* 000100 */
    0x18,  /* 000110 */
    0x00,  /* 000000 */

    /*
     * code=109, hex=0x6D, ascii="m"
     */
    0x00,  /* 000000 */
    0x00,  /* 000000 */
    0x68,  /* 011010 */
    0x54,  /* 010101 */
    0x54,  /* 010101 */
    0x44,  /* 010001 */
    0x44,  /* 010001 */
    0x00,  /* 000000 */

    /*
     * code=110, hex=0x6E, ascii="n"
     */
    0x00,  /* 000000 */
    0x00,  /* 000000 */
    0x70,  /* 011100 */
    0x48,  /* 010010 */
    0x48,  /* 010010 */
    0x48,  /* 010010 */
    0x48,  /* 010010 */
    0x00,  /* 000000 */

    /*
     * code=111, hex=0x6F, ascii="o"
     */
    0x00,  /* 000000 */
    0x00,  /* 000000 */
    0x38,  /* 001110 */
    0x44,  /* 010001 */
    0x44,  /* 010001 */
    0x44,  /* 010001 */
    0x38,  /* 001110 */
    0x00,  /* 000000 */

    /*
     * code=112, hex=0x70, ascii="p"
     */
    0x00,  /* 000000 */
    0x00,  /* 000000 */
    0x78,  /* 011110 */
    0x44,  /* 010001 */
    0x44,  /* 010001 */
    0x44,  /* 010001 */
    0x78,  /* 011110 */
    0x40,  /* 010000 */

    /*
     * code=113, hex=0x71, ascii="q"
     */
    0x00,  /* 000000 */
    0x00,  /* 000000 */
    0x3C,  /* 001111 */
    0x44,  /* 010001 */
    0x44,  /* 010001 */
    0x44,  /* 010001 */
    0x3C,  /* 001111 */
    0x04,  /* 000001 */

    /*
     * code=114, hex=0x72, ascii="r"
     */
    0x00,  /* 000000 */
    0x00,  /* 000000 */
    0x58,  /* 010110 */
    0x24,  /* 001001 */
    0x20,  /* 001000 */
    0x20,  /* 001000 */
    0x70,  /* 011100 */
    0x00,  /* 000000 */

    /*
     * code=115, hex=0x73, ascii="s"
     */
    0x00,  /* 000000 */
    0x00,  /* 000000 */
    0x38,  /* 001110 */
    0x40,  /* 010000 */
    0x38,  /* 001110 */
    0x04,  /* 000001 */
    0x38,  /* 001110 */
    0x00,  /* 000000 */

    /*
     * code=116, hex=0x74, ascii="t"
     */
    0x00,  /* 000000 */
    0x20,  /* 001000 */
    0x78,  /* 011110 */
    0x20,  /* 001000 */
    0x20,  /* 001000 */
    0x28,  /* 001010 */
    0x10,  /* 000100 */
    0x00,  /* 000000 */

    /*
     * code=117, hex=0x75, ascii="u"
     */
    0x00,  /* 000000 */
    0x00,  /* 000000 */
    0x48,  /* 010010 */
    0x48,  /* 010010 */
    0x48,  /* 010010 */
    0x58,  /* 010110 */
    0x28,  /* 001010 */
    0x00,  /* 000000 */

    /*
     * code=118, hex=0x76, ascii="v"
     */
    0x00,  /* 000000 */
    0x00,  /* 000000 */
    0x44,  /* 010001 */
    0x44,  /* 010001 */
    0x44,  /* 010001 */
    0x28,  /* 001010 */
    0x10,  /* 000100 */
    0x00,  /* 000000 */

    /*
     * code=119, hex=0x77, ascii="w"
     */
    0x00,  /* 000000 */
    0x00,  /* 000000 */
    0x44,  /* 010001 */
    0x44,  /* 010001 */
    0x54,  /* 010101 */
    0x7C,  /* 011111 */
    0x28,  /* 001010 */
    0x00,  /* 000000 */

    /*
     * code=120, hex=0x78, ascii="x"
     */
    0x00,  /* 000000 */
    0x00,  /* 000000 */
    0x48,  /* 010010 */
    0x48,  /* 010010 */
    0x30,  /* 001100 */
    0x48,  /* 010010 */
    0x48,  /* 010010 */
    0x00,  /* 000000 */

    /*
     * code=121, hex=0x79, ascii="y"
     */
    0x00,  /* 000000 */
    0x00,  /* 000000 */
    0x48,  /* 010010 */
    0x48,  /* 010010 */
    0x48,  /* 010010 */
    0x38,  /* 001110 */
    0x10,  /* 000100 */
    0x60,  /* 011000 */

    /*
     * code=122, hex=0x7A, ascii="z"
     */
    0x00,  /* 000000 */
    0x00,  /* 000000 */
    0x78,  /* 011110 */
    0x08,  /* 000010 */
    0x30,  /* 001100 */
    0x40,  /* 010000 */
    0x78,  /* 011110 */
    0x00,  /* 000000 */

    /*
     * code=123, hex=0x7B, ascii="{"
     */
    0x18,  /* 000110 */
    0x20,  /* 001000 */
    0x20,  /* 001000 */
    0x60,  /* 011000 */
    0x20,  /* 001000 */
    0x20,  /* 001000 */
    0x18,  /* 000110 */
    0x00,  /* 000000 */

    /*
     * code=124, hex=0x7C, ascii="|"
     */
    0x10,  /* 000100 */
    0x10,  /* 000100 */
    0x10,  /* 000100 */
    0x00,  /* 000000 */
    0x10,  /* 000100 */
    0x10,  /* 000100 */
    0x10,  /* 000100 */
    0x00,  /* 000000 */

    /*
     * code=125, hex=0x7D, ascii="}"
     */
    0x30,  /* 001100 */
    0x08,  /* 000010 */
    0x08,  /* 000010 */
    0x0C,  /* 000011 */
    0x08,  /* 000010 */
    0x08,  /* 000010 */
    0x30,  /* 001100 */
    0x00,  /* 000000 */

    /*
     * code=126, hex=0x7E, ascii="~"
     */
    0x28,  /* 001010 */
    0x50,  /* 010100 */
    0x00,  /* 000000 */
    0x00,  /* 000000 */
    0x00,  /* 000000 */
    0x00,  /* 000000 */
    0x00,  /* 000000 */
    0x00,  /* 000000 */

    /*
     * code=127, hex=0x7F, ascii="^?"
     */
    0x10,  /* 000100 */
    0x38,  /* 001110 */
    0x6C,  /* 011011 */
    0x44,  /* 010001 */
    0x44,  /* 010001 */
    0x7C,  /* 011111 */
    0x00,  /* 000000 */
    0x00,  /* 000000 */

    /*
     * code=128, hex=0x80, ascii="!^@"
     */
    0x38,  /* 001110 */
    0x44,  /* 010001 */
    0x40,  /* 010000 */
    0x40,  /* 010000 */
    0x44,  /* 010001 */
    0x38,  /* 001110 */
    0x10,  /* 000100 */
    0x30,  /* 001100 */

    /*
     * code=129, hex=0x81, ascii="!^A"
     */
    0x48,  /* 010010 */
    0x00,  /* 000000 */
    0x48,  /* 010010 */
    0x48,  /* 010010 */
    0x48,  /* 010010 */
    0x58,  /* 010110 */
    0x28,  /* 001010 */
    0x00,  /* 000000 */

    /*
     * code=130, hex=0x82, ascii="!^B"
     */
    0x0C,  /* 000011 */
    0x00,  /* 000000 */
    0x38,  /* 001110 */
    0x44,  /* 010001 */
    0x78,  /* 011110 */
    0x40,  /* 010000 */
    0x38,  /* 001110 */
    0x00,  /* 000000 */

    /*
     * code=131, hex=0x83, ascii="!^C"
     */
    0x38,  /* 001110 */
    0x00,  /* 000000 */
    0x38,  /* 001110 */
    0x04,  /* 000001 */
    0x3C,  /* 001111 */
    0x44,  /* 010001 */
    0x3C,  /* 001111 */
    0x00,  /* 000000 */

    /*
     * code=132, hex=0x84, ascii="!^D"
     */
    0x28,  /* 001010 */
    0x00,  /* 000000 */
    0x38,  /* 001110 */
    0x04,  /* 000001 */
    0x3C,  /* 001111 */
    0x44,  /* 010001 */
    0x3C,  /* 001111 */
    0x00,  /* 000000 */

    /*
     * code=133, hex=0x85, ascii="!^E"
     */
    0x30,  /* 001100 */
    0x00,  /* 000000 */
    0x38,  /* 001110 */
    0x04,  /* 000001 */
    0x3C,  /* 001111 */
    0x44,  /* 010001 */
    0x3C,  /* 001111 */
    0x00,  /* 000000 */

    /*
     * code=134, hex=0x86, ascii="!^F"
     */
    0x38,  /* 001110 */
    0x28,  /* 001010 */
    0x38,  /* 001110 */
    0x04,  /* 000001 */
    0x3C,  /* 001111 */
    0x44,  /* 010001 */
    0x3C,  /* 001111 */
    0x00,  /* 000000 */

    /*
     * code=135, hex=0x87, ascii="!^G"
     */
    0x00,  /* 000000 */
    0x38,  /* 001110 */
    0x44,  /* 010001 */
    0x40,  /* 010000 */
    0x44,  /* 010001 */
    0x38,  /* 001110 */
    0x10,  /* 000100 */
    0x30,  /* 001100 */

    /*
     * code=136, hex=0x88, ascii="!^H"
     */
    0x38,  /* 001110 */
    0x00,  /* 000000 */
    0x38,  /* 001110 */
    0x44,  /* 010001 */
    0x78,  /* 011110 */
    0x40,  /* 010000 */
    0x38,  /* 001110 */
    0x00,  /* 000000 */

    /*
     * code=137, hex=0x89, ascii="!^I"
     */
    0x28,  /* 001010 */
    0x00,  /* 000000 */
    0x38,  /* 001110 */
    0x44,  /* 010001 */
    0x78,  /* 011110 */
    0x40,  /* 010000 */
    0x38,  /* 001110 */
    0x00,  /* 000000 */

    /*
     * code=138, hex=0x8A, ascii="!^J"
     */
    0x30,  /* 001100 */
    0x00,  /* 000000 */
    0x38,  /* 001110 */
    0x44,  /* 010001 */
    0x78,  /* 011110 */
    0x40,  /* 010000 */
    0x38,  /* 001110 */
    0x00,  /* 000000 */

    /*
     * code=139, hex=0x8B, ascii="!^K"
     */
    0x28,  /* 001010 */
    0x00,  /* 000000 */
    0x10,  /* 000100 */
    0x10,  /* 000100 */
    0x10,  /* 000100 */
    0x10,  /* 000100 */
    0x18,  /* 000110 */
    0x00,  /* 000000 */

    /*
     * code=140, hex=0x8C, ascii="!^L"
     */
    0x10,  /* 000100 */
    0x28,  /* 001010 */
    0x00,  /* 000000 */
    0x10,  /* 000100 */
    0x10,  /* 000100 */
    0x10,  /* 000100 */
    0x18,  /* 000110 */
    0x00,  /* 000000 */

    /*
     * code=141, hex=0x8D, ascii="!^M"
     */
    0x20,  /* 001000 */
    0x00,  /* 000000 */
    0x10,  /* 000100 */
    0x10,  /* 000100 */
    0x10,  /* 000100 */
    0x10,  /* 000100 */
    0x18,  /* 000110 */
    0x00,  /* 000000 */

    /*
     * code=142, hex=0x8E, ascii="!^N"
     */
    0x28,  /* 001010 */
    0x00,  /* 000000 */
    0x10,  /* 000100 */
    0x28,  /* 001010 */
    0x44,  /* 010001 */
    0x7C,  /* 011111 */
    0x44,  /* 010001 */
    0x00,  /* 000000 */

    /*
     * code=143, hex=0x8F, ascii="!^O"
     */
    0x38,  /* 001110 */
    0x28,  /* 001010 */
    0x38,  /* 001110 */
    0x6C,  /* 011011 */
    0x44,  /* 010001 */
    0x7C,  /* 011111 */
    0x44,  /* 010001 */
    0x00,  /* 000000 */

    /*
     * code=144, hex=0x90, ascii="!^P"
     */
    0x0C,  /* 000011 */
    0x00,  /* 000000 */
    0x7C,  /* 011111 */
    0x40,  /* 010000 */
    0x78,  /* 011110 */
    0x40,  /* 010000 */
    0x7C,  /* 011111 */
    0x00,  /* 000000 */

    /*
     * code=145, hex=0x91, ascii="!^Q"
     */
    0x00,  /* 000000 */
    0x00,  /* 000000 */
    0x78,  /* 011110 */
    0x14,  /* 000101 */
    0x7C,  /* 011111 */
    0x50,  /* 010100 */
    0x3C,  /* 001111 */
    0x00,  /* 000000 */

    /*
     * code=146, hex=0x92, ascii="!^R"
     */
    0x3C,  /* 001111 */
    0x50,  /* 010100 */
    0x50,  /* 010100 */
    0x7C,  /* 011111 */
    0x50,  /* 010100 */
    0x50,  /* 010100 */
    0x5C,  /* 010111 */
    0x00,  /* 000000 */

    /*
     * code=147, hex=0x93, ascii="!^S"
     */
    0x38,  /* 001110 */
    0x00,  /* 000000 */
    0x30,  /* 001100 */
    0x48,  /* 010010 */
    0x48,  /* 010010 */
    0x48,  /* 010010 */
    0x30,  /* 001100 */
    0x00,  /* 000000 */

    /*
     * code=148, hex=0x94, ascii="!^T"
     */
    0x28,  /* 001010 */
    0x00,  /* 000000 */
    0x30,  /* 001100 */
    0x48,  /* 010010 */
    0x48,  /* 010010 */
    0x48,  /* 010010 */
    0x30,  /* 001100 */
    0x00,  /* 000000 */

    /*
     * code=149, hex=0x95, ascii="!^U"
     */
    0x60,  /* 011000 */
    0x00,  /* 000000 */
    0x30,  /* 001100 */
    0x48,  /* 010010 */
    0x48,  /* 010010 */
    0x48,  /* 010010 */
    0x30,  /* 001100 */
    0x00,  /* 000000 */

    /*
     * code=150, hex=0x96, ascii="!^V"
     */
    0x38,  /* 001110 */
    0x00,  /* 000000 */
    0x48,  /* 010010 */
    0x48,  /* 010010 */
    0x48,  /* 010010 */
    0x58,  /* 010110 */
    0x28,  /* 001010 */
    0x00,  /* 000000 */

    /*
     * code=151, hex=0x97, ascii="!^W"
     */
    0x60,  /* 011000 */
    0x00,  /* 000000 */
    0x48,  /* 010010 */
    0x48,  /* 010010 */
    0x48,  /* 010010 */
    0x58,  /* 010110 */
    0x28,  /* 001010 */
    0x00,  /* 000000 */

    /*
     * code=152, hex=0x98, ascii="!^X"
     */
    0x28,  /* 001010 */
    0x00,  /* 000000 */
    0x48,  /* 010010 */
    0x48,  /* 010010 */
    0x48,  /* 010010 */
    0x38,  /* 001110 */
    0x10,  /* 000100 */
    0x60,  /* 011000 */

    /*
     * code=153, hex=0x99, ascii="!^Y"
     */
    0x48,  /* 010010 */
    0x30,  /* 001100 */
    0x48,  /* 010010 */
    0x48,  /* 010010 */
    0x48,  /* 010010 */
    0x48,  /* 010010 */
    0x30,  /* 001100 */
    0x00,  /* 000000 */

    /*
     * code=154, hex=0x9A, ascii="!^Z"
     */
    0x28,  /* 001010 */
    0x00,  /* 000000 */
    0x48,  /* 010010 */
    0x48,  /* 010010 */
    0x48,  /* 010010 */
    0x48,  /* 010010 */
    0x30,  /* 001100 */
    0x00,  /* 000000 */

    /*
     * code=155, hex=0x9B, ascii="!^["
     */
    0x00,  /* 000000 */
    0x10,  /* 000100 */
    0x38,  /* 001110 */
    0x40,  /* 010000 */
    0x40,  /* 010000 */
    0x38,  /* 001110 */
    0x10,  /* 000100 */
    0x00,  /* 000000 */

    /*
     * code=156, hex=0x9C, ascii="!^\"
     */
    0x18,  /* 000110 */
    0x24,  /* 001001 */
    0x20,  /* 001000 */
    0x78,  /* 011110 */
    0x20,  /* 001000 */
    0x24,  /* 001001 */
    0x5C,  /* 010111 */
    0x00,  /* 000000 */

    /*
     * code=157, hex=0x9D, ascii="!^]"
     */
    0x44,  /* 010001 */
    0x28,  /* 001010 */
    0x10,  /* 000100 */
    0x7C,  /* 011111 */
    0x10,  /* 000100 */
    0x7C,  /* 011111 */
    0x10,  /* 000100 */
    0x00,  /* 000000 */

    /*
     * code=158, hex=0x9E, ascii="!^^"
     */
    0x60,  /* 011000 */
    0x50,  /* 010100 */
    0x50,  /* 010100 */
    0x68,  /* 011010 */
    0x5C,  /* 010111 */
    0x48,  /* 010010 */
    0x48,  /* 010010 */
    0x00,  /* 000000 */

    /*
     * code=159, hex=0x9F, ascii="!^_"
     */
    0x08,  /* 000010 */
    0x14,  /* 000101 */
    0x10,  /* 000100 */
    0x38,  /* 001110 */
    0x10,  /* 000100 */
    0x10,  /* 000100 */
    0x50,  /* 010100 */
    0x20,  /* 001000 */

    /*
     * code=160, hex=0xA0, ascii="! "
     */
    0x18,  /* 000110 */
    0x00,  /* 000000 */
    0x38,  /* 001110 */
    0x04,  /* 000001 */
    0x3C,  /* 001111 */
    0x44,  /* 010001 */
    0x3C,  /* 001111 */
    0x00,  /* 000000 */

    /*
     * code=161, hex=0xA1, ascii="!!"
     */
    0x18,  /* 000110 */
    0x00,  /* 000000 */
    0x10,  /* 000100 */
    0x10,  /* 000100 */
    0x10,  /* 000100 */
    0x10,  /* 000100 */
    0x18,  /* 000110 */
    0x00,  /* 000000 */

    /*
     * code=162, hex=0xA2, ascii="!""
     */
    0x18,  /* 000110 */
    0x00,  /* 000000 */
    0x30,  /* 001100 */
    0x48,  /* 010010 */
    0x48,  /* 010010 */
    0x48,  /* 010010 */
    0x30,  /* 001100 */
    0x00,  /* 000000 */

    /*
     * code=163, hex=0xA3, ascii="!#"
     */
    0x18,  /* 000110 */
    0x00,  /* 000000 */
    0x48,  /* 010010 */
    0x48,  /* 010010 */
    0x48,  /* 010010 */
    0x58,  /* 010110 */
    0x28,  /* 001010 */
    0x00,  /* 000000 */

    /*
     * code=164, hex=0xA4, ascii="!$"
     */
    0x28,  /* 001010 */
    0x50,  /* 010100 */
    0x00,  /* 000000 */
    0x70,  /* 011100 */
    0x48,  /* 010010 */
    0x48,  /* 010010 */
    0x48,  /* 010010 */
    0x00,  /* 000000 */

    /*
     * code=165, hex=0xA5, ascii="!%"
     */
    0x28,  /* 001010 */
    0x50,  /* 010100 */
    0x00,  /* 000000 */
    0x48,  /* 010010 */
    0x68,  /* 011010 */
    0x58,  /* 010110 */
    0x48,  /* 010010 */
    0x00,  /* 000000 */

    /*
     * code=166, hex=0xA6, ascii="!&"
     */
    0x38,  /* 001110 */
    0x04,  /* 000001 */
    0x3C,  /* 001111 */
    0x44,  /* 010001 */
    0x3C,  /* 001111 */
    0x00,  /* 000000 */
    0x3C,  /* 001111 */
    0x00,  /* 000000 */

    /*
     * code=167, hex=0xA7, ascii="!'"
     */
    0x30,  /* 001100 */
    0x48,  /* 010010 */
    0x48,  /* 010010 */
    0x48,  /* 010010 */
    0x30,  /* 001100 */
    0x00,  /* 000000 */
    0x78,  /* 011110 */
    0x00,  /* 000000 */

    /*
     * code=168, hex=0xA8, ascii="!("
     */
    0x10,  /* 000100 */
    0x00,  /* 000000 */
    0x10,  /* 000100 */
    0x30,  /* 001100 */
    0x40,  /* 010000 */
    0x44,  /* 010001 */
    0x38,  /* 001110 */
    0x00,  /* 000000 */

    /*
     * code=169, hex=0xA9, ascii="!)"
     */
    0x00,  /* 000000 */
    0x00,  /* 000000 */
    0x7C,  /* 011111 */
    0x40,  /* 010000 */
    0x40,  /* 010000 */
    0x40,  /* 010000 */
    0x00,  /* 000000 */
    0x00,  /* 000000 */

    /*
     * code=170, hex=0xAA, ascii="!*"
     */
    0x00,  /* 000000 */
    0x00,  /* 000000 */
    0xFC,  /* 111111 */
    0x04,  /* 000001 */
    0x04,  /* 000001 */
    0x00,  /* 000000 */
    0x00,  /* 000000 */
    0x00,  /* 000000 */

    /*
     * code=171, hex=0xAB, ascii="!+"
     */
    0x40,  /* 010000 */
    0x48,  /* 010010 */
    0x50,  /* 010100 */
    0x38,  /* 001110 */
    0x44,  /* 010001 */
    0x08,  /* 000010 */
    0x1C,  /* 000111 */
    0x00,  /* 000000 */

    /*
     * code=172, hex=0xAC, ascii="!,"
     */
    0x40,  /* 010000 */
    0x48,  /* 010010 */
    0x50,  /* 010100 */
    0x2C,  /* 001011 */
    0x54,  /* 010101 */
    0x1C,  /* 000111 */
    0x04,  /* 000001 */
    0x00,  /* 000000 */

    /*
     * code=173, hex=0xAD, ascii="!-"
     */
    0x10,  /* 000100 */
    0x00,  /* 000000 */
    0x10,  /* 000100 */
    0x10,  /* 000100 */
    0x38,  /* 001110 */
    0x38,  /* 001110 */
    0x10,  /* 000100 */
    0x00,  /* 000000 */

    /*
     * code=174, hex=0xAE, ascii="!."
     */
    0x00,  /* 000000 */
    0x00,  /* 000000 */
    0x24,  /* 001001 */
    0x48,  /* 010010 */
    0x24,  /* 001001 */
    0x00,  /* 000000 */
    0x00,  /* 000000 */
    0x00,  /* 000000 */

    /*
     * code=175, hex=0xAF, ascii="!/"
     */
    0x00,  /* 000000 */
    0x00,  /* 000000 */
    0x48,  /* 010010 */
    0x24,  /* 001001 */
    0x48,  /* 010010 */
    0x00,  /* 000000 */
    0x00,  /* 000000 */
    0x00,  /* 000000 */

    /*
     * code=176, hex=0xB0, ascii="!0"
     */
    0x54,  /* 010101 */
    0x00,  /* 000000 */
    0xA8,  /* 101010 */
    0x00,  /* 000000 */
    0x54,  /* 010101 */
    0x00,  /* 000000 */
    0xA8,  /* 101010 */
    0x00,  /* 000000 */

    /*
     * code=177, hex=0xB1, ascii="!1"
     */
    0x54,  /* 010101 */
    0xA8,  /* 101010 */
    0x54,  /* 010101 */
    0xA8,  /* 101010 */
    0x54,  /* 010101 */
    0xA8,  /* 101010 */
    0x54,  /* 010101 */
    0xA8,  /* 101010 */

    /*
     * code=178, hex=0xB2, ascii="!2"
     */
    0xA8,  /* 101010 */
    0xFC,  /* 111111 */
    0x54,  /* 010101 */
    0xFC,  /* 111111 */
    0xA8,  /* 101010 */
    0xFC,  /* 111111 */
    0x54,  /* 010101 */
    0xFC,  /* 111111 */

    /*
     * code=179, hex=0xB3, ascii="!3"
     */
    0x10,  /* 000100 */
    0x10,  /* 000100 */
    0x10,  /* 000100 */
    0x10,  /* 000100 */
    0x10,  /* 000100 */
    0x10,  /* 000100 */
    0x10,  /* 000100 */
    0x10,  /* 000100 */

    /*
     * code=180, hex=0xB4, ascii="!4"
     */
    0x10,  /* 000100 */
    0x10,  /* 000100 */
    0x10,  /* 000100 */
    0xF0,  /* 111100 */
    0x10,  /* 000100 */
    0x10,  /* 000100 */
    0x10,  /* 000100 */
    0x10,  /* 000100 */

    /*
     * code=181, hex=0xB5, ascii="!5"
     */
    0x10,  /* 000100 */
    0xF0,  /* 111100 */
    0x10,  /* 000100 */
    0xF0,  /* 111100 */
    0x10,  /* 000100 */
    0x10,  /* 000100 */
    0x10,  /* 000100 */
    0x10,  /* 000100 */

    /*
     * code=182, hex=0xB6, ascii="!6"
     */
    0x50,  /* 010100 */
    0x50,  /* 010100 */
    0x50,  /* 010100 */
    0xD0,  /* 110100 */
    0x50,  /* 010100 */
    0x50,  /* 010100 */
    0x50,  /* 010100 */
    0x50,  /* 010100 */

    /*
     * code=183, hex=0xB7, ascii="!7"
     */
    0x00,  /* 000000 */
    0x00,  /* 000000 */
    0x00,  /* 000000 */
    0xF0,  /* 111100 */
    0x50,  /* 010100 */
    0x50,  /* 010100 */
    0x50,  /* 010100 */
    0x50,  /* 010100 */

    /*
     * code=184, hex=0xB8, ascii="!8"
     */
    0x00,  /* 000000 */
    0xF0,  /* 111100 */
    0x10,  /* 000100 */
    0xF0,  /* 111100 */
    0x10,  /* 000100 */
    0x10,  /* 000100 */
    0x10,  /* 000100 */
    0x10,  /* 000100 */

    /*
     * code=185, hex=0xB9, ascii="!9"
     */
    0x50,  /* 010100 */
    0xD0,  /* 110100 */
    0x10,  /* 000100 */
    0xD0,  /* 110100 */
    0x50,  /* 010100 */
    0x50,  /* 010100 */
    0x50,  /* 010100 */
    0x50,  /* 010100 */

    /*
     * code=186, hex=0xBA, ascii="!:"
     */
    0x50,  /* 010100 */
    0x50,  /* 010100 */
    0x50,  /* 010100 */
    0x50,  /* 010100 */
    0x50,  /* 010100 */
    0x50,  /* 010100 */
    0x50,  /* 010100 */
    0x50,  /* 010100 */

    /*
     * code=187, hex=0xBB, ascii="!;"
     */
    0x00,  /* 000000 */
    0xF0,  /* 111100 */
    0x10,  /* 000100 */
    0xD0,  /* 110100 */
    0x50,  /* 010100 */
    0x50,  /* 010100 */
    0x50,  /* 010100 */
    0x50,  /* 010100 */

    /*
     * code=188, hex=0xBC, ascii="!<"
     */
    0x50,  /* 010100 */
    0xD0,  /* 110100 */
    0x10,  /* 000100 */
    0xF0,  /* 111100 */
    0x00,  /* 000000 */
    0x00,  /* 000000 */
    0x00,  /* 000000 */
    0x00,  /* 000000 */

    /*
     * code=189, hex=0xBD, ascii="!="
     */
    0x50,  /* 010100 */
    0x50,  /* 010100 */
    0x50,  /* 010100 */
    0xF0,  /* 111100 */
    0x00,  /* 000000 */
    0x00,  /* 000000 */
    0x00,  /* 000000 */
    0x00,  /* 000000 */

    /*
     * code=190, hex=0xBE, ascii="!>"
     */
    0x10,  /* 000100 */
    0xF0,  /* 111100 */
    0x10,  /* 000100 */
    0xF0,  /* 111100 */
    0x00,  /* 000000 */
    0x00,  /* 000000 */
    0x00,  /* 000000 */
    0x00,  /* 000000 */

    /*
     * code=191, hex=0xBF, ascii="!?"
     */
    0x00,  /* 000000 */
    0x00,  /* 000000 */
    0x00,  /* 000000 */
    0xF0,  /* 111100 */
    0x10,  /* 000100 */
    0x10,  /* 000100 */
    0x10,  /* 000100 */
    0x10,  /* 000100 */

    /*
     * code=192, hex=0xC0, ascii="!@"
     */
    0x10,  /* 000100 */
    0x10,  /* 000100 */
    0x10,  /* 000100 */
    0x1C,  /* 000111 */
    0x00,  /* 000000 */
    0x00,  /* 000000 */
    0x00,  /* 000000 */
    0x00,  /* 000000 */

    /*
     * code=193, hex=0xC1, ascii="!A"
     */
    0x10,  /* 000100 */
    0x10,  /* 000100 */
    0x10,  /* 000100 */
    0xFC,  /* 111111 */
    0x00,  /* 000000 */
    0x00,  /* 000000 */
    0x00,  /* 000000 */
    0x00,  /* 000000 */

    /*
     * code=194, hex=0xC2, ascii="!B"
     */
    0x00,  /* 000000 */
    0x00,  /* 000000 */
    0x00,  /* 000000 */
    0xFC,  /* 111111 */
    0x10,  /* 000100 */
    0x10,  /* 000100 */
    0x10,  /* 000100 */
    0x10,  /* 000100 */

    /*
     * code=195, hex=0xC3, ascii="!C"
     */
    0x10,  /* 000100 */
    0x10,  /* 000100 */
    0x10,  /* 000100 */
    0x1C,  /* 000111 */
    0x10,  /* 000100 */
    0x10,  /* 000100 */
    0x10,  /* 000100 */
    0x10,  /* 000100 */

    /*
     * code=196, hex=0xC4, ascii="!D"
     */
    0x00,  /* 000000 */
    0x00,  /* 000000 */
    0x00,  /* 000000 */
    0xFC,  /* 111111 */
    0x00,  /* 000000 */
    0x00,  /* 000000 */
    0x00,  /* 000000 */
    0x00,  /* 000000 */

    /*
     * code=197, hex=0xC5, ascii="!E"
     */
    0x10,  /* 000100 */
    0x10,  /* 000100 */
    0x10,  /* 000100 */
    0xFC,  /* 111111 */
    0x10,  /* 000100 */
    0x10,  /* 000100 */
    0x10,  /* 000100 */
    0x10,  /* 000100 */

    /*
     * code=198, hex=0xC6, ascii="!F"
     */
    0x10,  /* 000100 */
    0x1C,  /* 000111 */
    0x10,  /* 000100 */
    0x1C,  /* 000111 */
    0x10,  /* 000100 */
    0x10,  /* 000100 */
    0x10,  /* 000100 */
    0x10,  /* 000100 */

    /*
     * code=199, hex=0xC7, ascii="!G"
     */
    0x50,  /* 010100 */
    0x50,  /* 010100 */
    0x50,  /* 010100 */
    0x5C,  /* 010111 */
    0x50,  /* 010100 */
    0x50,  /* 010100 */
    0x50,  /* 010100 */
    0x50,  /* 010100 */

    /*
     * code=200, hex=0xC8, ascii="!H"
     */
    0x50,  /* 010100 */
    0x5C,  /* 010111 */
    0x40,  /* 010000 */
    0x7C,  /* 011111 */
    0x00,  /* 000000 */
    0x00,  /* 000000 */
    0x00,  /* 000000 */
    0x00,  /* 000000 */

    /*
     * code=201, hex=0xC9, ascii="!I"
     */
    0x00,  /* 000000 */
    0x7C,  /* 011111 */
    0x40,  /* 010000 */
    0x5C,  /* 010111 */
    0x50,  /* 010100 */
    0x50,  /* 010100 */
    0x50,  /* 010100 */
    0x50,  /* 010100 */

    /*
     * code=202, hex=0xCA, ascii="!J"
     */
    0x50,  /* 010100 */
    0xDC,  /* 110111 */
    0x00,  /* 000000 */
    0xFC,  /* 111111 */
    0x00,  /* 000000 */
    0x00,  /* 000000 */
    0x00,  /* 000000 */
    0x00,  /* 000000 */

    /*
     * code=203, hex=0xCB, ascii="!K"
     */
    0x00,  /* 000000 */
    0xFC,  /* 111111 */
    0x00,  /* 000000 */
    0xDC,  /* 110111 */
    0x50,  /* 010100 */
    0x50,  /* 010100 */
    0x50,  /* 010100 */
    0x50,  /* 010100 */

    /*
     * code=204, hex=0xCC, ascii="!L"
     */
    0x50,  /* 010100 */
    0x5C,  /* 010111 */
    0x40,  /* 010000 */
    0x5C,  /* 010111 */
    0x50,  /* 010100 */
    0x50,  /* 010100 */
    0x50,  /* 010100 */
    0x50,  /* 010100 */

    /*
     * code=205, hex=0xCD, ascii="!M"
     */
    0x00,  /* 000000 */
    0xFC,  /* 111111 */
    0x00,  /* 000000 */
    0xFC,  /* 111111 */
    0x00,  /* 000000 */
    0x00,  /* 000000 */
    0x00,  /* 000000 */
    0x00,  /* 000000 */

    /*
     * code=206, hex=0xCE, ascii="!N"
     */
    0x50,  /* 010100 */
    0xDC,  /* 110111 */
    0x00,  /* 000000 */
    0xDC,  /* 110111 */
    0x50,  /* 010100 */
    0x50,  /* 010100 */
    0x50,  /* 010100 */
    0x50,  /* 010100 */

    /*
     * code=207, hex=0xCF, ascii="!O"
     */
    0x10,  /* 000100 */
    0xFC,  /* 111111 */
    0x00,  /* 000000 */
    0xFC,  /* 111111 */
    0x00,  /* 000000 */
    0x00,  /* 000000 */
    0x00,  /* 000000 */
    0x00,  /* 000000 */

    /*
     * code=208, hex=0xD0, ascii="!P"
     */
    0x50,  /* 010100 */
    0x50,  /* 010100 */
    0x50,  /* 010100 */
    0xFC,  /* 111111 */
    0x00,  /* 000000 */
    0x00,  /* 000000 */
    0x00,  /* 000000 */
    0x00,  /* 000000 */

    /*
     * code=209, hex=0xD1, ascii="!Q"
     */
    0x00,  /* 000000 */
    0xFC,  /* 111111 */
    0x00,  /* 000000 */
    0xFC,  /* 111111 */
    0x10,  /* 000100 */
    0x10,  /* 000100 */
    0x10,  /* 000100 */
    0x10,  /* 000100 */

    /*
     * code=210, hex=0xD2, ascii="!R"
     */
    0x00,  /* 000000 */
    0x00,  /* 000000 */
    0x00,  /* 000000 */
    0xFC,  /* 111111 */
    0x50,  /* 010100 */
    0x50,  /* 010100 */
    0x50,  /* 010100 */
    0x50,  /* 010100 */

    /*
     * code=211, hex=0xD3, ascii="!S"
     */
    0x50,  /* 010100 */
    0x50,  /* 010100 */
    0x50,  /* 010100 */
    0x7C,  /* 011111 */
    0x00,  /* 000000 */
    0x00,  /* 000000 */
    0x00,  /* 000000 */
    0x00,  /* 000000 */

    /*
     * code=212, hex=0xD4, ascii="!T"
     */
    0x10,  /* 000100 */
    0x1C,  /* 000111 */
    0x10,  /* 000100 */
    0x1C,  /* 000111 */
    0x00,  /* 000000 */
    0x00,  /* 000000 */
    0x00,  /* 000000 */
    0x00,  /* 000000 */

    /*
     * code=213, hex=0xD5, ascii="!U"
     */
    0x00,  /* 000000 */
    0x1C,  /* 000111 */
    0x10,  /* 000100 */
    0x1C,  /* 000111 */
    0x10,  /* 000100 */
    0x10,  /* 000100 */
    0x10,  /* 000100 */
    0x10,  /* 000100 */

    /*
     * code=214, hex=0xD6, ascii="!V"
     */
    0x00,  /* 000000 */
    0x00,  /* 000000 */
    0x00,  /* 000000 */
    0x7C,  /* 011111 */
    0x50,  /* 010100 */
    0x50,  /* 010100 */
    0x50,  /* 010100 */
    0x50,  /* 010100 */

    /*
     * code=215, hex=0xD7, ascii="!W"
     */
    0x50,  /* 010100 */
    0x50,  /* 010100 */
    0x50,  /* 010100 */
    0xDC,  /* 110111 */
    0x50,  /* 010100 */
    0x50,  /* 010100 */
    0x50,  /* 010100 */
    0x50,  /* 010100 */

    /*
     * code=216, hex=0xD8, ascii="!X"
     */
    0x10,  /* 000100 */
    0xFC,  /* 111111 */
    0x00,  /* 000000 */
    0xFC,  /* 111111 */
    0x10,  /* 000100 */
    0x10,  /* 000100 */
    0x10,  /* 000100 */
    0x10,  /* 000100 */

    /*
     * code=217, hex=0xD9, ascii="!Y"
     */
    0x10,  /* 000100 */
    0x10,  /* 000100 */
    0x10,  /* 000100 */
    0xF0,  /* 111100 */
    0x00,  /* 000000 */
    0x00,  /* 000000 */
    0x00,  /* 000000 */
    0x00,  /* 000000 */

    /*
     * code=218, hex=0xDA, ascii="!Z"
     */
    0x00,  /* 000000 */
    0x00,  /* 000000 */
    0x00,  /* 000000 */
    0x1C,  /* 000111 */
    0x10,  /* 000100 */
    0x10,  /* 000100 */
    0x10,  /* 000100 */
    0x10,  /* 000100 */

    /*
     * code=219, hex=0xDB, ascii="!["
     */
    0xFC,  /* 111111 */
    0xFC,  /* 111111 */
    0xFC,  /* 111111 */
    0xFC,  /* 111111 */
    0xFC,  /* 111111 */
    0xFC,  /* 111111 */
    0xFC,  /* 111111 */
    0xFC,  /* 111111 */

    /*
     * code=220, hex=0xDC, ascii="!\"
     */
    0x00,  /* 000000 */
    0x00,  /* 000000 */
    0x00,  /* 000000 */
    0x00,  /* 000000 */
    0xFC,  /* 111111 */
    0xFC,  /* 111111 */
    0xFC,  /* 111111 */
    0xFC,  /* 111111 */

    /*
     * code=221, hex=0xDD, ascii="!]"
     */
    0xE0,  /* 111000 */
    0xE0,  /* 111000 */
    0xE0,  /* 111000 */
    0xE0,  /* 111000 */
    0xE0,  /* 111000 */
    0xE0,  /* 111000 */
    0xE0,  /* 111000 */
    0xE0,  /* 111000 */

    /*
     * code=222, hex=0xDE, ascii="!^"
     */
    0x1C,  /* 000111 */
    0x1C,  /* 000111 */
    0x1C,  /* 000111 */
    0x1C,  /* 000111 */
    0x1C,  /* 000111 */
    0x1C,  /* 000111 */
    0x1C,  /* 000111 */
    0x1C,  /* 000111 */

    /*
     * code=223, hex=0xDF, ascii="!_"
     */
    0xFC,  /* 111111 */
    0xFC,  /* 111111 */
    0xFC,  /* 111111 */
    0xFC,  /* 111111 */
    0x00,  /* 000000 */
    0x00,  /* 000000 */
    0x00,  /* 000000 */
    0x00,  /* 000000 */

    /*
     * code=224, hex=0xE0, ascii="!`"
     */
    0x00,  /* 000000 */
    0x00,  /* 000000 */
    0x34,  /* 001101 */
    0x48,  /* 010010 */
    0x48,  /* 010010 */
    0x34,  /* 001101 */
    0x00,  /* 000000 */
    0x00,  /* 000000 */

    /*
     * code=225, hex=0xE1, ascii="!a"
     */
    0x00,  /* 000000 */
    0x70,  /* 011100 */
    0x48,  /* 010010 */
    0x70,  /* 011100 */
    0x48,  /* 010010 */
    0x48,  /* 010010 */
    0x70,  /* 011100 */
    0x40,  /* 010000 */

    /*
     * code=226, hex=0xE2, ascii="!b"
     */
    0x78,  /* 011110 */
    0x48,  /* 010010 */
    0x40,  /* 010000 */
    0x40,  /* 010000 */
    0x40,  /* 010000 */
    0x40,  /* 010000 */
    0x40,  /* 010000 */
    0x00,  /* 000000 */

    /*
     * code=227, hex=0xE3, ascii="!c"
     */
    0x00,  /* 000000 */
    0x7C,  /* 011111 */
    0x28,  /* 001010 */
    0x28,  /* 001010 */
    0x28,  /* 001010 */
    0x28,  /* 001010 */
    0x28,  /* 001010 */
    0x00,  /* 000000 */

    /*
     * code=228, hex=0xE4, ascii="!d"
     */
    0x78,  /* 011110 */
    0x48,  /* 010010 */
    0x20,  /* 001000 */
    0x10,  /* 000100 */
    0x20,  /* 001000 */
    0x48,  /* 010010 */
    0x78,  /* 011110 */
    0x00,  /* 000000 */

    /*
     * code=229, hex=0xE5, ascii="!e"
     */
    0x00,  /* 000000 */
    0x00,  /* 000000 */
    0x3C,  /* 001111 */
    0x48,  /* 010010 */
    0x48,  /* 010010 */
    0x30,  /* 001100 */
    0x00,  /* 000000 */
    0x00,  /* 000000 */

    /*
     * code=230, hex=0xE6, ascii="!f"
     */
    0x00,  /* 000000 */
    0x00,  /* 000000 */
    0x48,  /* 010010 */
    0x48,  /* 010010 */
    0x48,  /* 010010 */
    0x70,  /* 011100 */
    0x40,  /* 010000 */
    0x40,  /* 010000 */

    /*
     * code=231, hex=0xE7, ascii="!g"
     */
    0x00,  /* 000000 */
    0x00,  /* 000000 */
    0x28,  /* 001010 */
    0x50,  /* 010100 */
    0x10,  /* 000100 */
    0x10,  /* 000100 */
    0x10,  /* 000100 */
    0x00,  /* 000000 */

    /*
     * code=232, hex=0xE8, ascii="!h"
     */
    0x38,  /* 001110 */
    0x10,  /* 000100 */
    0x38,  /* 001110 */
    0x44,  /* 010001 */
    0x38,  /* 001110 */
    0x10,  /* 000100 */
    0x38,  /* 001110 */
    0x00,  /* 000000 */

    /*
     * code=233, hex=0xE9, ascii="!i"
     */
    0x30,  /* 001100 */
    0x48,  /* 010010 */
    0x48,  /* 010010 */
    0x78,  /* 011110 */
    0x48,  /* 010010 */
    0x48,  /* 010010 */
    0x30,  /* 001100 */
    0x00,  /* 000000 */

    /*
     * code=234, hex=0xEA, ascii="!j"
     */
    0x00,  /* 000000 */
    0x38,  /* 001110 */
    0x44,  /* 010001 */
    0x44,  /* 010001 */
    0x28,  /* 001010 */
    0x28,  /* 001010 */
    0x6C,  /* 011011 */
    0x00,  /* 000000 */

    /*
     * code=235, hex=0xEB, ascii="!k"
     */
    0x30,  /* 001100 */
    0x40,  /* 010000 */
    0x20,  /* 001000 */
    0x10,  /* 000100 */
    0x38,  /* 001110 */
    0x48,  /* 010010 */
    0x30,  /* 001100 */
    0x00,  /* 000000 */

    /*
     * code=236, hex=0xEC, ascii="!l"
     */
    0x00,  /* 000000 */
    0x00,  /* 000000 */
    0x28,  /* 001010 */
    0x54,  /* 010101 */
    0x54,  /* 010101 */
    0x28,  /* 001010 */
    0x00,  /* 000000 */
    0x00,  /* 000000 */

    /*
     * code=237, hex=0xED, ascii="!m"
     */
    0x00,  /* 000000 */
    0x10,  /* 000100 */
    0x38,  /* 001110 */
    0x54,  /* 010101 */
    0x54,  /* 010101 */
    0x38,  /* 001110 */
    0x10,  /* 000100 */
    0x00,  /* 000000 */

    /*
     * code=238, hex=0xEE, ascii="!n"
     */
    0x00,  /* 000000 */
    0x38,  /* 001110 */
    0x40,  /* 010000 */
    0x78,  /* 011110 */
    0x40,  /* 010000 */
    0x38,  /* 001110 */
    0x00,  /* 000000 */
    0x00,  /* 000000 */

    /*
     * code=239, hex=0xEF, ascii="!o"
     */
    0x00,  /* 000000 */
    0x30,  /* 001100 */
    0x48,  /* 010010 */
    0x48,  /* 010010 */
    0x48,  /* 010010 */
    0x48,  /* 010010 */
    0x00,  /* 000000 */
    0x00,  /* 000000 */

    /*
     * code=240, hex=0xF0, ascii="!p"
     */
    0x00,  /* 000000 */
    0x78,  /* 011110 */
    0x00,  /* 000000 */
    0x78,  /* 011110 */
    0x00,  /* 000000 */
    0x78,  /* 011110 */
    0x00,  /* 000000 */
    0x00,  /* 000000 */

    /*
     * code=241, hex=0xF1, ascii="!q"
     */
    0x00,  /* 000000 */
    0x10,  /* 000100 */
    0x38,  /* 001110 */
    0x10,  /* 000100 */
    0x00,  /* 000000 */
    0x38,  /* 001110 */
    0x00,  /* 000000 */
    0x00,  /* 000000 */

    /*
     * code=242, hex=0xF2, ascii="!r"
     */
    0x40,  /* 010000 */
    0x30,  /* 001100 */
    0x08,  /* 000010 */
    0x30,  /* 001100 */
    0x40,  /* 010000 */
    0x00,  /* 000000 */
    0x78,  /* 011110 */
    0x00,  /* 000000 */

    /*
     * code=243, hex=0xF3, ascii="!s"
     */
    0x08,  /* 000010 */
    0x30,  /* 001100 */
    0x40,  /* 010000 */
    0x30,  /* 001100 */
    0x08,  /* 000010 */
    0x00,  /* 000000 */
    0x78,  /* 011110 */
    0x00,  /* 000000 */

    /*
     * code=244, hex=0xF4, ascii="!t"
     */
    0x00,  /* 000000 */
    0x08,  /* 000010 */
    0x14,  /* 000101 */
    0x10,  /* 000100 */
    0x10,  /* 000100 */
    0x10,  /* 000100 */
    0x10,  /* 000100 */
    0x10,  /* 000100 */

    /*
     * code=245, hex=0xF5, ascii="!u"
     */
    0x10,  /* 000100 */
    0x10,  /* 000100 */
    0x10,  /* 000100 */
    0x10,  /* 000100 */
    0x10,  /* 000100 */
    0x50,  /* 010100 */
    0x20,  /* 001000 */
    0x00,  /* 000000 */

    /*
     * code=246, hex=0xF6, ascii="!v"
     */
    0x00,  /* 000000 */
    0x10,  /* 000100 */
    0x00,  /* 000000 */
    0x7C,  /* 011111 */
    0x00,  /* 000000 */
    0x10,  /* 000100 */
    0x00,  /* 000000 */
    0x00,  /* 000000 */

    /*
     * code=247, hex=0xF7, ascii="!w"
     */
    0x00,  /* 000000 */
    0x28,  /* 001010 */
    0x50,  /* 010100 */
    0x00,  /* 000000 */
    0x28,  /* 001010 */
    0x50,  /* 010100 */
    0x00,  /* 000000 */
    0x00,  /* 000000 */

    /*
     * code=248, hex=0xF8, ascii="!x"
     */
    0x30,  /* 001100 */
    0x48,  /* 010010 */
    0x48,  /* 010010 */
    0x30,  /* 001100 */
    0x00,  /* 000000 */
    0x00,  /* 000000 */
    0x00,  /* 000000 */
    0x00,  /* 000000 */

    /*
     * code=249, hex=0xF9, ascii="!y"
     */
    0x00,  /* 000000 */
    0x00,  /* 000000 */
    0x00,  /* 000000 */
    0x30,  /* 001100 */
    0x30,  /* 001100 */
    0x00,  /* 000000 */
    0x00,  /* 000000 */
    0x00,  /* 000000 */

    /*
     * code=250, hex=0xFA, ascii="!z"
     */
    0x00,  /* 000000 */
    0x00,  /* 000000 */
    0x00,  /* 000000 */
    0x20,  /* 001000 */
    0x00,  /* 000000 */
    0x00,  /* 000000 */
    0x00,  /* 000000 */
    0x00,  /* 000000 */

    /*
     * code=251, hex=0xFB, ascii="!{"
     */
    0x00,  /* 000000 */
    0x1C,  /* 000111 */
    0x10,  /* 000100 */
    0x10,  /* 000100 */
    0x50,  /* 010100 */
    0x50,  /* 010100 */
    0x20,  /* 001000 */
    0x00,  /* 000000 */

    /*
     * code=252, hex=0xFC, ascii="!|"
     */
    0x50,  /* 010100 */
    0x28,  /* 001010 */
    0x28,  /* 001010 */
    0x28,  /* 001010 */
    0x00,  /* 000000 */
    0x00,  /* 000000 */
    0x00,  /* 000000 */
    0x00,  /* 000000 */

    /*
     * code=253, hex=0xFD, ascii="!}"
     */
    0x60,  /* 011000 */
    0x10,  /* 000100 */
    0x20,  /* 001000 */
    0x70,  /* 011100 */
    0x00,  /* 000000 */
    0x00,  /* 000000 */
    0x00,  /* 000000 */
    0x00,  /* 000000 */

    /*
     * code=254, hex=0xFE, ascii="!~"
     */
    0x00,  /* 000000 */
    0x00,  /* 000000 */
    0x78,  /* 011110 */
    0x78,  /* 011110 */
    0x78,  /* 011110 */
    0x78,  /* 011110 */
    0x00,  /* 000000 */
    0x00,  /* 000000 */

    /*
     * code=255, hex=0xFF, ascii="!^ź"
     */
    0x00,  /* 000000 */
    0x00,  /* 000000 */
    0x00,  /* 000000 */
    0x00,  /* 000000 */
    0x00,  /* 000000 */
    0x00,  /* 000000 */
    0x00,  /* 000000 */
    0x00   /* 000000 */
};

static const unsigned char console_font_5x8[] PROGMEM = {

    /*
     * code=0, hex=0x00, ascii="^@"
     */
    0x00,  /* 00000 */
    0x00,  /* 00000 */
    0x00,  /* 00000 */
    0x00,  /* 00000 */
    0x00,  /* 00000 */
    0x00,  /* 00000 */
    0x00,  /* 00000 */
    0x00,  /* 00000 */

    /*
     * code=1, hex=0x01, ascii="^A"
     */
    0x00,  /* 00000 */
    0x00,  /* 00000 */
    0x70,  /* 01110 */
    0xA8,  /* 10101 */
    0xF8,  /* 11111 */
    0xD8,  /* 11011 */
    0x70,  /* 01110 */
    0x00,  /* 00000 */

    /*
     * code=2, hex=0x02, ascii="^B"
     */
    0x00,  /* 00000 */
    0x00,  /* 00000 */
    0x70,  /* 01110 */
    0xA8,  /* 10101 */
    0xF8,  /* 11111 */
    0xF8,  /* 11111 */
    0x70,  /* 01110 */
    0x00,  /* 00000 */

    /*
     * code=3, hex=0x03, ascii="^C"
     */
    0x00,  /* 00000 */
    0x00,  /* 00000 */
    0x50,  /* 01010 */
    0xF8,  /* 11111 */
    0xF8,  /* 11111 */
    0x70,  /* 01110 */
    0x20,  /* 00100 */
    0x00,  /* 00000 */

    /*
     * code=4, hex=0x04, ascii="^D"
     */
    0x00,  /* 00000 */
    0x00,  /* 00000 */
    0x20,  /* 00100 */
    0x70,  /* 01110 */
    0xF8,  /* 11111 */
    0x70,  /* 01110 */
    0x20,  /* 00100 */
    0x00,  /* 00000 */

    /*
     * code=5, hex=0x05, ascii="^E"
     */
    0x00,  /* 00000 */
    0x00,  /* 00000 */
    0x70,  /* 01110 */
    0xA8,  /* 10101 */
    0xF8,  /* 11111 */
    0x20,  /* 00100 */
    0x20,  /* 00100 */
    0x00,  /* 00000 */

    /*
     * code=6, hex=0x06, ascii="^F"
     */
    0x00,  /* 00000 */
    0x00,  /* 00000 */
    0x20,  /* 00100 */
    0x70,  /* 01110 */
    0xF8,  /* 11111 */
    0xA8,  /* 10101 */
    0x20,  /* 00100 */
    0x00,  /* 00000 */

    /*
     * code=7, hex=0x07, ascii="^G"
     */
    0x00,  /* 00000 */
    0x00,  /* 00000 */
    0x00,  /* 00000 */
    0x20,  /* 00100 */
    0x70,  /* 01110 */
    0x20,  /* 00100 */
    0x00,  /* 00000 */
    0x00,  /* 00000 */

    /*
     * code=8, hex=0x08, ascii="^H"
     */
    0x00,  /* 00000 */
    0xF8,  /* 11111 */
    0xF8,  /* 11111 */
    0xD8,  /* 11011 */
    0x88,  /* 10001 */
    0xD8,  /* 11011 */
    0xF8,  /* 11111 */
    0xF8,  /* 11111 */

    /*
     * code=9, hex=0x09, ascii="^I"
     */
    0x00,  /* 00000 */
    0x00,  /* 00000 */
    0x00,  /* 00000 */
    0x20,  /* 00100 */
    0x50,  /* 01010 */
    0x20,  /* 00100 */
    0x00,  /* 00000 */
    0x00,  /* 00000 */

    /*
     * code=10, hex=0x0A, ascii="^J"
     */
    0x00,  /* 00000 */
    0xF8,  /* 11111 */
    0xF8,  /* 11111 */
    0xD8,  /* 11011 */
    0x88,  /* 10001 */
    0xD8,  /* 11011 */
    0xF8,  /* 11111 */
    0xF8,  /* 11111 */

    /*
     * code=11, hex=0x0B, ascii="^K"
     */
    0x00,  /* 00000 */
    0x00,  /* 00000 */
    0x38,  /* 00111 */
    0x18,  /* 00011 */
    0x68,  /* 01101 */
    0xA0,  /* 10100 */
    0x40,  /* 01000 */
    0x00,  /* 00000 */

    /*
     * code=12, hex=0x0C, ascii="^L"
     */
    0x00,  /* 00000 */
    0x00,  /* 00000 */
    0x20,  /* 00100 */
    0x50,  /* 01010 */
    0x20,  /* 00100 */
    0x70,  /* 01110 */
    0x20,  /* 00100 */
    0x00,  /* 00000 */

    /*
     * code=13, hex=0x0D, ascii="^M"
     */
    0x00,  /* 00000 */
    0x00,  /* 00000 */
    0x20,  /* 00100 */
    0x50,  /* 01010 */
    0x40,  /* 01000 */
    0xC0,  /* 11000 */
    0x80,  /* 10000 */
    0x00,  /* 00000 */

    /*
     * code=14, hex=0x0E, ascii="^N"
     */
    0x00,  /* 00000 */
    0x00,  /* 00000 */
    0x38,  /* 00111 */
    0x48,  /* 01001 */
    0x58,  /* 01011 */
    0xD0,  /* 11010 */
    0x80,  /* 10000 */
    0x00,  /* 00000 */

    /*
     * code=15, hex=0x0F, ascii="^O"
     */
    0x00,  /* 00000 */
    0x00,  /* 00000 */
    0x00,  /* 00000 */
    0x20,  /* 00100 */
    0x50,  /* 01010 */
    0x20,  /* 00100 */
    0x00,  /* 00000 */
    0x00,  /* 00000 */

    /*
     * code=16, hex=0x10, ascii="^P"
     */
    0x00,  /* 00000 */
    0x00,  /* 00000 */
    0x40,  /* 01000 */
    0x60,  /* 01100 */
    0x70,  /* 01110 */
    0x60,  /* 01100 */
    0x40,  /* 01000 */
    0x00,  /* 00000 */

    /*
     * code=17, hex=0x11, ascii="^Q"
     */
    0x00,  /* 00000 */
    0x00,  /* 00000 */
    0x10,  /* 00010 */
    0x30,  /* 00110 */
    0x70,  /* 01110 */
    0x30,  /* 00110 */
    0x10,  /* 00010 */
    0x00,  /* 00000 */

    /*
     * code=18, hex=0x12, ascii="^R"
     */
    0x00,  /* 00000 */
    0x00,  /* 00000 */
    0x20,  /* 00100 */
    0x70,  /* 01110 */
    0x20,  /* 00100 */
    0x70,  /* 01110 */
    0x20,  /* 00100 */
    0x00,  /* 00000 */

    /*
     * code=19, hex=0x13, ascii="^S"
     */
    0x00,  /* 00000 */
    0x00,  /* 00000 */
    0x50,  /* 01010 */
    0x50,  /* 01010 */
    0x50,  /* 01010 */
    0x00,  /* 00000 */
    0x50,  /* 01010 */
    0x00,  /* 00000 */

    /*
     * code=20, hex=0x14, ascii="^T"
     */
    0x00,  /* 00000 */
    0x00,  /* 00000 */
    0x78,  /* 01111 */
    0xD0,  /* 11010 */
    0xD0,  /* 11010 */
    0x50,  /* 01010 */
    0x50,  /* 01010 */
    0x50,  /* 01010 */

    /*
     * code=21, hex=0x15, ascii="^U"
     */
    0x00,  /* 00000 */
    0x00,  /* 00000 */
    0x18,  /* 00011 */
    0x60,  /* 01100 */
    0x90,  /* 10010 */
    0x48,  /* 01001 */
    0x30,  /* 00110 */
    0xC0,  /* 11000 */

    /*
     * code=22, hex=0x16, ascii="^V"
     */
    0x00,  /* 00000 */
    0x00,  /* 00000 */
    0x00,  /* 00000 */
    0x00,  /* 00000 */
    0x00,  /* 00000 */
    0xF8,  /* 11111 */
    0xF8,  /* 11111 */
    0x00,  /* 00000 */

    /*
     * code=23, hex=0x17, ascii="^W"
     */
    0x00,  /* 00000 */
    0x00,  /* 00000 */
    0x20,  /* 00100 */
    0x70,  /* 01110 */
    0x20,  /* 00100 */
    0x70,  /* 01110 */
    0x20,  /* 00100 */
    0x70,  /* 01110 */

    /*
     * code=24, hex=0x18, ascii="^X"
     */
    0x00,  /* 00000 */
    0x00,  /* 00000 */
    0x20,  /* 00100 */
    0x70,  /* 01110 */
    0x20,  /* 00100 */
    0x20,  /* 00100 */
    0x20,  /* 00100 */
    0x00,  /* 00000 */

    /*
     * code=25, hex=0x19, ascii="^Y"
     */
    0x00,  /* 00000 */
    0x00,  /* 00000 */
    0x20,  /* 00100 */
    0x20,  /* 00100 */
    0x20,  /* 00100 */
    0x70,  /* 01110 */
    0x20,  /* 00100 */
    0x00,  /* 00000 */

    /*
     * code=26, hex=0x1A, ascii="^Z"
     */
    0x00,  /* 00000 */
    0x00,  /* 00000 */
    0x00,  /* 00000 */
    0x10,  /* 00010 */
    0xF8,  /* 11111 */
    0x10,  /* 00010 */
    0x00,  /* 00000 */
    0x00,  /* 00000 */

    /*
     * code=27, hex=0x1B, ascii="^["
     */
    0x00,  /* 00000 */
    0x00,  /* 00000 */
    0x00,  /* 00000 */
    0x40,  /* 01000 */
    0xF8,  /* 11111 */
    0x40,  /* 01000 */
    0x00,  /* 00000 */
    0x00,  /* 00000 */

    /*
     * code=28, hex=0x1C, ascii="^\"
     */
    0x00,  /* 00000 */
    0x00,  /* 00000 */
    0x00,  /* 00000 */
    0x00,  /* 00000 */
    0x80,  /* 10000 */
    0xF8,  /* 11111 */
    0x00,  /* 00000 */
    0x00,  /* 00000 */

    /*
     * code=29, hex=0x1D, ascii="^]"
     */
    0x00,  /* 00000 */
    0x00,  /* 00000 */
    0x00,  /* 00000 */
    0x50,  /* 01010 */
    0xF8,  /* 11111 */
    0x50,  /* 01010 */
    0x00,  /* 00000 */
    0x00,  /* 00000 */

    /*
     * code=30, hex=0x1E, ascii="^^"
     */
    0x00,  /* 00000 */
    0x00,  /* 00000 */
    0x00,  /* 00000 */
    0x00,  /* 00000 */
    0x20,  /* 00100 */
    0x70,  /* 01110 */
    0xF8,  /* 11111 */
    0x00,  /* 00000 */

    /*
     * code=31, hex=0x1F, ascii="^_"
     */
    0x00,  /* 00000 */
    0x00,  /* 00000 */
    0x00,  /* 00000 */
    0x00,  /* 00000 */
    0xF8,  /* 11111 */
    0x70,  /* 01110 */
    0x20,  /* 00100 */
    0x00,  /* 00000 */

    /*
     * code=32, hex=0x20, ascii=" "
     */
    0x00,  /* 00000 */
    0x00,  /* 00000 */
    0x00,  /* 00000 */
    0x00,  /* 00000 */
    0x00,  /* 00000 */
    0x00,  /* 00000 */
    0x00,  /* 00000 */
    0x00,  /* 00000 */

    /*
     * code=33, hex=0x21, ascii="!"
     */
    0x00,  /* 00000 */
    0x00,  /* 00000 */
    0x20,  /* 00100 */
    0x20,  /* 00100 */
    0x20,  /* 00100 */
    0x00,  /* 00000 */
    0x20,  /* 00100 */
    0x00,  /* 00000 */

    /*
     * code=34, hex=0x22, ascii="""
     */
    0x00,  /* 00000 */
    0x00,  /* 00000 */
    0x50,  /* 01010 */
    0x50,  /* 01010 */
    0x00,  /* 00000 */
    0x00,  /* 00000 */
    0x00,  /* 00000 */
    0x00,  /* 00000 */

    /*
     * code=35, hex=0x23, ascii="#"
     */
    0x00,  /* 00000 */
    0x00,  /* 00000 */
    0x50,  /* 01010 */
    0xF8,  /* 11111 */
    0x50,  /* 01010 */
    0xF8,  /* 11111 */
    0x50,  /* 01010 */
    0x00,  /* 00000 */

    /*
     * code=36, hex=0x24, ascii="$"
     */
    0x00,  /* 00000 */
    0x00,  /* 00000 */
    0x20,  /* 00100 */
    0x30,  /* 00110 */
    0x40,  /* 01000 */
    0x30,  /* 00110 */
    0x60,  /* 01100 */
    0x20,  /* 00100 */

    /*
     * code=37, hex=0x25, ascii="%"
     */
    0x00,  /* 00000 */
    0x40,  /* 01000 */
    0xA8,  /* 10101 */
    0x50,  /* 01010 */
    0x30,  /* 00110 */
    0x68,  /* 01101 */
    0x90,  /* 10010 */
    0x00,  /* 00000 */

    /*
     * code=38, hex=0x26, ascii="&"
     */
    0x00,  /* 00000 */
    0x00,  /* 00000 */
    0x30,  /* 00110 */
    0x40,  /* 01000 */
    0x68,  /* 01101 */
    0x90,  /* 10010 */
    0x68,  /* 01101 */
    0x00,  /* 00000 */

    /*
     * code=39, hex=0x27, ascii="'"
     */
    0x00,  /* 00000 */
    0x20,  /* 00100 */
    0x20,  /* 00100 */
    0x00,  /* 00000 */
    0x00,  /* 00000 */
    0x00,  /* 00000 */
    0x00,  /* 00000 */
    0x00,  /* 00000 */

    /*
     * code=40, hex=0x28, ascii="("
     */
    0x00,  /* 00000 */
    0x00,  /* 00000 */
    0x20,  /* 00100 */
    0x40,  /* 01000 */
    0x40,  /* 01000 */
    0x40,  /* 01000 */
    0x20,  /* 00100 */
    0x00,  /* 00000 */

    /*
     * code=41, hex=0x29, ascii=")"
     */
    0x00,  /* 00000 */
    0x00,  /* 00000 */
    0x40,  /* 01000 */
    0x20,  /* 00100 */
    0x20,  /* 00100 */
    0x20,  /* 00100 */
    0x40,  /* 01000 */
    0x00,  /* 00000 */

    /*
     * code=42, hex=0x2A, ascii="*"
     */
    0x00,  /* 00000 */
    0x00,  /* 00000 */
    0x50,  /* 01010 */
    0x20,  /* 00100 */
    0x70,  /* 01110 */
    0x20,  /* 00100 */
    0x50,  /* 01010 */
    0x00,  /* 00000 */

    /*
     * code=43, hex=0x2B, ascii="+"
     */
    0x00,  /* 00000 */
    0x00,  /* 00000 */
    0x00,  /* 00000 */
    0x20,  /* 00100 */
    0x70,  /* 01110 */
    0x20,  /* 00100 */
    0x00,  /* 00000 */
    0x00,  /* 00000 */

    /*
     * code=44, hex=0x2C, ascii=","
     */
    0x00,  /* 00000 */
    0x00,  /* 00000 */
    0x00,  /* 00000 */
    0x00,  /* 00000 */
    0x00,  /* 00000 */
    0x00,  /* 00000 */
    0x20,  /* 00100 */
    0x40,  /* 01000 */

    /*
     * code=45, hex=0x2D, ascii="-"
     */
    0x00,  /* 00000 */
    0x00,  /* 00000 */
    0x00,  /* 00000 */
    0xF0,  /* 11110 */
    0x00,  /* 00000 */
    0x00,  /* 00000 */
    0x00,  /* 00000 */
    0x00,  /* 00000 */

    /*
     * code=46, hex=0x2E, ascii="."
     */
    0x00,  /* 00000 */
    0x00,  /* 00000 */
    0x00,  /* 00000 */
    0x00,  /* 00000 */
    0x00,  /* 00000 */
    0x00,  /* 00000 */
    0x20,  /* 00100 */
    0x00,  /* 00000 */

    /*
     * code=47, hex=0x2F, ascii="/"
     */
    0x00,  /* 00000 */
    0x00,  /* 00000 */
    0x10,  /* 00010 */
    0x20,  /* 00100 */
    0x20,  /* 00100 */
    0x40,  /* 01000 */
    0x40,  /* 01000 */
    0x00,  /* 00000 */

    /*
     * code=48, hex=0x30, ascii="0"
     */
    0x00,  /* 00000 */
    0x00,  /* 00000 */
    0x60,  /* 01100 */
    0x90,  /* 10010 */
    0x90,  /* 10010 */
    0x90,  /* 10010 */
    0x60,  /* 01100 */
    0x00,  /* 00000 */

    /*
     * code=49, hex=0x31, ascii="1"
     */
    0x00,  /* 00000 */
    0x00,  /* 00000 */
    0x20,  /* 00100 */
    0x60,  /* 01100 */
    0x20,  /* 00100 */
    0x20,  /* 00100 */
    0x20,  /* 00100 */
    0x00,  /* 00000 */

    /*
     * code=50, hex=0x32, ascii="2"
     */
    0x00,  /* 00000 */
    0x00,  /* 00000 */
    0x60,  /* 01100 */
    0x90,  /* 10010 */
    0x20,  /* 00100 */
    0x40,  /* 01000 */
    0xF0,  /* 11110 */
    0x00,  /* 00000 */

    /*
     * code=51, hex=0x33, ascii="3"
     */
    0x00,  /* 00000 */
    0x00,  /* 00000 */
    0xE0,  /* 11100 */
    0x10,  /* 00010 */
    0x60,  /* 01100 */
    0x10,  /* 00010 */
    0xE0,  /* 11100 */
    0x00,  /* 00000 */

    /*
     * code=52, hex=0x34, ascii="4"
     */
    0x00,  /* 00000 */
    0x00,  /* 00000 */
    0x10,  /* 00010 */
    0x30,  /* 00110 */
    0x50,  /* 01010 */
    0xF0,  /* 11110 */
    0x10,  /* 00010 */
    0x00,  /* 00000 */

    /*
     * code=53, hex=0x35, ascii="5"
     */
    0x00,  /* 00000 */
    0x00,  /* 00000 */
    0xF0,  /* 11110 */
    0x80,  /* 10000 */
    0xE0,  /* 11100 */
    0x10,  /* 00010 */
    0xE0,  /* 11100 */
    0x00,  /* 00000 */

    /*
     * code=54, hex=0x36, ascii="6"
     */
    0x00,  /* 00000 */
    0x00,  /* 00000 */
    0x60,  /* 01100 */
    0x80,  /* 10000 */
    0xE0,  /* 11100 */
    0x90,  /* 10010 */
    0x60,  /* 01100 */
    0x00,  /* 00000 */

    /*
     * code=55, hex=0x37, ascii="7"
     */
    0x00,  /* 00000 */
    0x00,  /* 00000 */
    0xF0,  /* 11110 */
    0x10,  /* 00010 */
    0x20,  /* 00100 */
    0x40,  /* 01000 */
    0x40,  /* 01000 */
    0x00,  /* 00000 */

    /*
     * code=56, hex=0x38, ascii="8"
     */
    0x00,  /* 00000 */
    0x00,  /* 00000 */
    0x60,  /* 01100 */
    0x90,  /* 10010 */
    0x60,  /* 01100 */
    0x90,  /* 10010 */
    0x60,  /* 01100 */
    0x00,  /* 00000 */

    /*
     * code=57, hex=0x39, ascii="9"
     */
    0x00,  /* 00000 */
    0x00,  /* 00000 */
    0x60,  /* 01100 */
    0x90,  /* 10010 */
    0x70,  /* 01110 */
    0x10,  /* 00010 */
    0x60,  /* 01100 */
    0x00,  /* 00000 */

    /*
     * code=58, hex=0x3A, ascii=":"
     */
    0x00,  /* 00000 */
    0x00,  /* 00000 */
    0x00,  /* 00000 */
    0x00,  /* 00000 */
    0x20,  /* 00100 */
    0x00,  /* 00000 */
    0x20,  /* 00100 */
    0x00,  /* 00000 */

    /*
     * code=59, hex=0x3B, ascii=";"
     */
    0x00,  /* 00000 */
    0x00,  /* 00000 */
    0x00,  /* 00000 */
    0x00,  /* 00000 */
    0x20,  /* 00100 */
    0x00,  /* 00000 */
    0x20,  /* 00100 */
    0x40,  /* 01000 */

    /*
     * code=60, hex=0x3C, ascii="<"
     */
    0x00,  /* 00000 */
    0x00,  /* 00000 */
    0x10,  /* 00010 */
    0x20,  /* 00100 */
    0x40,  /* 01000 */
    0x20,  /* 00100 */
    0x10,  /* 00010 */
    0x00,  /* 00000 */

    /*
     * code=61, hex=0x3D, ascii="="
     */
    0x00,  /* 00000 */
    0x00,  /* 00000 */
    0x00,  /* 00000 */
    0x70,  /* 01110 */
    0x00,  /* 00000 */
    0x70,  /* 01110 */
    0x00,  /* 00000 */
    0x00,  /* 00000 */

    /*
     * code=62, hex=0x3E, ascii=">"
     */
    0x00,  /* 00000 */
    0x00,  /* 00000 */
    0x40,  /* 01000 */
    0x20,  /* 00100 */
    0x10,  /* 00010 */
    0x20,  /* 00100 */
    0x40,  /* 01000 */
    0x00,  /* 00000 */

    /*
     * code=63, hex=0x3F, ascii="?"
     */
    0x00,  /* 00000 */
    0x00,  /* 00000 */
    0x60,  /* 01100 */
    0x10,  /* 00010 */
    0x60,  /* 01100 */
    0x00,  /* 00000 */
    0x40,  /* 01000 */
    0x00,  /* 00000 */

    /*
     * code=64, hex=0x40, ascii="@"
     */
    0x00,  /* 00000 */
    0x00,  /* 00000 */
    0x70,  /* 01110 */
    0x88,  /* 10001 */
    0xB0,  /* 10110 */
    0x80,  /* 10000 */
    0x70,  /* 01110 */
    0x00,  /* 00000 */

    /*
     * code=65, hex=0x41, ascii="A"
     */
    0x00,  /* 00000 */
    0x00,  /* 00000 */
    0x60,  /* 01100 */
    0x90,  /* 10010 */
    0xF0,  /* 11110 */
    0x90,  /* 10010 */
    0x90,  /* 10010 */
    0x00,  /* 00000 */

    /*
     * code=66, hex=0x42, ascii="B"
     */
    0x00,  /* 00000 */
    0x00,  /* 00000 */
    0xE0,  /* 11100 */
    0x90,  /* 10010 */
    0xE0,  /* 11100 */
    0x90,  /* 10010 */
    0xE0,  /* 11100 */
    0x00,  /* 00000 */

    /*
     * code=67, hex=0x43, ascii="C"
     */
    0x00,  /* 00000 */
    0x00,  /* 00000 */
    0x70,  /* 01110 */
    0x80,  /* 10000 */
    0x80,  /* 10000 */
    0x80,  /* 10000 */
    0x70,  /* 01110 */
    0x00,  /* 00000 */

    /*
     * code=68, hex=0x44, ascii="D"
     */
    0x00,  /* 00000 */
    0x00,  /* 00000 */
    0xE0,  /* 11100 */
    0x90,  /* 10010 */
    0x90,  /* 10010 */
    0x90,  /* 10010 */
    0xE0,  /* 11100 */
    0x00,  /* 00000 */

    /*
     * code=69, hex=0x45, ascii="E"
     */
    0x00,  /* 00000 */
    0x00,  /* 00000 */
    0xF0,  /* 11110 */
    0x80,  /* 10000 */
    0xE0,  /* 11100 */
    0x80,  /* 10000 */
    0xF0,  /* 11110 */
    0x00,  /* 00000 */

    /*
     * code=70, hex=0x46, ascii="F"
     */
    0x00,  /* 00000 */
    0x00,  /* 00000 */
    0xF0,  /* 11110 */
    0x80,  /* 10000 */
    0xE0,  /* 11100 */
    0x80,  /* 10000 */
    0x80,  /* 10000 */
    0x00,  /* 00000 */

    /*
     * code=71, hex=0x47, ascii="G"
     */
    0x00,  /* 00000 */
    0x00,  /* 00000 */
    0x60,  /* 01100 */
    0x90,  /* 10010 */
    0x80,  /* 10000 */
    0x90,  /* 10010 */
    0x70,  /* 01110 */
    0x00,  /* 00000 */

    /*
     * code=72, hex=0x48, ascii="H"
     */
    0x00,  /* 00000 */
    0x00,  /* 00000 */
    0x90,  /* 10010 */
    0x90,  /* 10010 */
    0xF0,  /* 11110 */
    0x90,  /* 10010 */
    0x90,  /* 10010 */
    0x00,  /* 00000 */

    /*
     * code=73, hex=0x49, ascii="I"
     */
    0x00,  /* 00000 */
    0x00,  /* 00000 */
    0x70,  /* 01110 */
    0x20,  /* 00100 */
    0x20,  /* 00100 */
    0x20,  /* 00100 */
    0x70,  /* 01110 */
    0x00,  /* 00000 */

    /*
     * code=74, hex=0x4A, ascii="J"
     */
    0x00,  /* 00000 */
    0x00,  /* 00000 */
    0x10,  /* 00010 */
    0x10,  /* 00010 */
    0x90,  /* 10010 */
    0x90,  /* 10010 */
    0x60,  /* 01100 */
    0x00,  /* 00000 */

    /*
     * code=75, hex=0x4B, ascii="K"
     */
    0x00,  /* 00000 */
    0x00,  /* 00000 */
    0x90,  /* 10010 */
    0xA0,  /* 10100 */
    0xC0,  /* 11000 */
    0xA0,  /* 10100 */
    0x90,  /* 10010 */
    0x00,  /* 00000 */

    /*
     * code=76, hex=0x4C, ascii="L"
     */
    0x00,  /* 00000 */
    0x00,  /* 00000 */
    0x80,  /* 10000 */
    0x80,  /* 10000 */
    0x80,  /* 10000 */
    0x80,  /* 10000 */
    0xF0,  /* 11110 */
    0x00,  /* 00000 */

    /*
     * code=77, hex=0x4D, ascii="M"
     */
    0x00,  /* 00000 */
    0x00,  /* 00000 */
    0x90,  /* 10010 */
    0xF0,  /* 11110 */
    0x90,  /* 10010 */
    0x90,  /* 10010 */
    0x90,  /* 10010 */
    0x00,  /* 00000 */

    /*
     * code=78, hex=0x4E, ascii="N"
     */
    0x00,  /* 00000 */
    0x00,  /* 00000 */
    0x90,  /* 10010 */
    0xD0,  /* 11010 */
    0xB0,  /* 10110 */
    0x90,  /* 10010 */
    0x90,  /* 10010 */
    0x00,  /* 00000 */

    /*
     * code=79, hex=0x4F, ascii="O"
     */
    0x00,  /* 00000 */
    0x00,  /* 00000 */
    0x60,  /* 01100 */
    0x90,  /* 10010 */
    0x90,  /* 10010 */
    0x90,  /* 10010 */
    0x60,  /* 01100 */
    0x00,  /* 00000 */

    /*
     * code=80, hex=0x50, ascii="P"
     */
    0x00,  /* 00000 */
    0x00,  /* 00000 */
    0xE0,  /* 11100 */
    0x90,  /* 10010 */
    0xE0,  /* 11100 */
    0x80,  /* 10000 */
    0x80,  /* 10000 */
    0x00,  /* 00000 */

    /*
     * code=81, hex=0x51, ascii="Q"
     */
    0x00,  /* 00000 */
    0x00,  /* 00000 */
    0x60,  /* 01100 */
    0x90,  /* 10010 */
    0x90,  /* 10010 */
    0x90,  /* 10010 */
    0x60,  /* 01100 */
    0x10,  /* 00010 */

    /*
     * code=82, hex=0x52, ascii="R"
     */
    0x00,  /* 00000 */
    0x00,  /* 00000 */
    0xE0,  /* 11100 */
    0x90,  /* 10010 */
    0xE0,  /* 11100 */
    0x90,  /* 10010 */
    0x90,  /* 10010 */
    0x00,  /* 00000 */

    /*
     * code=83, hex=0x53, ascii="S"
     */
    0x00,  /* 00000 */
    0x00,  /* 00000 */
    0x70,  /* 01110 */
    0x80,  /* 10000 */
    0x60,  /* 01100 */
    0x10,  /* 00010 */
    0xE0,  /* 11100 */
    0x00,  /* 00000 */

    /*
     * code=84, hex=0x54, ascii="T"
     */
    0x00,  /* 00000 */
    0x00,  /* 00000 */
    0xF8,  /* 11111 */
    0x20,  /* 00100 */
    0x20,  /* 00100 */
    0x20,  /* 00100 */
    0x20,  /* 00100 */
    0x00,  /* 00000 */

    /*
     * code=85, hex=0x55, ascii="U"
     */
    0x00,  /* 00000 */
    0x00,  /* 00000 */
    0x90,  /* 10010 */
    0x90,  /* 10010 */
    0x90,  /* 10010 */
    0x90,  /* 10010 */
    0x60,  /* 01100 */
    0x00,  /* 00000 */

    /*
     * code=86, hex=0x56, ascii="V"
     */
    0x00,  /* 00000 */
    0x00,  /* 00000 */
    0x90,  /* 10010 */
    0x90,  /* 10010 */
    0x90,  /* 10010 */
    0x60,  /* 01100 */
    0x60,  /* 01100 */
    0x00,  /* 00000 */

    /*
     * code=87, hex=0x57, ascii="W"
     */
    0x00,  /* 00000 */
    0x00,  /* 00000 */
    0x88,  /* 10001 */
    0xA8,  /* 10101 */
    0xA8,  /* 10101 */
    0x50,  /* 01010 */
    0x50,  /* 01010 */
    0x00,  /* 00000 */

    /*
     * code=88, hex=0x58, ascii="X"
     */
    0x00,  /* 00000 */
    0x00,  /* 00000 */
    0x90,  /* 10010 */
    0x90,  /* 10010 */
    0x60,  /* 01100 */
    0x50,  /* 01010 */
    0x90,  /* 10010 */
    0x00,  /* 00000 */

    /*
     * code=89, hex=0x59, ascii="Y"
     */
    0x00,  /* 00000 */
    0x00,  /* 00000 */
    0x50,  /* 01010 */
    0x50,  /* 01010 */
    0x50,  /* 01010 */
    0x20,  /* 00100 */
    0x20,  /* 00100 */
    0x00,  /* 00000 */

    /*
     * code=90, hex=0x5A, ascii="Z"
     */
    0x00,  /* 00000 */
    0x00,  /* 00000 */
    0xF0,  /* 11110 */
    0x20,  /* 00100 */
    0x40,  /* 01000 */
    0x80,  /* 10000 */
    0xF0,  /* 11110 */
    0x00,  /* 00000 */

    /*
     * code=91, hex=0x5B, ascii="["
     */
    0x00,  /* 00000 */
    0x00,  /* 00000 */
    0x60,  /* 01100 */
    0x40,  /* 01000 */
    0x40,  /* 01000 */
    0x40,  /* 01000 */
    0x60,  /* 01100 */
    0x00,  /* 00000 */

    /*
     * code=92, hex=0x5C, ascii="\"
     */
    0x00,  /* 00000 */
    0x00,  /* 00000 */
    0x40,  /* 01000 */
    0x40,  /* 01000 */
    0x20,  /* 00100 */
    0x20,  /* 00100 */
    0x10,  /* 00010 */
    0x00,  /* 00000 */

    /*
     * code=93, hex=0x5D, ascii="]"
     */
    0x00,  /* 00000 */
    0x00,  /* 00000 */
    0x60,  /* 01100 */
    0x20,  /* 00100 */
    0x20,  /* 00100 */
    0x20,  /* 00100 */
    0x60,  /* 01100 */
    0x00,  /* 00000 */

    /*
     * code=94, hex=0x5E, ascii="^"
     */
    0x00,  /* 00000 */
    0x00,  /* 00000 */
    0x20,  /* 00100 */
    0x50,  /* 01010 */
    0x00,  /* 00000 */
    0x00,  /* 00000 */
    0x00,  /* 00000 */
    0x00,  /* 00000 */

    /*
     * code=95, hex=0x5F, ascii="_"
     */
    0x00,  /* 00000 */
    0x00,  /* 00000 */
    0x00,  /* 00000 */
    0x00,  /* 00000 */
    0x00,  /* 00000 */
    0x00,  /* 00000 */
    0x00,  /* 00000 */
    0xF8,  /* 11111 */

    /*
     * code=96, hex=0x60, ascii="`"
     */
    0x00,  /* 00000 */
    0x00,  /* 00000 */
    0x40,  /* 01000 */
    0x20,  /* 00100 */
    0x00,  /* 00000 */
    0x00,  /* 00000 */
    0x00,  /* 00000 */
    0x00,  /* 00000 */

    /*
     * code=97, hex=0x61, ascii="a"
     */
    0x00,  /* 00000 */
    0x00,  /* 00000 */
    0x00,  /* 00000 */
    0x60,  /* 01100 */
    0x10,  /* 00010 */
    0x70,  /* 01110 */
    0x50,  /* 01010 */
    0x00,  /* 00000 */

    /*
     * code=98, hex=0x62, ascii="b"
     */
    0x00,  /* 00000 */
    0x80,  /* 10000 */
    0x80,  /* 10000 */
    0xE0,  /* 11100 */
    0x90,  /* 10010 */
    0x90,  /* 10010 */
    0xE0,  /* 11100 */
    0x00,  /* 00000 */

    /*
     * code=99, hex=0x63, ascii="c"
     */
    0x00,  /* 00000 */
    0x00,  /* 00000 */
    0x00,  /* 00000 */
    0x30,  /* 00110 */
    0x40,  /* 01000 */
    0x40,  /* 01000 */
    0x30,  /* 00110 */
    0x00,  /* 00000 */

    /*
     * code=100, hex=0x64, ascii="d"
     */
    0x00,  /* 00000 */
    0x00,  /* 00000 */
    0x10,  /* 00010 */
    0x70,  /* 01110 */
    0x90,  /* 10010 */
    0x90,  /* 10010 */
    0x70,  /* 01110 */
    0x00,  /* 00000 */

    /*
     * code=101, hex=0x65, ascii="e"
     */
    0x00,  /* 00000 */
    0x00,  /* 00000 */
    0x00,  /* 00000 */
    0x60,  /* 01100 */
    0xF0,  /* 11110 */
    0x80,  /* 10000 */
    0x70,  /* 01110 */
    0x00,  /* 00000 */

    /*
     * code=102, hex=0x66, ascii="f"
     */
    0x00,  /* 00000 */
    0x00,  /* 00000 */
    0x30,  /* 00110 */
    0x40,  /* 01000 */
    0xE0,  /* 11100 */
    0x40,  /* 01000 */
    0x40,  /* 01000 */
    0x00,  /* 00000 */

    /*
     * code=103, hex=0x67, ascii="g"
     */
    0x00,  /* 00000 */
    0x00,  /* 00000 */
    0x00,  /* 00000 */
    0x70,  /* 01110 */
    0x90,  /* 10010 */
    0x70,  /* 01110 */
    0x10,  /* 00010 */
    0x60,  /* 01100 */

    /*
     * code=104, hex=0x68, ascii="h"
     */
    0x00,  /* 00000 */
    0x00,  /* 00000 */
    0x80,  /* 10000 */
    0xE0,  /* 11100 */
    0x90,  /* 10010 */
    0x90,  /* 10010 */
    0x90,  /* 10010 */
    0x00,  /* 00000 */

    /*
     * code=105, hex=0x69, ascii="i"
     */
    0x00,  /* 00000 */
    0x20,  /* 00100 */
    0x00,  /* 00000 */
    0x60,  /* 01100 */
    0x20,  /* 00100 */
    0x20,  /* 00100 */
    0x70,  /* 01110 */
    0x00,  /* 00000 */

    /*
     * code=106, hex=0x6A, ascii="j"
     */
    0x00,  /* 00000 */
    0x10,  /* 00010 */
    0x00,  /* 00000 */
    0x10,  /* 00010 */
    0x10,  /* 00010 */
    0x10,  /* 00010 */
    0x10,  /* 00010 */
    0x60,  /* 01100 */

    /*
     * code=107, hex=0x6B, ascii="k"
     */
    0x00,  /* 00000 */
    0x00,  /* 00000 */
    0x80,  /* 10000 */
    0xA0,  /* 10100 */
    0xC0,  /* 11000 */
    0xA0,  /* 10100 */
    0x90,  /* 10010 */
    0x00,  /* 00000 */

    /*
     * code=108, hex=0x6C, ascii="l"
     */
    0x00,  /* 00000 */
    0x60,  /* 01100 */
    0x20,  /* 00100 */
    0x20,  /* 00100 */
    0x20,  /* 00100 */
    0x20,  /* 00100 */
    0x70,  /* 01110 */
    0x00,  /* 00000 */

    /*
     * code=109, hex=0x6D, ascii="m"
     */
    0x00,  /* 00000 */
    0x00,  /* 00000 */
    0x00,  /* 00000 */
    0x90,  /* 10010 */
    0xF0,  /* 11110 */
    0x90,  /* 10010 */
    0x90,  /* 10010 */
    0x00,  /* 00000 */

    /*
     * code=110, hex=0x6E, ascii="n"
     */
    0x00,  /* 00000 */
    0x00,  /* 00000 */
    0x00,  /* 00000 */
    0xE0,  /* 11100 */
    0x90,  /* 10010 */
    0x90,  /* 10010 */
    0x90,  /* 10010 */
    0x00,  /* 00000 */

    /*
     * code=111, hex=0x6F, ascii="o"
     */
    0x00,  /* 00000 */
    0x00,  /* 00000 */
    0x00,  /* 00000 */
    0x60,  /* 01100 */
    0x90,  /* 10010 */
    0x90,  /* 10010 */
    0x60,  /* 01100 */
    0x00,  /* 00000 */

    /*
     * code=112, hex=0x70, ascii="p"
     */
    0x00,  /* 00000 */
    0x00,  /* 00000 */
    0x00,  /* 00000 */
    0xE0,  /* 11100 */
    0x90,  /* 10010 */
    0x90,  /* 10010 */
    0xE0,  /* 11100 */
    0x80,  /* 10000 */

    /*
     * code=113, hex=0x71, ascii="q"
     */
    0x00,  /* 00000 */
    0x00,  /* 00000 */
    0x00,  /* 00000 */
    0x70,  /* 01110 */
    0x90,  /* 10010 */
    0x90,  /* 10010 */
    0x70,  /* 01110 */
    0x10,  /* 00010 */

    /*
     * code=114, hex=0x72, ascii="r"
     */
    0x00,  /* 00000 */
    0x00,  /* 00000 */
    0x00,  /* 00000 */
    0x50,  /* 01010 */
    0x60,  /* 01100 */
    0x40,  /* 01000 */
    0x40,  /* 01000 */
    0x00,  /* 00000 */

    /*
     * code=115, hex=0x73, ascii="s"
     */
    0x00,  /* 00000 */
    0x00,  /* 00000 */
    0x00,  /* 00000 */
    0x70,  /* 01110 */
    0xC0,  /* 11000 */
    0x30,  /* 00110 */
    0xE0,  /* 11100 */
    0x00,  /* 00000 */

    /*
     * code=116, hex=0x74, ascii="t"
     */
    0x00,  /* 00000 */
    0x00,  /* 00000 */
    0x40,  /* 01000 */
    0xF0,  /* 11110 */
    0x40,  /* 01000 */
    0x40,  /* 01000 */
    0x30,  /* 00110 */
    0x00,  /* 00000 */

    /*
     * code=117, hex=0x75, ascii="u"
     */
    0x00,  /* 00000 */
    0x00,  /* 00000 */
    0x00,  /* 00000 */
    0x90,  /* 10010 */
    0x90,  /* 10010 */
    0x90,  /* 10010 */
    0x70,  /* 01110 */
    0x00,  /* 00000 */

    /*
     * code=118, hex=0x76, ascii="v"
     */
    0x00,  /* 00000 */
    0x00,  /* 00000 */
    0x00,  /* 00000 */
    0x90,  /* 10010 */
    0x90,  /* 10010 */
    0x60,  /* 01100 */
    0x60,  /* 01100 */
    0x00,  /* 00000 */

    /*
     * code=119, hex=0x77, ascii="w"
     */
    0x00,  /* 00000 */
    0x00,  /* 00000 */
    0x00,  /* 00000 */
    0x90,  /* 10010 */
    0x90,  /* 10010 */
    0xF0,  /* 11110 */
    0x90,  /* 10010 */
    0x00,  /* 00000 */

    /*
     * code=120, hex=0x78, ascii="x"
     */
    0x00,  /* 00000 */
    0x00,  /* 00000 */
    0x00,  /* 00000 */
    0x90,  /* 10010 */
    0x60,  /* 01100 */
    0x60,  /* 01100 */
    0x90,  /* 10010 */
    0x00,  /* 00000 */

    /*
     * code=121, hex=0x79, ascii="y"
     */
    0x00,  /* 00000 */
    0x00,  /* 00000 */
    0x00,  /* 00000 */
    0x90,  /* 10010 */
    0x90,  /* 10010 */
    0x70,  /* 01110 */
    0x10,  /* 00010 */
    0x60,  /* 01100 */

    /*
     * code=122, hex=0x7A, ascii="z"
     */
    0x00,  /* 00000 */
    0x00,  /* 00000 */
    0x00,  /* 00000 */
    0xF0,  /* 11110 */
    0x20,  /* 00100 */
    0x40,  /* 01000 */
    0xF0,  /* 11110 */
    0x00,  /* 00000 */

    /*
     * code=123, hex=0x7B, ascii="{"
     */
    0x00,  /* 00000 */
    0x10,  /* 00010 */
    0x20,  /* 00100 */
    0x40,  /* 01000 */
    0x40,  /* 01000 */
    0x20,  /* 00100 */
    0x10,  /* 00010 */
    0x00,  /* 00000 */

    /*
     * code=124, hex=0x7C, ascii="|"
     */
    0x00,  /* 00000 */
    0x20,  /* 00100 */
    0x20,  /* 00100 */
    0x20,  /* 00100 */
    0x20,  /* 00100 */
    0x20,  /* 00100 */
    0x20,  /* 00100 */
    0x00,  /* 00000 */

    /*
     * code=125, hex=0x7D, ascii="}"
     */
    0x00,  /* 00000 */
    0x40,  /* 01000 */
    0x20,  /* 00100 */
    0x10,  /* 00010 */
    0x10,  /* 00010 */
    0x20,  /* 00100 */
    0x40,  /* 01000 */
    0x00,  /* 00000 */

    /*
     * code=126, hex=0x7E, ascii="~"
     */
    0x00,  /* 00000 */
    0x00,  /* 00000 */
    0x00,  /* 00000 */
    0x50,  /* 01010 */
    0xA0,  /* 10100 */
    0x00,  /* 00000 */
    0x00,  /* 00000 */
    0x00,  /* 00000 */

    /*
     * code=127, hex=0x7F, ascii="^?"
     */
    0x00,  /* 00000 */
    0x00,  /* 00000 */
    0x00,  /* 00000 */
    0x20,  /* 00100 */
    0x50,  /* 01010 */
    0x88,  /* 10001 */
    0xF8,  /* 11111 */
    0x00,  /* 00000 */

    /*
     * code=128, hex=0x80, ascii="!^@"
     */
    0x00,  /* 00000 */
    0x00,  /* 00000 */
    0x70,  /* 01110 */
    0x80,  /* 10000 */
    0x80,  /* 10000 */
    0x80,  /* 10000 */
    0x70,  /* 01110 */
    0x20,  /* 00100 */

    /*
     * code=129, hex=0x81, ascii="!^A"
     */
    0x00,  /* 00000 */
    0x50,  /* 01010 */
    0x00,  /* 00000 */
    0x90,  /* 10010 */
    0x90,  /* 10010 */
    0x90,  /* 10010 */
    0x70,  /* 01110 */
    0x00,  /* 00000 */

    /*
     * code=130, hex=0x82, ascii="!^B"
     */
    0x10,  /* 00010 */
    0x20,  /* 00100 */
    0x00,  /* 00000 */
    0x60,  /* 01100 */
    0xF0,  /* 11110 */
    0x80,  /* 10000 */
    0x70,  /* 01110 */
    0x00,  /* 00000 */

    /*
     * code=131, hex=0x83, ascii="!^C"
     */
    0x20,  /* 00100 */
    0x50,  /* 01010 */
    0x00,  /* 00000 */
    0xC0,  /* 11000 */
    0x20,  /* 00100 */
    0xA0,  /* 10100 */
    0x50,  /* 01010 */
    0x00,  /* 00000 */

    /*
     * code=132, hex=0x84, ascii="!^D"
     */
    0x00,  /* 00000 */
    0x50,  /* 01010 */
    0x00,  /* 00000 */
    0xC0,  /* 11000 */
    0x20,  /* 00100 */
    0x60,  /* 01100 */
    0xB0,  /* 10110 */
    0x00,  /* 00000 */

    /*
     * code=133, hex=0x85, ascii="!^E"
     */
    0x40,  /* 01000 */
    0x20,  /* 00100 */
    0x00,  /* 00000 */
    0xC0,  /* 11000 */
    0x20,  /* 00100 */
    0x60,  /* 01100 */
    0xB0,  /* 10110 */
    0x00,  /* 00000 */

    /*
     * code=134, hex=0x86, ascii="!^F"
     */
    0x00,  /* 00000 */
    0x20,  /* 00100 */
    0x00,  /* 00000 */
    0xC0,  /* 11000 */
    0x20,  /* 00100 */
    0x60,  /* 01100 */
    0xB0,  /* 10110 */
    0x00,  /* 00000 */

    /*
     * code=135, hex=0x87, ascii="!^G"
     */
    0x00,  /* 00000 */
    0x00,  /* 00000 */
    0x00,  /* 00000 */
    0x30,  /* 00110 */
    0x40,  /* 01000 */
    0x40,  /* 01000 */
    0x30,  /* 00110 */
    0x20,  /* 00100 */

    /*
     * code=136, hex=0x88, ascii="!^H"
     */
    0x20,  /* 00100 */
    0x50,  /* 01010 */
    0x00,  /* 00000 */
    0x60,  /* 01100 */
    0xF0,  /* 11110 */
    0x80,  /* 10000 */
    0x70,  /* 01110 */
    0x00,  /* 00000 */

    /*
     * code=137, hex=0x89, ascii="!^I"
     */
    0x00,  /* 00000 */
    0x50,  /* 01010 */
    0x00,  /* 00000 */
    0x60,  /* 01100 */
    0xF0,  /* 11110 */
    0x80,  /* 10000 */
    0x70,  /* 01110 */
    0x00,  /* 00000 */

    /*
     * code=138, hex=0x8A, ascii="!^J"
     */
    0x40,  /* 01000 */
    0x20,  /* 00100 */
    0x00,  /* 00000 */
    0x60,  /* 01100 */
    0xF0,  /* 11110 */
    0x80,  /* 10000 */
    0x70,  /* 01110 */
    0x00,  /* 00000 */

    /*
     * code=139, hex=0x8B, ascii="!^K"
     */
    0x00,  /* 00000 */
    0x50,  /* 01010 */
    0x00,  /* 00000 */
    0x60,  /* 01100 */
    0x20,  /* 00100 */
    0x20,  /* 00100 */
    0x70,  /* 01110 */
    0x00,  /* 00000 */

    /*
     * code=140, hex=0x8C, ascii="!^L"
     */
    0x20,  /* 00100 */
    0x50,  /* 01010 */
    0x00,  /* 00000 */
    0x60,  /* 01100 */
    0x20,  /* 00100 */
    0x20,  /* 00100 */
    0x70,  /* 01110 */
    0x00,  /* 00000 */

    /*
     * code=141, hex=0x8D, ascii="!^M"
     */
    0x40,  /* 01000 */
    0x20,  /* 00100 */
    0x00,  /* 00000 */
    0x60,  /* 01100 */
    0x20,  /* 00100 */
    0x20,  /* 00100 */
    0x70,  /* 01110 */
    0x00,  /* 00000 */

    /*
     * code=142, hex=0x8E, ascii="!^N"
     */
    0xA0,  /* 10100 */
    0x00,  /* 00000 */
    0x60,  /* 01100 */
    0x90,  /* 10010 */
    0xF0,  /* 11110 */
    0x90,  /* 10010 */
    0x90,  /* 10010 */
    0x00,  /* 00000 */

    /*
     * code=143, hex=0x8F, ascii="!^O"
     */
    0x20,  /* 00100 */
    0x00,  /* 00000 */
    0x60,  /* 01100 */
    0x90,  /* 10010 */
    0xF0,  /* 11110 */
    0x90,  /* 10010 */
    0x90,  /* 10010 */
    0x00,  /* 00000 */

    /*
     * code=144, hex=0x90, ascii="!^P"
     */
    0x10,  /* 00010 */
    0x20,  /* 00100 */
    0xF0,  /* 11110 */
    0x80,  /* 10000 */
    0xE0,  /* 11100 */
    0x80,  /* 10000 */
    0xF0,  /* 11110 */
    0x00,  /* 00000 */

    /*
     * code=145, hex=0x91, ascii="!^Q"
     */
    0x00,  /* 00000 */
    0x00,  /* 00000 */
    0x00,  /* 00000 */
    0xD8,  /* 11011 */
    0x78,  /* 01111 */
    0xE0,  /* 11100 */
    0xB8,  /* 10111 */
    0x00,  /* 00000 */

    /*
     * code=146, hex=0x92, ascii="!^R"
     */
    0x00,  /* 00000 */
    0x00,  /* 00000 */
    0x70,  /* 01110 */
    0xA0,  /* 10100 */
    0xF0,  /* 11110 */
    0xA0,  /* 10100 */
    0xB0,  /* 10110 */
    0x00,  /* 00000 */

    /*
     * code=147, hex=0x93, ascii="!^S"
     */
    0x20,  /* 00100 */
    0x50,  /* 01010 */
    0x00,  /* 00000 */
    0x60,  /* 01100 */
    0x90,  /* 10010 */
    0x90,  /* 10010 */
    0x60,  /* 01100 */
    0x00,  /* 00000 */

    /*
     * code=148, hex=0x94, ascii="!^T"
     */
    0x00,  /* 00000 */
    0x50,  /* 01010 */
    0x00,  /* 00000 */
    0x60,  /* 01100 */
    0x90,  /* 10010 */
    0x90,  /* 10010 */
    0x60,  /* 01100 */
    0x00,  /* 00000 */

    /*
     * code=149, hex=0x95, ascii="!^U"
     */
    0x40,  /* 01000 */
    0x20,  /* 00100 */
    0x00,  /* 00000 */
    0x60,  /* 01100 */
    0x90,  /* 10010 */
    0x90,  /* 10010 */
    0x60,  /* 01100 */
    0x00,  /* 00000 */

    /*
     * code=150, hex=0x96, ascii="!^V"
     */
    0x20,  /* 00100 */
    0x50,  /* 01010 */
    0x00,  /* 00000 */
    0x90,  /* 10010 */
    0x90,  /* 10010 */
    0x90,  /* 10010 */
    0x70,  /* 01110 */
    0x00,  /* 00000 */

    /*
     * code=151, hex=0x97, ascii="!^W"
     */
    0x40,  /* 01000 */
    0x20,  /* 00100 */
    0x00,  /* 00000 */
    0x90,  /* 10010 */
    0x90,  /* 10010 */
    0x90,  /* 10010 */
    0x70,  /* 01110 */
    0x00,  /* 00000 */

    /*
     * code=152, hex=0x98, ascii="!^X"
     */
    0x00,  /* 00000 */
    0x50,  /* 01010 */
    0x00,  /* 00000 */
    0x90,  /* 10010 */
    0x90,  /* 10010 */
    0x70,  /* 01110 */
    0x10,  /* 00010 */
    0x60,  /* 01100 */

    /*
     * code=153, hex=0x99, ascii="!^Y"
     */
    0x00,  /* 00000 */
    0x50,  /* 01010 */
    0x00,  /* 00000 */
    0x60,  /* 01100 */
    0x90,  /* 10010 */
    0x90,  /* 10010 */
    0x60,  /* 01100 */
    0x00,  /* 00000 */

    /*
     * code=154, hex=0x9A, ascii="!^Z"
     */
    0x50,  /* 01010 */
    0x00,  /* 00000 */
    0x90,  /* 10010 */
    0x90,  /* 10010 */
    0x90,  /* 10010 */
    0x90,  /* 10010 */
    0x60,  /* 01100 */
    0x00,  /* 00000 */

    /*
     * code=155, hex=0x9B, ascii="!^["
     */
    0x00,  /* 00000 */
    0x00,  /* 00000 */
    0x20,  /* 00100 */
    0x70,  /* 01110 */
    0x80,  /* 10000 */
    0x80,  /* 10000 */
    0x70,  /* 01110 */
    0x20,  /* 00100 */

    /*
     * code=156, hex=0x9C, ascii="!^\"
     */
    0x00,  /* 00000 */
    0x30,  /* 00110 */
    0x50,  /* 01010 */
    0x40,  /* 01000 */
    0xE0,  /* 11100 */
    0x40,  /* 01000 */
    0xF0,  /* 11110 */
    0x00,  /* 00000 */

    /*
     * code=157, hex=0x9D, ascii="!^]"
     */
    0x00,  /* 00000 */
    0xD8,  /* 11011 */
    0x50,  /* 01010 */
    0x50,  /* 01010 */
    0x20,  /* 00100 */
    0x70,  /* 01110 */
    0x20,  /* 00100 */
    0x00,  /* 00000 */

    /*
     * code=158, hex=0x9E, ascii="!^^"
     */
    0x00,  /* 00000 */
    0xC0,  /* 11000 */
    0xA0,  /* 10100 */
    0xB0,  /* 10110 */
    0xF8,  /* 11111 */
    0x90,  /* 10010 */
    0x88,  /* 10001 */
    0x00,  /* 00000 */

    /*
     * code=159, hex=0x9F, ascii="!^_"
     */
    0x00,  /* 00000 */
    0x30,  /* 00110 */
    0x40,  /* 01000 */
    0x40,  /* 01000 */
    0xF0,  /* 11110 */
    0x40,  /* 01000 */
    0x40,  /* 01000 */
    0x80,  /* 10000 */

    /*
     * code=160, hex=0xA0, ascii="! "
     */
    0x20,  /* 00100 */
    0x40,  /* 01000 */
    0x00,  /* 00000 */
    0xC0,  /* 11000 */
    0x20,  /* 00100 */
    0x60,  /* 01100 */
    0xB0,  /* 10110 */
    0x00,  /* 00000 */

    /*
     * code=161, hex=0xA1, ascii="!!"
     */
    0x10,  /* 00010 */
    0x20,  /* 00100 */
    0x00,  /* 00000 */
    0x60,  /* 01100 */
    0x20,  /* 00100 */
    0x20,  /* 00100 */
    0x70,  /* 01110 */
    0x00,  /* 00000 */

    /*
     * code=162, hex=0xA2, ascii="!""
     */
    0x10,  /* 00010 */
    0x20,  /* 00100 */
    0x00,  /* 00000 */
    0x60,  /* 01100 */
    0x90,  /* 10010 */
    0x90,  /* 10010 */
    0x60,  /* 01100 */
    0x00,  /* 00000 */

    /*
     * code=163, hex=0xA3, ascii="!#"
     */
    0x10,  /* 00010 */
    0x20,  /* 00100 */
    0x00,  /* 00000 */
    0x90,  /* 10010 */
    0x90,  /* 10010 */
    0x90,  /* 10010 */
    0x70,  /* 01110 */
    0x00,  /* 00000 */

    /*
     * code=164, hex=0xA4, ascii="!$"
     */
    0x50,  /* 01010 */
    0xA0,  /* 10100 */
    0x00,  /* 00000 */
    0xE0,  /* 11100 */
    0x90,  /* 10010 */
    0x90,  /* 10010 */
    0x90,  /* 10010 */
    0x00,  /* 00000 */

    /*
     * code=165, hex=0xA5, ascii="!%"
     */
    0x50,  /* 01010 */
    0xA0,  /* 10100 */
    0x90,  /* 10010 */
    0xD0,  /* 11010 */
    0xD0,  /* 11010 */
    0xB0,  /* 10110 */
    0x90,  /* 10010 */
    0x00,  /* 00000 */

    /*
     * code=166, hex=0xA6, ascii="!&"
     */
    0x00,  /* 00000 */
    0x20,  /* 00100 */
    0x50,  /* 01010 */
    0x30,  /* 00110 */
    0x00,  /* 00000 */
    0x70,  /* 01110 */
    0x00,  /* 00000 */
    0x00,  /* 00000 */

    /*
     * code=167, hex=0xA7, ascii="!'"
     */
    0x00,  /* 00000 */
    0x20,  /* 00100 */
    0x50,  /* 01010 */
    0x20,  /* 00100 */
    0x00,  /* 00000 */
    0x70,  /* 01110 */
    0x00,  /* 00000 */
    0x00,  /* 00000 */

    /*
     * code=168, hex=0xA8, ascii="!("
     */
    0x00,  /* 00000 */
    0x20,  /* 00100 */
    0x00,  /* 00000 */
    0x20,  /* 00100 */
    0x40,  /* 01000 */
    0x90,  /* 10010 */
    0x60,  /* 01100 */
    0x00,  /* 00000 */

    /*
     * code=169, hex=0xA9, ascii="!)"
     */
    0x00,  /* 00000 */
    0x00,  /* 00000 */
    0x00,  /* 00000 */
    0x00,  /* 00000 */
    0x00,  /* 00000 */
    0xF8,  /* 11111 */
    0x80,  /* 10000 */
    0x00,  /* 00000 */

    /*
     * code=170, hex=0xAA, ascii="!*"
     */
    0x00,  /* 00000 */
    0x00,  /* 00000 */
    0x00,  /* 00000 */
    0x00,  /* 00000 */
    0x00,  /* 00000 */
    0xF8,  /* 11111 */
    0x08,  /* 00001 */
    0x00,  /* 00000 */

    /*
     * code=171, hex=0xAB, ascii="!+"
     */
    0x00,  /* 00000 */
    0x80,  /* 10000 */
    0x90,  /* 10010 */
    0xA0,  /* 10100 */
    0x58,  /* 01011 */
    0x88,  /* 10001 */
    0x38,  /* 00111 */
    0x00,  /* 00000 */

    /*
     * code=172, hex=0xAC, ascii="!,"
     */
    0x00,  /* 00000 */
    0x88,  /* 10001 */
    0x90,  /* 10010 */
    0xA0,  /* 10100 */
    0x48,  /* 01001 */
    0x98,  /* 10011 */
    0x38,  /* 00111 */
    0x08,  /* 00001 */

    /*
     * code=173, hex=0xAD, ascii="!-"
     */
    0x00,  /* 00000 */
    0x20,  /* 00100 */
    0x00,  /* 00000 */
    0x20,  /* 00100 */
    0x20,  /* 00100 */
    0x70,  /* 01110 */
    0x20,  /* 00100 */
    0x00,  /* 00000 */

    /*
     * code=174, hex=0xAE, ascii="!."
     */
    0x00,  /* 00000 */
    0x00,  /* 00000 */
    0x00,  /* 00000 */
    0x00,  /* 00000 */
    0x50,  /* 01010 */
    0xA0,  /* 10100 */
    0x50,  /* 01010 */
    0x00,  /* 00000 */

    /*
     * code=175, hex=0xAF, ascii="!/"
     */
    0x00,  /* 00000 */
    0x00,  /* 00000 */
    0x00,  /* 00000 */
    0x00,  /* 00000 */
    0xA0,  /* 10100 */
    0x50,  /* 01010 */
    0xA0,  /* 10100 */
    0x00,  /* 00000 */

    /*
     * code=176, hex=0xB0, ascii="!0"
     */
    0xA8,  /* 10101 */
    0x50,  /* 01010 */
    0xA8,  /* 10101 */
    0x50,  /* 01010 */
    0xA8,  /* 10101 */
    0x50,  /* 01010 */
    0xA8,  /* 10101 */
    0x50,  /* 01010 */

    /*
     * code=177, hex=0xB1, ascii="!1"
     */
    0xE8,  /* 11101 */
    0x50,  /* 01010 */
    0xB8,  /* 10111 */
    0x50,  /* 01010 */
    0xE8,  /* 11101 */
    0x50,  /* 01010 */
    0xB8,  /* 10111 */
    0x50,  /* 01010 */

    /*
     * code=178, hex=0xB2, ascii="!2"
     */
    0xD8,  /* 11011 */
    0x70,  /* 01110 */
    0xD8,  /* 11011 */
    0x70,  /* 01110 */
    0xD8,  /* 11011 */
    0x70,  /* 01110 */
    0xD8,  /* 11011 */
    0x70,  /* 01110 */

    /*
     * code=179, hex=0xB3, ascii="!3"
     */
    0x20,  /* 00100 */
    0x20,  /* 00100 */
    0x20,  /* 00100 */
    0x20,  /* 00100 */
    0x20,  /* 00100 */
    0x20,  /* 00100 */
    0x20,  /* 00100 */
    0x20,  /* 00100 */

    /*
     * code=180, hex=0xB4, ascii="!4"
     */
    0x20,  /* 00100 */
    0x20,  /* 00100 */
    0x20,  /* 00100 */
    0xE0,  /* 11100 */
    0x20,  /* 00100 */
    0x20,  /* 00100 */
    0x20,  /* 00100 */
    0x20,  /* 00100 */

    /*
     * code=181, hex=0xB5, ascii="!5"
     */
    0x20,  /* 00100 */
    0x20,  /* 00100 */
    0xE0,  /* 11100 */
    0x20,  /* 00100 */
    0xE0,  /* 11100 */
    0x20,  /* 00100 */
    0x20,  /* 00100 */
    0x20,  /* 00100 */

    /*
     * code=182, hex=0xB6, ascii="!6"
     */
    0x50,  /* 01010 */
    0x50,  /* 01010 */
    0x50,  /* 01010 */
    0xD0,  /* 11010 */
    0x50,  /* 01010 */
    0x50,  /* 01010 */
    0x50,  /* 01010 */
    0x50,  /* 01010 */

    /*
     * code=183, hex=0xB7, ascii="!7"
     */
    0x00,  /* 00000 */
    0x00,  /* 00000 */
    0x00,  /* 00000 */
    0xF0,  /* 11110 */
    0x50,  /* 01010 */
    0x50,  /* 01010 */
    0x50,  /* 01010 */
    0x50,  /* 01010 */

    /*
     * code=184, hex=0xB8, ascii="!8"
     */
    0x00,  /* 00000 */
    0x00,  /* 00000 */
    0xE0,  /* 11100 */
    0x20,  /* 00100 */
    0xE0,  /* 11100 */
    0x20,  /* 00100 */
    0x20,  /* 00100 */
    0x20,  /* 00100 */

    /*
     * code=185, hex=0xB9, ascii="!9"
     */
    0x50,  /* 01010 */
    0x50,  /* 01010 */
    0xD0,  /* 11010 */
    0x10,  /* 00010 */
    0xD0,  /* 11010 */
    0x50,  /* 01010 */
    0x50,  /* 01010 */
    0x50,  /* 01010 */

    /*
     * code=186, hex=0xBA, ascii="!:"
     */
    0x50,  /* 01010 */
    0x50,  /* 01010 */
    0x50,  /* 01010 */
    0x50,  /* 01010 */
    0x50,  /* 01010 */
    0x50,  /* 01010 */
    0x50,  /* 01010 */
    0x50,  /* 01010 */

    /*
     * code=187, hex=0xBB, ascii="!;"
     */
    0x00,  /* 00000 */
    0x00,  /* 00000 */
    0xF0,  /* 11110 */
    0x10,  /* 00010 */
    0xD0,  /* 11010 */
    0x50,  /* 01010 */
    0x50,  /* 01010 */
    0x50,  /* 01010 */

    /*
     * code=188, hex=0xBC, ascii="!<"
     */
    0x50,  /* 01010 */
    0x50,  /* 01010 */
    0xD0,  /* 11010 */
    0x10,  /* 00010 */
    0xF0,  /* 11110 */
    0x00,  /* 00000 */
    0x00,  /* 00000 */
    0x00,  /* 00000 */

    /*
     * code=189, hex=0xBD, ascii="!="
     */
    0x50,  /* 01010 */
    0x50,  /* 01010 */
    0x50,  /* 01010 */
    0xF0,  /* 11110 */
    0x00,  /* 00000 */
    0x00,  /* 00000 */
    0x00,  /* 00000 */
    0x00,  /* 00000 */

    /*
     * code=190, hex=0xBE, ascii="!>"
     */
    0x20,  /* 00100 */
    0x20,  /* 00100 */
    0xE0,  /* 11100 */
    0x20,  /* 00100 */
    0xE0,  /* 11100 */
    0x00,  /* 00000 */
    0x00,  /* 00000 */
    0x00,  /* 00000 */

    /*
     * code=191, hex=0xBF, ascii="!?"
     */
    0x00,  /* 00000 */
    0x00,  /* 00000 */
    0x00,  /* 00000 */
    0xE0,  /* 11100 */
    0x20,  /* 00100 */
    0x20,  /* 00100 */
    0x20,  /* 00100 */
    0x20,  /* 00100 */

    /*
     * code=192, hex=0xC0, ascii="!@"
     */
    0x20,  /* 00100 */
    0x20,  /* 00100 */
    0x20,  /* 00100 */
    0x38,  /* 00111 */
    0x00,  /* 00000 */
    0x00,  /* 00000 */
    0x00,  /* 00000 */
    0x00,  /* 00000 */

    /*
     * code=193, hex=0xC1, ascii="!A"
     */
    0x20,  /* 00100 */
    0x20,  /* 00100 */
    0x20,  /* 00100 */
    0xF8,  /* 11111 */
    0x00,  /* 00000 */
    0x00,  /* 00000 */
    0x00,  /* 00000 */
    0x00,  /* 00000 */

    /*
     * code=194, hex=0xC2, ascii="!B"
     */
    0x00,  /* 00000 */
    0x00,  /* 00000 */
    0x00,  /* 00000 */
    0xF8,  /* 11111 */
    0x20,  /* 00100 */
    0x20,  /* 00100 */
    0x20,  /* 00100 */
    0x20,  /* 00100 */

    /*
     * code=195, hex=0xC3, ascii="!C"
     */
    0x20,  /* 00100 */
    0x20,  /* 00100 */
    0x20,  /* 00100 */
    0x38,  /* 00111 */
    0x20,  /* 00100 */
    0x20,  /* 00100 */
    0x20,  /* 00100 */
    0x20,  /* 00100 */

    /*
     * code=196, hex=0xC4, ascii="!D"
     */
    0x00,  /* 00000 */
    0x00,  /* 00000 */
    0x00,  /* 00000 */
    0xF8,  /* 11111 */
    0x00,  /* 00000 */
    0x00,  /* 00000 */
    0x00,  /* 00000 */
    0x00,  /* 00000 */

    /*
     * code=197, hex=0xC5, ascii="!E"
     */
    0x20,  /* 00100 */
    0x20,  /* 00100 */
    0x20,  /* 00100 */
    0xF8,  /* 11111 */
    0x20,  /* 00100 */
    0x20,  /* 00100 */
    0x20,  /* 00100 */
    0x20,  /* 00100 */

    /*
     * code=198, hex=0xC6, ascii="!F"
     */
    0x20,  /* 00100 */
    0x20,  /* 00100 */
    0x38,  /* 00111 */
    0x20,  /* 00100 */
    0x38,  /* 00111 */
    0x20,  /* 00100 */
    0x20,  /* 00100 */
    0x20,  /* 00100 */

    /*
     * code=199, hex=0xC7, ascii="!G"
     */
    0x50,  /* 01010 */
    0x50,  /* 01010 */
    0x50,  /* 01010 */
    0x58,  /* 01011 */
    0x50,  /* 01010 */
    0x50,  /* 01010 */
    0x50,  /* 01010 */
    0x50,  /* 01010 */

    /*
     * code=200, hex=0xC8, ascii="!H"
     */
    0x50,  /* 01010 */
    0x50,  /* 01010 */
    0x58,  /* 01011 */
    0x40,  /* 01000 */
    0x78,  /* 01111 */
    0x00,  /* 00000 */
    0x00,  /* 00000 */
    0x00,  /* 00000 */

    /*
     * code=201, hex=0xC9, ascii="!I"
     */
    0x00,  /* 00000 */
    0x00,  /* 00000 */
    0x78,  /* 01111 */
    0x40,  /* 01000 */
    0x58,  /* 01011 */
    0x50,  /* 01010 */
    0x50,  /* 01010 */
    0x50,  /* 01010 */

    /*
     * code=202, hex=0xCA, ascii="!J"
     */
    0x50,  /* 01010 */
    0x50,  /* 01010 */
    0xD8,  /* 11011 */
    0x00,  /* 00000 */
    0xF8,  /* 11111 */
    0x00,  /* 00000 */
    0x00,  /* 00000 */
    0x00,  /* 00000 */

    /*
     * code=203, hex=0xCB, ascii="!K"
     */
    0x00,  /* 00000 */
    0x00,  /* 00000 */
    0xF8,  /* 11111 */
    0x00,  /* 00000 */
    0xD8,  /* 11011 */
    0x50,  /* 01010 */
    0x50,  /* 01010 */
    0x50,  /* 01010 */

    /*
     * code=204, hex=0xCC, ascii="!L"
     */
    0x50,  /* 01010 */
    0x50,  /* 01010 */
    0x58,  /* 01011 */
    0x40,  /* 01000 */
    0x58,  /* 01011 */
    0x50,  /* 01010 */
    0x50,  /* 01010 */
    0x50,  /* 01010 */

    /*
     * code=205, hex=0xCD, ascii="!M"
     */
    0x00,  /* 00000 */
    0x00,  /* 00000 */
    0xF8,  /* 11111 */
    0x00,  /* 00000 */
    0xF8,  /* 11111 */
    0x00,  /* 00000 */
    0x00,  /* 00000 */
    0x00,  /* 00000 */

    /*
     * code=206, hex=0xCE, ascii="!N"
     */
    0x50,  /* 01010 */
    0x50,  /* 01010 */
    0xD8,  /* 11011 */
    0x00,  /* 00000 */
    0xD8,  /* 11011 */
    0x50,  /* 01010 */
    0x50,  /* 01010 */
    0x50,  /* 01010 */

    /*
     * code=207, hex=0xCF, ascii="!O"
     */
    0x20,  /* 00100 */
    0x20,  /* 00100 */
    0xF8,  /* 11111 */
    0x00,  /* 00000 */
    0xF8,  /* 11111 */
    0x00,  /* 00000 */
    0x00,  /* 00000 */
    0x00,  /* 00000 */

    /*
     * code=208, hex=0xD0, ascii="!P"
     */
    0x50,  /* 01010 */
    0x50,  /* 01010 */
    0x50,  /* 01010 */
    0xF8,  /* 11111 */
    0x00,  /* 00000 */
    0x00,  /* 00000 */
    0x00,  /* 00000 */
    0x00,  /* 00000 */

    /*
     * code=209, hex=0xD1, ascii="!Q"
     */
    0x00,  /* 00000 */
    0x00,  /* 00000 */
    0xF8,  /* 11111 */
    0x00,  /* 00000 */
    0xF8,  /* 11111 */
    0x20,  /* 00100 */
    0x20,  /* 00100 */
    0x20,  /* 00100 */

    /*
     * code=210, hex=0xD2, ascii="!R"
     */
    0x00,  /* 00000 */
    0x00,  /* 00000 */
    0x00,  /* 00000 */
    0xF8,  /* 11111 */
    0x50,  /* 01010 */
    0x50,  /* 01010 */
    0x50,  /* 01010 */
    0x50,  /* 01010 */

    /*
     * code=211, hex=0xD3, ascii="!S"
     */
    0x50,  /* 01010 */
    0x50,  /* 01010 */
    0x50,  /* 01010 */
    0x78,  /* 01111 */
    0x00,  /* 00000 */
    0x00,  /* 00000 */
    0x00,  /* 00000 */
    0x00,  /* 00000 */

    /*
     * code=212, hex=0xD4, ascii="!T"
     */
    0x20,  /* 00100 */
    0x20,  /* 00100 */
    0x38,  /* 00111 */
    0x20,  /* 00100 */
    0x38,  /* 00111 */
    0x00,  /* 00000 */
    0x00,  /* 00000 */
    0x00,  /* 00000 */

    /*
     * code=213, hex=0xD5, ascii="!U"
     */
    0x00,  /* 00000 */
    0x00,  /* 00000 */
    0x38,  /* 00111 */
    0x20,  /* 00100 */
    0x38,  /* 00111 */
    0x20,  /* 00100 */
    0x20,  /* 00100 */
    0x20,  /* 00100 */

    /*
     * code=214, hex=0xD6, ascii="!V"
     */
    0x00,  /* 00000 */
    0x00,  /* 00000 */
    0x00,  /* 00000 */
    0x78,  /* 01111 */
    0x50,  /* 01010 */
    0x50,  /* 01010 */
    0x50,  /* 01010 */
    0x50,  /* 01010 */

    /*
     * code=215, hex=0xD7, ascii="!W"
     */
    0x50,  /* 01010 */
    0x50,  /* 01010 */
    0x50,  /* 01010 */
    0xF8,  /* 11111 */
    0x50,  /* 01010 */
    0x50,  /* 01010 */
    0x50,  /* 01010 */
    0x50,  /* 01010 */

    /*
     * code=216, hex=0xD8, ascii="!X"
     */
    0x20,  /* 00100 */
    0x20,  /* 00100 */
    0xF8,  /* 11111 */
    0x20,  /* 00100 */
    0xF8,  /* 11111 */
    0x20,  /* 00100 */
    0x20,  /* 00100 */
    0x20,  /* 00100 */

    /*
     * code=217, hex=0xD9, ascii="!Y"
     */
    0x20,  /* 00100 */
    0x20,  /* 00100 */
    0x20,  /* 00100 */
    0xE0,  /* 11100 */
    0x00,  /* 00000 */
    0x00,  /* 00000 */
    0x00,  /* 00000 */
    0x00,  /* 00000 */

    /*
     * code=218, hex=0xDA, ascii="!Z"
     */
    0x00,  /* 00000 */
    0x00,  /* 00000 */
    0x00,  /* 00000 */
    0x38,  /* 00111 */
    0x20,  /* 00100 */
    0x20,  /* 00100 */
    0x20,  /* 00100 */
    0x20,  /* 00100 */

    /*
     * code=219, hex=0xDB, ascii="!["
     */
    0xF8,  /* 11111 */
    0xF8,  /* 11111 */
    0xF8,  /* 11111 */
    0xF8,  /* 11111 */
    0xF8,  /* 11111 */
    0xF8,  /* 11111 */
    0xF8,  /* 11111 */
    0xF8,  /* 11111 */

    /*
     * code=220, hex=0xDC, ascii="!\"
     */
    0x00,  /* 00000 */
    0x00,  /* 00000 */
    0x00,  /* 00000 */
    0x00,  /* 00000 */
    0xF8,  /* 11111 */
    0xF8,  /* 11111 */
    0xF8,  /* 11111 */
    0xF8,  /* 11111 */

    /*
     * code=221, hex=0xDD, ascii="!]"
     */
    0xE0,  /* 11100 */
    0xE0,  /* 11100 */
    0xE0,  /* 11100 */
    0xE0,  /* 11100 */
    0xE0,  /* 11100 */
    0xE0,  /* 11100 */
    0xE0,  /* 11100 */
    0xE0,  /* 11100 */

    /*
     * code=222, hex=0xDE, ascii="!^"
     */
    0x18,  /* 00011 */
    0x18,  /* 00011 */
    0x18,  /* 00011 */
    0x18,  /* 00011 */
    0x18,  /* 00011 */
    0x18,  /* 00011 */
    0x18,  /* 00011 */
    0x18,  /* 00011 */

    /*
     * code=223, hex=0xDF, ascii="!_"
     */
    0xF8,  /* 11111 */
    0xF8,  /* 11111 */
    0xF8,  /* 11111 */
    0xF8,  /* 11111 */
    0x00,  /* 00000 */
    0x00,  /* 00000 */
    0x00,  /* 00000 */
    0x00,  /* 00000 */

    /*
     * code=224, hex=0xE0, ascii="!`"
     */
    0x00,  /* 00000 */
    0x00,  /* 00000 */
    0x00,  /* 00000 */
    0x68,  /* 01101 */
    0x90,  /* 10010 */
    0x90,  /* 10010 */
    0x68,  /* 01101 */
    0x00,  /* 00000 */

    /*
     * code=225, hex=0xE1, ascii="!a"
     */
    0x00,  /* 00000 */
    0x60,  /* 01100 */
    0x90,  /* 10010 */
    0xF0,  /* 11110 */
    0x90,  /* 10010 */
    0x90,  /* 10010 */
    0xE0,  /* 11100 */
    0x80,  /* 10000 */

    /*
     * code=226, hex=0xE2, ascii="!b"
     */
    0x00,  /* 00000 */
    0x70,  /* 01110 */
    0x40,  /* 01000 */
    0x40,  /* 01000 */
    0x40,  /* 01000 */
    0x40,  /* 01000 */
    0x40,  /* 01000 */
    0x00,  /* 00000 */

    /*
     * code=227, hex=0xE3, ascii="!c"
     */
    0x00,  /* 00000 */
    0x00,  /* 00000 */
    0x70,  /* 01110 */
    0x50,  /* 01010 */
    0x50,  /* 01010 */
    0x50,  /* 01010 */
    0x50,  /* 01010 */
    0x00,  /* 00000 */

    /*
     * code=228, hex=0xE4, ascii="!d"
     */
    0x00,  /* 00000 */
    0xF8,  /* 11111 */
    0x48,  /* 01001 */
    0x20,  /* 00100 */
    0x40,  /* 01000 */
    0x88,  /* 10001 */
    0xF8,  /* 11111 */
    0x00,  /* 00000 */

    /*
     * code=229, hex=0xE5, ascii="!e"
     */
    0x00,  /* 00000 */
    0x00,  /* 00000 */
    0x78,  /* 01111 */
    0x90,  /* 10010 */
    0x90,  /* 10010 */
    0x90,  /* 10010 */
    0x60,  /* 01100 */
    0x00,  /* 00000 */

    /*
     * code=230, hex=0xE6, ascii="!f"
     */
    0x00,  /* 00000 */
    0x00,  /* 00000 */
    0x00,  /* 00000 */
    0x90,  /* 10010 */
    0x90,  /* 10010 */
    0x90,  /* 10010 */
    0xE8,  /* 11101 */
    0x80,  /* 10000 */

    /*
     * code=231, hex=0xE7, ascii="!g"
     */
    0x00,  /* 00000 */
    0x98,  /* 10011 */
    0x50,  /* 01010 */
    0x20,  /* 00100 */
    0x20,  /* 00100 */
    0x20,  /* 00100 */
    0x20,  /* 00100 */
    0x00,  /* 00000 */

    /*
     * code=232, hex=0xE8, ascii="!h"
     */
    0x00,  /* 00000 */
    0x20,  /* 00100 */
    0x20,  /* 00100 */
    0x70,  /* 01110 */
    0x88,  /* 10001 */
    0x70,  /* 01110 */
    0x20,  /* 00100 */
    0x20,  /* 00100 */

    /*
     * code=233, hex=0xE9, ascii="!i"
     */
    0x00,  /* 00000 */
    0x00,  /* 00000 */
    0x70,  /* 01110 */
    0x88,  /* 10001 */
    0xF8,  /* 11111 */
    0x88,  /* 10001 */
    0x70,  /* 01110 */
    0x00,  /* 00000 */

    /*
     * code=234, hex=0xEA, ascii="!j"
     */
    0x00,  /* 00000 */
    0x00,  /* 00000 */
    0x70,  /* 01110 */
    0x88,  /* 10001 */
    0x88,  /* 10001 */
    0x50,  /* 01010 */
    0xD8,  /* 11011 */
    0x00,  /* 00000 */

    /*
     * code=235, hex=0xEB, ascii="!k"
     */
    0x60,  /* 01100 */
    0x80,  /* 10000 */
    0x40,  /* 01000 */
    0x60,  /* 01100 */
    0x90,  /* 10010 */
    0x90,  /* 10010 */
    0x60,  /* 01100 */
    0x00,  /* 00000 */

    /*
     * code=236, hex=0xEC, ascii="!l"
     */
    0x00,  /* 00000 */
    0x00,  /* 00000 */
    0x00,  /* 00000 */
    0x70,  /* 01110 */
    0xA8,  /* 10101 */
    0xA8,  /* 10101 */
    0x70,  /* 01110 */
    0x00,  /* 00000 */

    /*
     * code=237, hex=0xED, ascii="!m"
     */
    0x00,  /* 00000 */
    0x00,  /* 00000 */
    0x08,  /* 00001 */
    0x70,  /* 01110 */
    0xA8,  /* 10101 */
    0x48,  /* 01001 */
    0xB0,  /* 10110 */
    0x00,  /* 00000 */

    /*
     * code=238, hex=0xEE, ascii="!n"
     */
    0x00,  /* 00000 */
    0x30,  /* 00110 */
    0x40,  /* 01000 */
    0x70,  /* 01110 */
    0x40,  /* 01000 */
    0x40,  /* 01000 */
    0x30,  /* 00110 */
    0x00,  /* 00000 */

    /*
     * code=239, hex=0xEF, ascii="!o"
     */
    0x00,  /* 00000 */
    0x60,  /* 01100 */
    0x90,  /* 10010 */
    0x90,  /* 10010 */
    0x90,  /* 10010 */
    0x90,  /* 10010 */
    0x90,  /* 10010 */
    0x00,  /* 00000 */

    /*
     * code=240, hex=0xF0, ascii="!p"
     */
    0x00,  /* 00000 */
    0x00,  /* 00000 */
    0xF0,  /* 11110 */
    0x00,  /* 00000 */
    0xF0,  /* 11110 */
    0x00,  /* 00000 */
    0xF0,  /* 11110 */
    0x00,  /* 00000 */

    /*
     * code=241, hex=0xF1, ascii="!q"
     */
    0x00,  /* 00000 */
    0x00,  /* 00000 */
    0x20,  /* 00100 */
    0xF8,  /* 11111 */
    0x20,  /* 00100 */
    0x00,  /* 00000 */
    0xF8,  /* 11111 */
    0x00,  /* 00000 */

    /*
     * code=242, hex=0xF2, ascii="!r"
     */
    0x00,  /* 00000 */
    0x40,  /* 01000 */
    0x20,  /* 00100 */
    0x10,  /* 00010 */
    0x20,  /* 00100 */
    0x40,  /* 01000 */
    0xF0,  /* 11110 */
    0x00,  /* 00000 */

    /*
     * code=243, hex=0xF3, ascii="!s"
     */
    0x00,  /* 00000 */
    0x10,  /* 00010 */
    0x20,  /* 00100 */
    0x40,  /* 01000 */
    0x20,  /* 00100 */
    0x10,  /* 00010 */
    0x70,  /* 01110 */
    0x00,  /* 00000 */

    /*
     * code=244, hex=0xF4, ascii="!t"
     */
    0x00,  /* 00000 */
    0x00,  /* 00000 */
    0x18,  /* 00011 */
    0x28,  /* 00101 */
    0x20,  /* 00100 */
    0x20,  /* 00100 */
    0x20,  /* 00100 */
    0x20,  /* 00100 */

    /*
     * code=245, hex=0xF5, ascii="!u"
     */
    0x20,  /* 00100 */
    0x20,  /* 00100 */
    0x20,  /* 00100 */
    0x20,  /* 00100 */
    0xA0,  /* 10100 */
    0xC0,  /* 11000 */
    0x00,  /* 00000 */
    0x00,  /* 00000 */

    /*
     * code=246, hex=0xF6, ascii="!v"
     */
    0x00,  /* 00000 */
    0x00,  /* 00000 */
    0x60,  /* 01100 */
    0x00,  /* 00000 */
    0xF0,  /* 11110 */
    0x00,  /* 00000 */
    0x60,  /* 01100 */
    0x00,  /* 00000 */

    /*
     * code=247, hex=0xF7, ascii="!w"
     */
    0x00,  /* 00000 */
    0x00,  /* 00000 */
    0x50,  /* 01010 */
    0xA0,  /* 10100 */
    0x00,  /* 00000 */
    0x50,  /* 01010 */
    0xA0,  /* 10100 */
    0x00,  /* 00000 */

    /*
     * code=248, hex=0xF8, ascii="!x"
     */
    0x00,  /* 00000 */
    0x00,  /* 00000 */
    0x20,  /* 00100 */
    0x50,  /* 01010 */
    0x20,  /* 00100 */
    0x00,  /* 00000 */
    0x00,  /* 00000 */
    0x00,  /* 00000 */

    /*
     * code=249, hex=0xF9, ascii="!y"
     */
    0x00,  /* 00000 */
    0x00,  /* 00000 */
    0x00,  /* 00000 */
    0x60,  /* 01100 */
    0x60,  /* 01100 */
    0x00,  /* 00000 */
    0x00,  /* 00000 */
    0x00,  /* 00000 */

    /*
     * code=250, hex=0xFA, ascii="!z"
     */
    0x00,  /* 00000 */
    0x00,  /* 00000 */
    0x00,  /* 00000 */
    0x20,  /* 00100 */
    0x00,  /* 00000 */
    0x00,  /* 00000 */
    0x00,  /* 00000 */
    0x00,  /* 00000 */

    /*
     * code=251, hex=0xFB, ascii="!{"
     */
    0x00,  /* 00000 */
    0x00,  /* 00000 */
    0x18,  /* 00011 */
    0x10,  /* 00010 */
    0x20,  /* 00100 */
    0xA0,  /* 10100 */
    0x40,  /* 01000 */
    0x00,  /* 00000 */

    /*
     * code=252, hex=0xFC, ascii="!|"
     */
    0x00,  /* 00000 */
    0x60,  /* 01100 */
    0x50,  /* 01010 */
    0x50,  /* 01010 */
    0x00,  /* 00000 */
    0x00,  /* 00000 */
    0x00,  /* 00000 */
    0x00,  /* 00000 */

    /*
     * code=253, hex=0xFD, ascii="!}"
     */
    0x00,  /* 00000 */
    0x60,  /* 01100 */
    0x10,  /* 00010 */
    0x20,  /* 00100 */
    0x70,  /* 01110 */
    0x00,  /* 00000 */
    0x00,  /* 00000 */
    0x00,  /* 00000 */

    /*
     * code=254, hex=0xFE, ascii="!~"
     */
    0x00,  /* 00000 */
    0x00,  /* 00000 */
    0x00,  /* 00000 */
    0x70,  /* 01110 */
    0x70,  /* 01110 */
    0x70,  /* 01110 */
    0x00,  /* 00000 */
    0x00,  /* 00000 */

    /*
     * code=255, hex=0xFF, ascii="!^"
     */
    0x00,  /* 00000 */
    0x00,  /* 00000 */
    0x00,  /* 00000 */
    0x00,  /* 00000 */
    0x00,  /* 00000 */
    0x00,  /* 00000 */
    0x00,  /* 00000 */
    0x00,  /* 00000 */
};
#endif

// draws a raster font character on canvas
// only supports 5x8 and 6x8 fonts ATM
void Segment::drawCharacter(unsigned char chr, int16_t x, int16_t y, uint8_t w, uint8_t h, CRGB color, CRGB *leds) {
#ifndef WLED_DISABLE_2D
  const uint16_t cols = virtualWidth();
  const uint16_t rows = virtualHeight();

  if (w<5 || w>6 || h!=8) return;
  for (uint8_t i = 0; i<h; i++) { // character height
    int16_t y0 = y + i;
    if (y0 < 0) continue; // drawing off-screen
    if (y0 >= rows) break; // drawing off-screen
    uint8_t bits = 0;
    switch (w) {
      case 5: bits = pgm_read_byte_near(&console_font_5x8[(chr * 8) + i]); break;
      case 6: bits = pgm_read_byte_near(&console_font_6x8[(chr * 8) + i]); break;
    }
    for (uint8_t j = 0; j<w; j++) { // character width
      int16_t x0 = x + (w-1) - j;
      if ((x0 >= 0 || x0 < cols) && ((bits>>(j+(8-w))) & 0x01)) { // bit set & drawing on-screen
        if (leds) leds[XY(x0,y0)] = color;
        else      setPixelColorXY(x0, y0, color);
      }
    }
  }
#endif
}

#define WU_WEIGHT(a,b) ((uint8_t) (((a)*(b)+(a)+(b))>>8))
void Segment::wu_pixel(CRGB *leds, uint32_t x, uint32_t y, CRGB c) {      //awesome wu_pixel procedure by reddit u/sutaburosu
#ifndef WLED_DISABLE_2D
  // extract the fractional parts and derive their inverses
  uint8_t xx = x & 0xff, yy = y & 0xff, ix = 255 - xx, iy = 255 - yy;
  // calculate the intensities for each affected pixel
  uint8_t wu[4] = {WU_WEIGHT(ix, iy), WU_WEIGHT(xx, iy),
                   WU_WEIGHT(ix, yy), WU_WEIGHT(xx, yy)};
  // multiply the intensities by the colour, and saturating-add them to the pixels
  for (uint8_t i = 0; i < 4; i++) {
    uint16_t xy = XY((x >> 8) + (i & 1), (y >> 8) + ((i >> 1) & 1));
    leds[xy].r = qadd8(leds[xy].r, c.r * wu[i] >> 8);
    leds[xy].g = qadd8(leds[xy].g, c.g * wu[i] >> 8);
    leds[xy].b = qadd8(leds[xy].b, c.b * wu[i] >> 8);
  }
#endif
}
#undef WU_WEIGHT<|MERGE_RESOLUTION|>--- conflicted
+++ resolved
@@ -132,15 +132,9 @@
 #endif
 }
 
-<<<<<<< HEAD
-void IRAM_ATTR WS2812FX::setPixelColorXY(int x, int y, byte r, byte g, byte b, byte w)
-{
-  if (!isMatrix) return; // not a matrix set-up
-=======
 ///////////////////////////////////////////////////////////
 // Segment:: routines
 ///////////////////////////////////////////////////////////
->>>>>>> 9b814f4e
 
 // XY(x,y) - gets pixel index within current segment (often used to reference leds[] array element)
 uint16_t IRAM_ATTR Segment::XY(uint16_t x, uint16_t y) {
@@ -246,26 +240,6 @@
 }
 
 // returns RGBW values of pixel
-<<<<<<< HEAD
-uint32_t WS2812FX::getPixelColorXY(uint16_t x, uint16_t y) {
-  uint16_t index;
-  if (SEGLEN) {
-    if (SEGMENT.getOption(SEG_OPTION_REVERSED)  ) x = SEGMENT.virtualWidth()  - x - 1;
-    if (SEGMENT.getOption(SEG_OPTION_REVERSED_Y)) y = SEGMENT.virtualHeight() - y - 1;
-    if (SEGMENT.getOption(SEG_OPTION_TRANSPOSED)) { uint16_t t = x; x = y; y = t; } // swap X & Y if segment transposed
-
-    x *= SEGMENT.groupLength(); // expand to physical pixels
-    y *= SEGMENT.groupLength(); // expand to physical pixels
-    if (x >= SEGMENT.width() || y >= SEGMENT.height()) return 0;
-
-    index = get2DPixelIndex(x, y);
-  } else {
-    index = y * matrixWidth + x;
-  }
-  if (index < customMappingSize) index = customMappingTable[index];
-
-  return busses.getPixelColor(index);
-=======
 uint32_t Segment::getPixelColorXY(uint16_t x, uint16_t y) {
 #ifndef WLED_DISABLE_2D
   if (getOption(SEG_OPTION_REVERSED)  ) x = virtualWidth()  - x - 1;
@@ -278,7 +252,6 @@
 #else
   return 0;
 #endif
->>>>>>> 9b814f4e
 }
 
 // Blends the specified color with the existing pixel color.
