--- conflicted
+++ resolved
@@ -100,77 +100,20 @@
     isOffRefreshRequred |= BusManager::isOffRefreshRequred(bus->getType());
     _length += bus->getLength();
   }
-  ledCount = _length; // or we can use busses.getTotalLength()
-/*
-  //make segment 0 cover the entire strip
-  _segments[0].start = 0;
-  _segments[0].stop = _length;
-*/
+  ledCount = _length;
+
+  // We will create default segments im populateDefaultSegments()
 
   setBrightness(_brightness);
 
-<<<<<<< HEAD
   #ifdef ESP8266
   for (uint8_t i = 0; i < busses.getNumBusses(); i++) {
     Bus* b = busses.getBus(i);
-=======
-  //TODO make sure segments are only refreshed when bus config actually changed (new settings page)
-  uint8_t s = 0;
-  for (uint8_t i = 0; i < busses.getNumBusses(); i++) {
-    Bus* b = busses.getBus(i);
-
-    if (autoSegments) { //make one segment per bus
-      segStarts[s] = b->getStart();
-      segStops[s] = segStarts[s] + b->getLength();
-
-      //check for overlap with previous segments
-      for (uint8_t j = 0; j < s; j++) {
-        if (segStops[j] > segStarts[s] && segStarts[j] < segStops[s]) {
-          //segments overlap, merge
-          segStarts[j] = min(segStarts[s],segStarts[j]);
-          segStops [j] = max(segStops [s],segStops [j]); segStops[s] = 0;
-          s--;
-        }
-      }
-      s++;
-    }
-
-    #ifdef ESP8266
->>>>>>> 8d4636bb
     if ((!IS_DIGITAL(b->getType()) || IS_2PIN(b->getType()))) continue;
     uint8_t pins[5];
     b->getPins(pins);
     BusDigital* bd = static_cast<BusDigital*>(b);
     if (pins[0] == 3) bd->reinit();
-<<<<<<< HEAD
-=======
-    #endif
-  }
-
-  if (autoSegments) {
-    for (uint8_t i = 0; i < MAX_NUM_SEGMENTS; i++) {
-      _segments[i].start = segStarts[i];
-      _segments[i].stop  = segStops [i];
-    }
-  } else {
-    //expand the main seg to the entire length, but only if there are no other segments
-    uint8_t mainSeg = getMainSegmentId();
-    bool isMultipleSegs = false;
-    for (uint8_t i = 0; i < MAX_NUM_SEGMENTS; i++)
-    {
-      if (i != mainSeg && _segments[i].isActive()) isMultipleSegs = true;
-    }
-    if (!isMultipleSegs) {
-      _segments[mainSeg].start = 0; _segments[mainSeg].stop = _length;
-    } else {
-      //there are multiple segments, leave them, but prune length to total
-      for (uint8_t i = 0; i < MAX_NUM_SEGMENTS; i++)
-      {
-        if (_segments[i].start > _length) _segments[i].stop = 0;
-        if (_segments[i].stop > _length) _segments[i].stop = _length;
-      }
-    }
->>>>>>> 8d4636bb
   }
   #endif
 }
@@ -680,20 +623,33 @@
 
 void WS2812FX::populateDefaultSegments() {
   uint16_t length = 0;
-  for (uint8_t i=0; i<busses.getNumBusses(); i++) {
-    Bus *bus = busses.getBus(i);
-    if (bus == nullptr) continue;
-    _segments[i].start = bus->getStart();
-    length += bus->getLength();
-    _segments[i].stop = _segments[i].start + bus->getLength();
-    _segments[i].mode = DEFAULT_MODE;
-    _segments[i].colors[0] = DEFAULT_COLOR;
-    _segments[i].speed = DEFAULT_SPEED;
-    _segments[i].intensity = DEFAULT_INTENSITY;
-    _segments[i].grouping = 1;
-    _segments[i].setOption(SEG_OPTION_SELECTED, 1);
-    _segments[i].setOption(SEG_OPTION_ON, 1);
-    _segments[i].opacity = 255;
+  if (autoSegments) {
+    for (uint8_t i=0; i<busses.getNumBusses(); i++) {
+      Bus *bus = busses.getBus(i);
+      if (bus == nullptr) continue;
+      _segments[i].start = bus->getStart();
+      length += bus->getLength();
+      _segments[i].stop = _segments[i].start + bus->getLength();
+      _segments[i].mode = DEFAULT_MODE;
+      _segments[i].colors[0] = DEFAULT_COLOR;
+      _segments[i].speed = DEFAULT_SPEED;
+      _segments[i].intensity = DEFAULT_INTENSITY;
+      _segments[i].grouping = 1;
+      _segments[i].setOption(SEG_OPTION_SELECTED, 1);
+      _segments[i].setOption(SEG_OPTION_ON, 1);
+      _segments[i].opacity = 255;
+    }
+  } else {
+    _segments[0].start = 0;
+    _segments[0].stop = _length;
+    _segments[0].mode = DEFAULT_MODE;
+    _segments[0].colors[0] = DEFAULT_COLOR;
+    _segments[0].speed = DEFAULT_SPEED;
+    _segments[0].intensity = DEFAULT_INTENSITY;
+    _segments[0].grouping = 1;
+    _segments[0].setOption(SEG_OPTION_SELECTED, 1);
+    _segments[0].setOption(SEG_OPTION_ON, 1);
+    _segments[0].opacity = 255;
   }
 }
 
