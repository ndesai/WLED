/*
  WS2812FX_fcn.cpp contains all utility functions
  Harm Aldick - 2016
  www.aldick.org
  LICENSE
  The MIT License (MIT)
  Copyright (c) 2016  Harm Aldick
  Permission is hereby granted, free of charge, to any person obtaining a copy
  of this software and associated documentation files (the "Software"), to deal
  in the Software without restriction, including without limitation the rights
  to use, copy, modify, merge, publish, distribute, sublicense, and/or sell
  copies of the Software, and to permit persons to whom the Software is
  furnished to do so, subject to the following conditions:
  The above copyright notice and this permission notice shall be included in
  all copies or substantial portions of the Software.
  THE SOFTWARE IS PROVIDED "AS IS", WITHOUT WARRANTY OF ANY KIND, EXPRESS OR
  IMPLIED, INCLUDING BUT NOT LIMITED TO THE WARRANTIES OF MERCHANTABILITY,
  FITNESS FOR A PARTICULAR PURPOSE AND NONINFRINGEMENT. IN NO EVENT SHALL THE
  AUTHORS OR COPYRIGHT HOLDERS BE LIABLE FOR ANY CLAIM, DAMAGES OR OTHER
  LIABILITY, WHETHER IN AN ACTION OF CONTRACT, TORT OR OTHERWISE, ARISING FROM,
  OUT OF OR IN CONNECTION WITH THE SOFTWARE OR THE USE OR OTHER DEALINGS IN
  THE SOFTWARE.

  Modified heavily for WLED
*/
#include "wled.h"
#include "FX.h"
#include "palettes.h"

/*
  Custom per-LED mapping has moved!

  Create a file "ledmap.json" using the edit page.

  this is just an example (30 LEDs). It will first set all even, then all uneven LEDs.
  {"map":[
  0, 2, 4, 6, 8, 10, 12, 14, 16, 18, 20, 22, 24, 26, 28,
  1, 3, 5, 7, 9, 11, 13, 15, 17, 19, 21, 23, 25, 27, 29]}

  another example. Switches direction every 5 LEDs.
  {"map":[
  0, 1, 2, 3, 4, 9, 8, 7, 6, 5, 10, 11, 12, 13, 14,
  19, 18, 17, 16, 15, 20, 21, 22, 23, 24, 29, 28, 27, 26, 25]}
*/

//do not call this method from system context (network callback)
void WS2812FX::finalizeInit(void)
{
  RESET_RUNTIME;
  isRgbw = false;

  //if busses failed to load, add default (fresh install, FS issue, ...)
  if (busses.getNumBusses() == 0) {
    uint8_t defPin[] = {LEDPIN};
    BusConfig defCfg = BusConfig(TYPE_WS2812_RGB, defPin, 0, 30, COL_ORDER_GRB, false, false);
    busses.add(defCfg);
    #ifdef LEDPIN1
    defPin[0] = {LEDPIN1};
    defCfg = BusConfig(TYPE_WS2812_RGB, defPin, 0, 30, COL_ORDER_GRB, false, false);
    busses.add(defCfg);
    #endif
    #ifdef LEDPIN2
    defPin[0] = {LEDPIN2};
    defCfg = BusConfig(TYPE_WS2812_RGB, defPin, 0, 30, COL_ORDER_GRB, false, false);
    busses.add(defCfg);
    #endif
    #ifdef LEDPIN3
    defPin[0] = {LEDPIN3};
    defCfg = BusConfig(TYPE_WS2812_RGB, defPin, 0, 30, COL_ORDER_GRB, false, false);
    busses.add(defCfg);
    #endif
  }
  
  deserializeMap();

  _length = 0;
  for (uint8_t i=0; i<busses.getNumBusses(); i++) {
    Bus *bus = busses.getBus(i);
    if (bus == nullptr) continue;
    if (_length+bus->getLength() > MAX_LEDS) break;
    isRgbw |= bus->isRgbw();
    _length += bus->getLength();
  }
/*
  //make segment 0 cover the entire strip
  _segments[0].start = 0;
  _segments[0].stop = _length;
*/

  setBrightness(_brightness);

  #ifdef ESP8266
  for (uint8_t i = 0; i < busses.getNumBusses(); i++) {
    Bus* b = busses.getBus(i);
    if ((!IS_DIGITAL(b->getType()) || IS_2PIN(b->getType()))) continue;
    uint8_t pins[5];
    b->getPins(pins);
    BusDigital* bd = static_cast<BusDigital*>(b);
    if (pins[0] == 3) bd->reinit();
  }
  #endif
}

void WS2812FX::service() {
  uint32_t nowUp = millis(); // Be aware, millis() rolls over every 49 days
  now = nowUp + timebase;
  if (nowUp - _lastShow < MIN_SHOW_DELAY) return;
  bool doShow = false;

  for(uint8_t i=0; i < MAX_NUM_SEGMENTS; i++)
  {
    _segment_index = i;

    // reset the segment runtime data if needed, called before isActive to ensure deleted
    // segment's buffers are cleared
    SEGENV.resetIfRequired();

    if (!SEGMENT.isActive()) continue;

    if(nowUp > SEGENV.next_time || _triggered || (doShow && SEGMENT.mode == 0)) //last is temporary
    {
      if (SEGMENT.grouping == 0) SEGMENT.grouping = 1; //sanity check
      doShow = true;
      uint16_t delay = FRAMETIME;

      if (!SEGMENT.getOption(SEG_OPTION_FREEZE)) { //only run effect function if not frozen
        _virtualSegmentLength = SEGMENT.virtualLength();
        _bri_t = SEGMENT.opacity; _colors_t[0] = SEGMENT.colors[0]; _colors_t[1] = SEGMENT.colors[1]; _colors_t[2] = SEGMENT.colors[2];
        if (!IS_SEGMENT_ON) _bri_t = 0;
        for (uint8_t t = 0; t < MAX_NUM_TRANSITIONS; t++) {
          if ((transitions[t].segment & 0x3F) != i) continue;
          uint8_t slot = transitions[t].segment >> 6;
          if (slot == 0) _bri_t = transitions[t].currentBri();
          _colors_t[slot] = transitions[t].currentColor(SEGMENT.colors[slot]);
        }
        for (uint8_t c = 0; c < 3; c++) _colors_t[c] = gamma32(_colors_t[c]);
        handle_palette();
        delay = (this->*_mode[SEGMENT.mode])(); //effect function
        if (SEGMENT.mode != FX_MODE_HALLOWEEN_EYES) SEGENV.call++;
      }

      SEGENV.next_time = nowUp + delay;
    }
  }
  _virtualSegmentLength = 0;
  if(doShow) {
    yield();
    show();
  }
  _triggered = false;
}

void WS2812FX::setPixelColor(uint16_t n, uint32_t c) {
  uint8_t w = (c >> 24);
  uint8_t r = (c >> 16);
  uint8_t g = (c >>  8);
  uint8_t b =  c       ;
  setPixelColor(n, r, g, b, w);
}

//used to map from segment index to physical pixel, taking into account grouping, offsets, reverse and mirroring
uint16_t WS2812FX::realPixelIndex(uint16_t i) {
  int16_t iGroup = i * SEGMENT.groupLength();

  /* reverse just an individual segment */
  int16_t realIndex = iGroup;
  if (IS_REVERSE) {
    if (IS_MIRROR) {
      realIndex = (SEGMENT.length() - 1) / 2 - iGroup;  //only need to index half the pixels
    } else {
      realIndex = (SEGMENT.length() - 1) - iGroup;
    }
  }

  realIndex += SEGMENT.start;
  return realIndex;
}

void WS2812FX::setPixelColor(uint16_t i, byte r, byte g, byte b, byte w)
{
  //auto calculate white channel value if enabled
  if (isRgbw) {
    if (rgbwMode == RGBW_MODE_AUTO_BRIGHTER || (w == 0 && (rgbwMode == RGBW_MODE_DUAL || rgbwMode == RGBW_MODE_LEGACY)))
    {
      //white value is set to lowest RGB channel
      //thank you to @Def3nder!
      w = r < g ? (r < b ? r : b) : (g < b ? g : b);
    } else if (rgbwMode == RGBW_MODE_AUTO_ACCURATE && w == 0)
    {
      w = r < g ? (r < b ? r : b) : (g < b ? g : b);
      r -= w; g -= w; b -= w;
    }
  }
  
  if (SEGLEN) {//from segment
    //color_blend(getpixel, col, _bri_t); (pseudocode for future blending of segments)
    if (_bri_t < 255) {  
      r = scale8(r, _bri_t);
      g = scale8(g, _bri_t);
      b = scale8(b, _bri_t);
      w = scale8(w, _bri_t);
    }
    uint32_t col = ((w << 24) | (r << 16) | (g << 8) | (b));

    /* Set all the pixels in the group */
    uint16_t realIndex = realPixelIndex(i);

    for (uint16_t j = 0; j < SEGMENT.grouping; j++) {
<<<<<<< HEAD
      uint16_t indexSet = realIndex + (IS_REVERSE ? -j : j);
      if (indexSet >= SEGMENT.start && indexSet < SEGMENT.stop) { // watch for group out of bounds condition
=======
      int indexSet = realIndex + (reversed ? -j : j);
      if (indexSet >= SEGMENT.start && indexSet < SEGMENT.stop) {
>>>>>>> f3b84f13
        if (IS_MIRROR) { //set the corresponding mirrored pixel
          uint16_t indexMir = SEGMENT.stop + SEGMENT.start - indexSet - 1;
          if (indexMir < customMappingSize) indexMir = customMappingTable[indexMir];
          busses.setPixelColor(indexMir, col);
        }
<<<<<<< HEAD
		    if (indexSet < customMappingSize) indexSet = customMappingTable[indexSet];
        busses.setPixelColor(indexSet, col);
=======
        if (indexSet < customMappingSize) indexSet = customMappingTable[indexSet];
        busses.setPixelColor(indexSet + skip, col);
>>>>>>> f3b84f13
      }
    }
  } else { //live data, etc.
    if (i < customMappingSize) i = customMappingTable[i];
    uint32_t col = ((w << 24) | (r << 16) | (g << 8) | (b));
    busses.setPixelColor(i, col);
  }
}


//DISCLAIMER
//The following function attemps to calculate the current LED power usage,
//and will limit the brightness to stay below a set amperage threshold.
//It is NOT a measurement and NOT guaranteed to stay within the ablMilliampsMax margin.
//Stay safe with high amperage and have a reasonable safety margin!
//I am NOT to be held liable for burned down garages!

//fine tune power estimation constants for your setup                  
#define MA_FOR_ESP        100 //how much mA does the ESP use (Wemos D1 about 80mA, ESP32 about 120mA)
                              //you can set it to 0 if the ESP is powered by USB and the LEDs by external

void WS2812FX::show(void) {

  // avoid race condition, caputre _callback value
  show_callback callback = _callback;
  if (callback) callback();

  //power limit calculation
  //each LED can draw up 195075 "power units" (approx. 53mA)
  //one PU is the power it takes to have 1 channel 1 step brighter per brightness step
  //so A=2,R=255,G=0,B=0 would use 510 PU per LED (1mA is about 3700 PU)
  bool useWackyWS2815PowerModel = false;
  byte actualMilliampsPerLed = milliampsPerLed;

  if(milliampsPerLed == 255) {
    useWackyWS2815PowerModel = true;
    actualMilliampsPerLed = 12; // from testing an actual strip
  }

  if (ablMilliampsMax > 149 && actualMilliampsPerLed > 0) //0 mA per LED and too low numbers turn off calculation
  {
    uint32_t puPerMilliamp = 195075 / actualMilliampsPerLed;
    uint32_t powerBudget = (ablMilliampsMax - MA_FOR_ESP) * puPerMilliamp; //100mA for ESP power
    if (powerBudget > puPerMilliamp * _length) //each LED uses about 1mA in standby, exclude that from power budget
    {
      powerBudget -= puPerMilliamp * _length;
    } else
    {
      powerBudget = 0;
    }

    uint32_t powerSum = 0;

    for (uint16_t i = 0; i < _length; i++) //sum up the usage of each LED
    {
      uint32_t c = busses.getPixelColor(i);
      byte r = c >> 16, g = c >> 8, b = c, w = c >> 24;

      if(useWackyWS2815PowerModel)
      {
        // ignore white component on WS2815 power calculation
        powerSum += (MAX(MAX(r,g),b)) * 3;
      }
      else 
      {
        powerSum += (r + g + b + w);
      }
    }


    if (isRgbw) //RGBW led total output with white LEDs enabled is still 50mA, so each channel uses less
    {
      powerSum *= 3;
      powerSum = powerSum >> 2; //same as /= 4
    }

    uint32_t powerSum0 = powerSum;
    powerSum *= _brightness;
    
    if (powerSum > powerBudget) //scale brightness down to stay in current limit
    {
      float scale = (float)powerBudget / (float)powerSum;
      uint16_t scaleI = scale * 255;
      uint8_t scaleB = (scaleI > 255) ? 255 : scaleI;
      uint8_t newBri = scale8(_brightness, scaleB);
      busses.setBrightness(newBri);
      currentMilliamps = (powerSum0 * newBri) / puPerMilliamp;
    } else
    {
      currentMilliamps = powerSum / puPerMilliamp;
      busses.setBrightness(_brightness);
    }
    currentMilliamps += MA_FOR_ESP; //add power of ESP back to estimate
    currentMilliamps += _length; //add standby power back to estimate
  } else {
    currentMilliamps = 0;
    busses.setBrightness(_brightness);
  }
  
  // some buses send asynchronously and this method will return before
  // all of the data has been sent.
  // See https://github.com/Makuna/NeoPixelBus/wiki/ESP32-NeoMethods#neoesp32rmt-methods
  busses.show();
  unsigned long now = millis();
  unsigned long diff = now - _lastShow;
  uint16_t fpsCurr = 200;
  if (diff > 0) fpsCurr = 1000 / diff;
  _cumulativeFps = (3 * _cumulativeFps + fpsCurr) >> 2;
  _lastShow = now;
}

/**
 * Returns a true value if any of the strips are still being updated.
 * On some hardware (ESP32), strip updates are done asynchronously.
 */
bool WS2812FX::isUpdating() {
  return !busses.canAllShow();
}

/**
 * Returns the refresh rate of the LED strip. Useful for finding out whether a given setup is fast enough.
 * Only updates on show() or is set to 0 fps if last show is more than 2 secs ago, so accurary varies
 */
uint16_t WS2812FX::getFps() {
  if (millis() - _lastShow > 2000) return 0;
  return _cumulativeFps +1;
}

/**
 * Forces the next frame to be computed on all active segments.
 */
void WS2812FX::trigger() {
  _triggered = true;
}

void WS2812FX::setMode(uint8_t segid, uint8_t m) {
  if (segid >= MAX_NUM_SEGMENTS) return;
   
  if (m >= MODE_COUNT) m = MODE_COUNT - 1;

  if (_segments[segid].mode != m) 
  {
    _segment_runtimes[segid].reset();
    _segments[segid].mode = m;
  }
}

uint8_t WS2812FX::getModeCount()
{
  return MODE_COUNT;
}

uint8_t WS2812FX::getPaletteCount()
{
  return 13 + GRADIENT_PALETTE_COUNT;
}

//TODO effect transitions


bool WS2812FX::setEffectConfig(uint8_t m, uint8_t s, uint8_t in, uint8_t p) {
  Segment& seg = _segments[getMainSegmentId()];
  uint8_t modePrev = seg.mode, speedPrev = seg.speed, intensityPrev = seg.intensity, palettePrev = seg.palette;

  bool applied = false;
  
  if (applyToAllSelected) {
    for (uint8_t i = 0; i < MAX_NUM_SEGMENTS; i++)
    {
      if (_segments[i].isSelected())
      {
        _segments[i].speed = s;
        _segments[i].intensity = in;
        _segments[i].palette = p;
        setMode(i, m);
        applied = true;
      }
    }
  } 
  
  if (!applyToAllSelected || !applied) {
    seg.speed = s;
    seg.intensity = in;
    seg.palette = p;
    setMode(mainSegment, m);
  }
  
  if (seg.mode != modePrev || seg.speed != speedPrev || seg.intensity != intensityPrev || seg.palette != palettePrev) return true;
  return false;
}

void WS2812FX::setColor(uint8_t slot, uint8_t r, uint8_t g, uint8_t b, uint8_t w) {
  setColor(slot, ((uint32_t)w << 24) |((uint32_t)r << 16) | ((uint32_t)g << 8) | b);
}

void WS2812FX::setColor(uint8_t slot, uint32_t c) {
  if (slot >= NUM_COLORS) return;

  bool applied = false;
  
  if (applyToAllSelected) {
    for (uint8_t i = 0; i < MAX_NUM_SEGMENTS; i++)
    {
      if (_segments[i].isSelected()) {
        _segments[i].setColor(slot, c, i);
        applied = true;
      }
    }
  }

  if (!applyToAllSelected || !applied) {
    uint8_t mainseg = getMainSegmentId();
    _segments[mainseg].setColor(slot, c, mainseg);
  }
}

void WS2812FX::setBrightness(uint8_t b) {
  if (gammaCorrectBri) b = gamma8(b);
  if (_brightness == b) return;
  _brightness = b;
  _segment_index = 0;
  if (_brightness == 0) { //unfreeze all segments on power off
    for (uint8_t i = 0; i < MAX_NUM_SEGMENTS; i++)
    {
      _segments[i].setOption(SEG_OPTION_FREEZE, false);
    }
  }
  if (SEGENV.next_time > millis() + 22 && millis() - _lastShow > MIN_SHOW_DELAY) show();//apply brightness change immediately if no refresh soon
}

uint8_t WS2812FX::getMode(void) {
  return _segments[getMainSegmentId()].mode;
}

uint8_t WS2812FX::getSpeed(void) {
  return _segments[getMainSegmentId()].speed;
}

uint8_t WS2812FX::getBrightness(void) {
  return _brightness;
}

uint8_t WS2812FX::getMaxSegments(void) {
  return MAX_NUM_SEGMENTS;
}

/*uint8_t WS2812FX::getFirstSelectedSegment(void)
{
  for (uint8_t i = 0; i < MAX_NUM_SEGMENTS; i++)
  {
    if (_segments[i].isActive() && _segments[i].isSelected()) return i;
  }
  for (uint8_t i = 0; i < MAX_NUM_SEGMENTS; i++) //if none selected, get first active
  {
    if (_segments[i].isActive()) return i;
  }
  return 0;
}*/

uint8_t WS2812FX::getMainSegmentId(void) {
  if (mainSegment >= MAX_NUM_SEGMENTS) return 0;
  if (_segments[mainSegment].isActive()) return mainSegment;
  for (uint8_t i = 0; i < MAX_NUM_SEGMENTS; i++) //get first active
  {
    if (_segments[i].isActive()) return i;
  }
  return 0;
}

uint32_t WS2812FX::getColor(void) {
  return _segments[getMainSegmentId()].colors[0];
}

uint32_t WS2812FX::getPixelColor(uint16_t i)
{
  i = realPixelIndex(i);
  
  if (i < customMappingSize) i = customMappingTable[i];
  if (i >= _length) return 0;
  
  // TODO: may need to add IS_REVERSE and IS_MIRROR logic
  return busses.getPixelColor(i);
}

WS2812FX::Segment& WS2812FX::getSegment(uint8_t id) {
  if (id >= MAX_NUM_SEGMENTS) return _segments[0];
  return _segments[id];
}

WS2812FX::Segment_runtime WS2812FX::getSegmentRuntime(void) {
  return SEGENV;
}

WS2812FX::Segment* WS2812FX::getSegments(void) {
  return _segments;
}

uint32_t WS2812FX::getLastShow(void) {
  return _lastShow;
}

// there is no longer any need for these two
//uint8_t WS2812FX::getColorOrder(void) {
//  return COL_ORDER_GRB;
//}
//
//void WS2812FX::setColorOrder(uint8_t co) {
//  //bus->SetColorOrder(co);
//}

void WS2812FX::setSegment(uint8_t n, uint16_t i1, uint16_t i2, uint8_t grouping, uint8_t spacing) {
  if (n >= MAX_NUM_SEGMENTS) return;
  Segment& seg = _segments[n];

  //return if neither bounds nor grouping have changed
  if (seg.start == i1 && seg.stop == i2 && (!grouping || (seg.grouping == grouping && seg.spacing == spacing))) return;

  if (seg.stop) setRange(seg.start, seg.stop -1, 0); //turn old segment range off
  if (i2 <= i1) //disable segment
  {
    seg.stop = 0; 
    if (n == mainSegment) //if main segment is deleted, set first active as main segment
    {
      for (uint8_t i = 0; i < MAX_NUM_SEGMENTS; i++)
      {
        if (_segments[i].isActive()) {
          mainSegment = i;
          return;
        }
      }
      mainSegment = 0; //should not happen (always at least one active segment)
    }
    return;
  }
  if (i1 < _length) seg.start = i1;
  seg.stop = i2;
  if (i2 > _length) seg.stop = _length;
  if (grouping) {
    seg.grouping = grouping;
    seg.spacing = spacing;
  }
  _segment_runtimes[n].reset();
}

void WS2812FX::resetSegments() {
  for (uint8_t i = 0; i < MAX_NUM_SEGMENTS; i++) if (_segments[i].name) delete _segments[i].name;
  mainSegment = 0;
  memset(_segments, 0, sizeof(_segments));
  //memset(_segment_runtimes, 0, sizeof(_segment_runtimes));
  _segment_index = 0;
  _segments[0].mode = DEFAULT_MODE;
  _segments[0].colors[0] = DEFAULT_COLOR;
  _segments[0].start = 0;
  _segments[0].speed = DEFAULT_SPEED;
  _segments[0].intensity = DEFAULT_INTENSITY;
  _segments[0].stop = _length;
  _segments[0].grouping = 1;
  _segments[0].setOption(SEG_OPTION_SELECTED, 1);
  _segments[0].setOption(SEG_OPTION_ON, 1);
  _segments[0].opacity = 255;

  for (uint16_t i = 1; i < MAX_NUM_SEGMENTS; i++)
  {
    _segments[i].colors[0] = color_wheel(i*51);
    _segments[i].grouping = 1;
    _segments[i].setOption(SEG_OPTION_ON, 1);
    _segments[i].opacity = 255;
    _segments[i].speed = DEFAULT_SPEED;
    _segments[i].intensity = DEFAULT_INTENSITY;
    _segment_runtimes[i].reset();
  }
  _segment_runtimes[0].reset();
}

void WS2812FX::populateDefaultSegments() {
  uint16_t length = 0;
  for (uint8_t i=0; i<busses.getNumBusses(); i++) {
    Bus *bus = busses.getBus(i);
    if (bus == nullptr) continue;
    _segments[i].start = bus->getStart();
    length += bus->getLength();
    _segments[i].stop = _segments[i].start + bus->getLength();
    _segments[i].mode = DEFAULT_MODE;
    _segments[i].colors[0] = DEFAULT_COLOR;
    _segments[i].speed = DEFAULT_SPEED;
    _segments[i].intensity = DEFAULT_INTENSITY;
    _segments[i].grouping = 1;
    _segments[i].setOption(SEG_OPTION_SELECTED, 1);
    _segments[i].setOption(SEG_OPTION_ON, 1);
    _segments[i].opacity = 255;
  }
}

//After this function is called, setPixelColor() will use that segment (offsets, grouping, ... will apply)
void WS2812FX::setPixelSegment(uint8_t n)
{
  if (n < MAX_NUM_SEGMENTS) {
    _segment_index = n;
    _virtualSegmentLength = SEGMENT.length();
  } else {
    _segment_index = 0;
    _virtualSegmentLength = 0;
  }
}

void WS2812FX::setRange(uint16_t i, uint16_t i2, uint32_t col)
{
  if (i2 >= i)
  {
    for (uint16_t x = i; x <= i2; x++) setPixelColor(x, col);
  } else
  {
    for (uint16_t x = i2; x <= i; x++) setPixelColor(x, col);
  }
}

void WS2812FX::setShowCallback(show_callback cb)
{
  _callback = cb;
}

void WS2812FX::setTransition(uint16_t t)
{
  _transitionDur = t;
}

void WS2812FX::setTransitionMode(bool t)
{
  unsigned long waitMax = millis() + 20; //refresh after 20 ms if transition enabled
  for (uint16_t i = 0; i < MAX_NUM_SEGMENTS; i++)
  {
    _segment_index = i;
    SEGMENT.setOption(SEG_OPTION_TRANSITIONAL, t);

    if (t && SEGMENT.mode == FX_MODE_STATIC && SEGENV.next_time > waitMax) SEGENV.next_time = waitMax;
  }
}

/*
 * color blend function
 */
uint32_t WS2812FX::color_blend(uint32_t color1, uint32_t color2, uint16_t blend, bool b16) {
  if(blend == 0)   return color1;
  uint16_t blendmax = b16 ? 0xFFFF : 0xFF;
  if(blend == blendmax) return color2;
  uint8_t shift = b16 ? 16 : 8;

  uint32_t w1 = (color1 >> 24) & 0xFF;
  uint32_t r1 = (color1 >> 16) & 0xFF;
  uint32_t g1 = (color1 >>  8) & 0xFF;
  uint32_t b1 =  color1        & 0xFF;

  uint32_t w2 = (color2 >> 24) & 0xFF;
  uint32_t r2 = (color2 >> 16) & 0xFF;
  uint32_t g2 = (color2 >>  8) & 0xFF;
  uint32_t b2 =  color2        & 0xFF;

  uint32_t w3 = ((w2 * blend) + (w1 * (blendmax - blend))) >> shift;
  uint32_t r3 = ((r2 * blend) + (r1 * (blendmax - blend))) >> shift;
  uint32_t g3 = ((g2 * blend) + (g1 * (blendmax - blend))) >> shift;
  uint32_t b3 = ((b2 * blend) + (b1 * (blendmax - blend))) >> shift;

  return ((w3 << 24) | (r3 << 16) | (g3 << 8) | (b3));
}

/*
 * Fills segment with color
 */
void WS2812FX::fill(uint32_t c) {
  for(uint16_t i = 0; i < SEGLEN; i++) {
    setPixelColor(i, c);
  }
}

/*
 * Blends the specified color with the existing pixel color.
 */
void WS2812FX::blendPixelColor(uint16_t n, uint32_t color, uint8_t blend)
{
  setPixelColor(n, color_blend(getPixelColor(n), color, blend));
}

/*
 * fade out function, higher rate = quicker fade
 */
void WS2812FX::fade_out(uint8_t rate) {
  rate = (255-rate) >> 1;
  float mappedRate = float(rate) +1.1;

  uint32_t color = SEGCOLOR(1); // target color
  int w2 = (color >> 24) & 0xff;
  int r2 = (color >> 16) & 0xff;
  int g2 = (color >>  8) & 0xff;
  int b2 =  color        & 0xff;

  for(uint16_t i = 0; i < SEGLEN; i++) {
    color = getPixelColor(i);
    int w1 = (color >> 24) & 0xff;
    int r1 = (color >> 16) & 0xff;
    int g1 = (color >>  8) & 0xff;
    int b1 =  color        & 0xff;

    int wdelta = (w2 - w1) / mappedRate;
    int rdelta = (r2 - r1) / mappedRate;
    int gdelta = (g2 - g1) / mappedRate;
    int bdelta = (b2 - b1) / mappedRate;

    // if fade isn't complete, make sure delta is at least 1 (fixes rounding issues)
    wdelta += (w2 == w1) ? 0 : (w2 > w1) ? 1 : -1;
    rdelta += (r2 == r1) ? 0 : (r2 > r1) ? 1 : -1;
    gdelta += (g2 == g1) ? 0 : (g2 > g1) ? 1 : -1;
    bdelta += (b2 == b1) ? 0 : (b2 > b1) ? 1 : -1;

    setPixelColor(i, r1 + rdelta, g1 + gdelta, b1 + bdelta, w1 + wdelta);
  }
}

/*
 * blurs segment content, source: FastLED colorutils.cpp
 */
void WS2812FX::blur(uint8_t blur_amount)
{
  uint8_t keep = 255 - blur_amount;
  uint8_t seep = blur_amount >> 1;
  CRGB carryover = CRGB::Black;
  for(uint16_t i = 0; i < SEGLEN; i++)
  {
    CRGB cur = col_to_crgb(getPixelColor(i));
    CRGB part = cur;
    part.nscale8(seep);
    cur.nscale8(keep);
    cur += carryover;
    if(i > 0) {
      uint32_t c = getPixelColor(i-1);
      uint8_t r = (c >> 16 & 0xFF);
      uint8_t g = (c >> 8  & 0xFF);
      uint8_t b = (c       & 0xFF);
      setPixelColor(i-1, qadd8(r, part.red), qadd8(g, part.green), qadd8(b, part.blue));
    }
    setPixelColor(i,cur.red, cur.green, cur.blue);
    carryover = part;
  }
}

uint16_t WS2812FX::triwave16(uint16_t in)
{
  if (in < 0x8000) return in *2;
  return 0xFFFF - (in - 0x8000)*2;
}

uint8_t WS2812FX::sin_gap(uint16_t in) {
  if (in & 0x100) return 0;
  //if (in > 255) return 0;
  return sin8(in + 192); //correct phase shift of sine so that it starts and stops at 0
}

/*
 * Generates a tristate square wave w/ attac & decay 
 * @param x input value 0-255
 * @param pulsewidth 0-127 
 * @param attdec attac & decay, max. pulsewidth / 2
 * @returns signed waveform value
 */
int8_t WS2812FX::tristate_square8(uint8_t x, uint8_t pulsewidth, uint8_t attdec) {
  int8_t a = 127;
  if (x > 127) {
    a = -127;
    x -= 127;
  }

  if (x < attdec) { //inc to max
    return (int16_t) x * a / attdec;
  }
  else if (x < pulsewidth - attdec) { //max
    return a;
  }  
  else if (x < pulsewidth) { //dec to 0
    return (int16_t) (pulsewidth - x) * a / attdec;
  }
  return 0;
}

/*
 * Put a value 0 to 255 in to get a color value.
 * The colours are a transition r -> g -> b -> back to r
 * Inspired by the Adafruit examples.
 */
uint32_t WS2812FX::color_wheel(uint8_t pos) {
  if (SEGMENT.palette) return color_from_palette(pos, false, true, 0);
  pos = 255 - pos;
  if(pos < 85) {
    return ((uint32_t)(255 - pos * 3) << 16) | ((uint32_t)(0) << 8) | (pos * 3);
  } else if(pos < 170) {
    pos -= 85;
    return ((uint32_t)(0) << 16) | ((uint32_t)(pos * 3) << 8) | (255 - pos * 3);
  } else {
    pos -= 170;
    return ((uint32_t)(pos * 3) << 16) | ((uint32_t)(255 - pos * 3) << 8) | (0);
  }
}

/*
 * Returns a new, random wheel index with a minimum distance of 42 from pos.
 */
uint8_t WS2812FX::get_random_wheel_index(uint8_t pos) {
  uint8_t r = 0, x = 0, y = 0, d = 0;

  while(d < 42) {
    r = random8();
    x = abs(pos - r);
    y = 255 - x;
    d = MIN(x, y);
  }
  return r;
}


uint32_t WS2812FX::crgb_to_col(CRGB fastled)
{
  return (((uint32_t)fastled.red << 16) | ((uint32_t)fastled.green << 8) | fastled.blue);
}


CRGB WS2812FX::col_to_crgb(uint32_t color)
{
  CRGB fastled_col;
  fastled_col.red =   (color >> 16 & 0xFF);
  fastled_col.green = (color >> 8  & 0xFF);
  fastled_col.blue =  (color       & 0xFF);
  return fastled_col;
}


void WS2812FX::load_gradient_palette(uint8_t index)
{
  byte i = constrain(index, 0, GRADIENT_PALETTE_COUNT -1);
  byte tcp[72]; //support gradient palettes with up to 18 entries
  memcpy_P(tcp, (byte*)pgm_read_dword(&(gGradientPalettes[i])), 72);
  targetPalette.loadDynamicGradientPalette(tcp);
}


/*
 * FastLED palette modes helper function. Limitation: Due to memory reasons, multiple active segments with FastLED will disable the Palette transitions
 */
void WS2812FX::handle_palette(void)
{
  bool singleSegmentMode = (_segment_index == _segment_index_palette_last);
  _segment_index_palette_last = _segment_index;

  byte paletteIndex = SEGMENT.palette;
  if (paletteIndex == 0) //default palette. Differs depending on effect
  {
    switch (SEGMENT.mode)
    {
      case FX_MODE_FIRE_2012  : paletteIndex = 35; break; //heat palette
      case FX_MODE_COLORWAVES : paletteIndex = 26; break; //landscape 33
      case FX_MODE_FILLNOISE8 : paletteIndex =  9; break; //ocean colors
      case FX_MODE_NOISE16_1  : paletteIndex = 20; break; //Drywet
      case FX_MODE_NOISE16_2  : paletteIndex = 43; break; //Blue cyan yellow
      case FX_MODE_NOISE16_3  : paletteIndex = 35; break; //heat palette
      case FX_MODE_NOISE16_4  : paletteIndex = 26; break; //landscape 33
      case FX_MODE_GLITTER    : paletteIndex = 11; break; //rainbow colors
      case FX_MODE_SUNRISE    : paletteIndex = 35; break; //heat palette
      case FX_MODE_FLOW       : paletteIndex =  6; break; //party
    }
  }
  if (SEGMENT.mode >= FX_MODE_METEOR && paletteIndex == 0) paletteIndex = 4;
  
  switch (paletteIndex)
  {
    case 0: //default palette. Exceptions for specific effects above
      targetPalette = PartyColors_p; break;
    case 1: {//periodically replace palette with a random one. Doesn't work with multiple FastLED segments
      if (!singleSegmentMode)
      {
        targetPalette = PartyColors_p; break; //fallback
      }
      if (millis() - _lastPaletteChange > 1000 + ((uint32_t)(255-SEGMENT.intensity))*100)
      {
        targetPalette = CRGBPalette16(
                        CHSV(random8(), 255, random8(128, 255)),
                        CHSV(random8(), 255, random8(128, 255)),
                        CHSV(random8(), 192, random8(128, 255)),
                        CHSV(random8(), 255, random8(128, 255)));
        _lastPaletteChange = millis();
      } break;}
    case 2: {//primary color only
      CRGB prim = col_to_crgb(SEGCOLOR(0));
      targetPalette = CRGBPalette16(prim); break;}
    case 3: {//primary + secondary
      CRGB prim = col_to_crgb(SEGCOLOR(0));
      CRGB sec  = col_to_crgb(SEGCOLOR(1));
      targetPalette = CRGBPalette16(prim,prim,sec,sec); break;}
    case 4: {//primary + secondary + tertiary
      CRGB prim = col_to_crgb(SEGCOLOR(0));
      CRGB sec  = col_to_crgb(SEGCOLOR(1));
      CRGB ter  = col_to_crgb(SEGCOLOR(2));
      targetPalette = CRGBPalette16(ter,sec,prim); break;}
    case 5: {//primary + secondary (+tert if not off), more distinct
      CRGB prim = col_to_crgb(SEGCOLOR(0));
      CRGB sec  = col_to_crgb(SEGCOLOR(1));
      if (SEGCOLOR(2)) {
        CRGB ter = col_to_crgb(SEGCOLOR(2));
        targetPalette = CRGBPalette16(prim,prim,prim,prim,prim,sec,sec,sec,sec,sec,ter,ter,ter,ter,ter,prim);
      } else {
        targetPalette = CRGBPalette16(prim,prim,prim,prim,prim,prim,prim,prim,sec,sec,sec,sec,sec,sec,sec,sec);
      }
      break;}
    case 6: //Party colors
      targetPalette = PartyColors_p; break;
    case 7: //Cloud colors
      targetPalette = CloudColors_p; break;
    case 8: //Lava colors
      targetPalette = LavaColors_p; break;
    case 9: //Ocean colors
      targetPalette = OceanColors_p; break;
    case 10: //Forest colors
      targetPalette = ForestColors_p; break;
    case 11: //Rainbow colors
      targetPalette = RainbowColors_p; break;
    case 12: //Rainbow stripe colors
      targetPalette = RainbowStripeColors_p; break;
    default: //progmem palettes
      load_gradient_palette(paletteIndex -13);
  }
  
  if (singleSegmentMode && paletteFade && SEGENV.call > 0) //only blend if just one segment uses FastLED mode
  {
    nblendPaletteTowardPalette(currentPalette, targetPalette, 48);
  } else
  {
    currentPalette = targetPalette;
  }
}


/*
 * Gets a single color from the currently selected palette.
 * @param i Palette Index (if mapping is true, the full palette will be SEGLEN long, if false, 255). Will wrap around automatically.
 * @param mapping if true, LED position in segment is considered for color
 * @param wrap FastLED palettes will usally wrap back to the start smoothly. Set false to get a hard edge
 * @param mcol If the default palette 0 is selected, return the standard color 0, 1 or 2 instead. If >2, Party palette is used instead
 * @param pbri Value to scale the brightness of the returned color by. Default is 255. (no scaling)
 * @returns Single color from palette
 */
uint32_t WS2812FX::color_from_palette(uint16_t i, bool mapping, bool wrap, uint8_t mcol, uint8_t pbri)
{
  if (SEGMENT.palette == 0 && mcol < 3) {
    uint32_t color = SEGCOLOR(mcol);
    if (pbri != 255) {
      CRGB crgb_color = col_to_crgb(color);
      crgb_color.nscale8_video(pbri);
      return crgb_to_col(crgb_color);
    } else {
      return color;
    }
  }

  uint8_t paletteIndex = i;
  if (mapping) paletteIndex = (i*255)/(SEGLEN -1);
  if (!wrap) paletteIndex = scale8(paletteIndex, 240); //cut off blend at palette "end"
  CRGB fastled_col;
  fastled_col = ColorFromPalette( currentPalette, paletteIndex, pbri, (paletteBlend == 3)? NOBLEND:LINEARBLEND);

  return crgb_to_col(fastled_col);
}

//@returns `true` if color, mode, speed, intensity and palette match
bool WS2812FX::segmentsAreIdentical(Segment* a, Segment* b)
{
  //if (a->start != b->start) return false;
  //if (a->stop != b->stop) return false;
  for (uint8_t i = 0; i < NUM_COLORS; i++)
  {
    if (a->colors[i] != b->colors[i]) return false;
  }
  if (a->mode != b->mode) return false;
  if (a->speed != b->speed) return false;
  if (a->intensity != b->intensity) return false;
  if (a->palette != b->palette) return false;
  //if (a->getOption(SEG_OPTION_REVERSED) != b->getOption(SEG_OPTION_REVERSED)) return false;
  return true;
}


//load custom mapping table from JSON file
void WS2812FX::deserializeMap(uint8_t n) {
  String fileName = String(F("/ledmap"));
  if (n) fileName += String(n);
  fileName += String(F(".json"));
  bool isFile = WLED_FS.exists(fileName);

  if (!isFile) {
    // erase custom mapping if selecting nonexistent ledmap.json (n==0)
    if (!n && customMappingTable != nullptr) {
      customMappingSize = 0;
      delete[] customMappingTable;
      customMappingTable = nullptr;
    }
    return;
  }

  DynamicJsonDocument doc(JSON_BUFFER_SIZE);  // full sized buffer for larger maps
  DEBUG_PRINT(F("Reading LED map from "));
  DEBUG_PRINTLN(fileName);

  if (!readObjectFromFile(fileName.c_str(), nullptr, &doc)) return; //if file does not exist just exit

  // erase old custom ledmap
  if (customMappingTable != nullptr) {
    customMappingSize = 0;
    delete[] customMappingTable;
    customMappingTable = nullptr;
  }

  JsonArray map = doc[F("map")];
  if (!map.isNull() && map.size()) {  // not an empty map
    customMappingSize  = map.size();
    customMappingTable = new uint16_t[customMappingSize];
    for (uint16_t i=0; i<customMappingSize; i++) {
      customMappingTable[i] = (uint16_t) map[i];
    }
  }
}

//gamma 2.8 lookup table used for color correction
byte gammaT[] = {
    0,  0,  0,  0,  0,  0,  0,  0,  0,  0,  0,  0,  0,  0,  0,  0,
    0,  0,  0,  0,  0,  0,  0,  0,  0,  0,  0,  0,  1,  1,  1,  1,
    1,  1,  1,  1,  1,  1,  1,  1,  1,  2,  2,  2,  2,  2,  2,  2,
    2,  3,  3,  3,  3,  3,  3,  3,  4,  4,  4,  4,  4,  5,  5,  5,
    5,  6,  6,  6,  6,  7,  7,  7,  7,  8,  8,  8,  9,  9,  9, 10,
   10, 10, 11, 11, 11, 12, 12, 13, 13, 13, 14, 14, 15, 15, 16, 16,
   17, 17, 18, 18, 19, 19, 20, 20, 21, 21, 22, 22, 23, 24, 24, 25,
   25, 26, 27, 27, 28, 29, 29, 30, 31, 32, 32, 33, 34, 35, 35, 36,
   37, 38, 39, 39, 40, 41, 42, 43, 44, 45, 46, 47, 48, 49, 50, 50,
   51, 52, 54, 55, 56, 57, 58, 59, 60, 61, 62, 63, 64, 66, 67, 68,
   69, 70, 72, 73, 74, 75, 77, 78, 79, 81, 82, 83, 85, 86, 87, 89,
   90, 92, 93, 95, 96, 98, 99,101,102,104,105,107,109,110,112,114,
  115,117,119,120,122,124,126,127,129,131,133,135,137,138,140,142,
  144,146,148,150,152,154,156,158,160,162,164,167,169,171,173,175,
  177,180,182,184,186,189,191,193,196,198,200,203,205,208,210,213,
  215,218,220,223,225,228,231,233,236,239,241,244,247,249,252,255 };

uint8_t WS2812FX::gamma8_cal(uint8_t b, float gamma) {
  return (int)(pow((float)b / 255.0, gamma) * 255 + 0.5);
}

void WS2812FX::calcGammaTable(float gamma)
{
  for (uint16_t i = 0; i < 256; i++) {
    gammaT[i] = gamma8_cal(i, gamma);
  }
}

uint8_t WS2812FX::gamma8(uint8_t b)
{
  return gammaT[b];
}

uint32_t WS2812FX::gamma32(uint32_t color)
{
  if (!gammaCorrectCol) return color;
  uint8_t w = (color >> 24);
  uint8_t r = (color >> 16);
  uint8_t g = (color >>  8);
  uint8_t b =  color;
  w = gammaT[w];
  r = gammaT[r];
  g = gammaT[g];
  b = gammaT[b];
  return ((w << 24) | (r << 16) | (g << 8) | (b));
}

WS2812FX* WS2812FX::instance = nullptr;<|MERGE_RESOLUTION|>--- conflicted
+++ resolved
@@ -206,25 +206,15 @@
     uint16_t realIndex = realPixelIndex(i);
 
     for (uint16_t j = 0; j < SEGMENT.grouping; j++) {
-<<<<<<< HEAD
       uint16_t indexSet = realIndex + (IS_REVERSE ? -j : j);
-      if (indexSet >= SEGMENT.start && indexSet < SEGMENT.stop) { // watch for group out of bounds condition
-=======
-      int indexSet = realIndex + (reversed ? -j : j);
       if (indexSet >= SEGMENT.start && indexSet < SEGMENT.stop) {
->>>>>>> f3b84f13
         if (IS_MIRROR) { //set the corresponding mirrored pixel
           uint16_t indexMir = SEGMENT.stop + SEGMENT.start - indexSet - 1;
           if (indexMir < customMappingSize) indexMir = customMappingTable[indexMir];
           busses.setPixelColor(indexMir, col);
         }
-<<<<<<< HEAD
 		    if (indexSet < customMappingSize) indexSet = customMappingTable[indexSet];
         busses.setPixelColor(indexSet, col);
-=======
-        if (indexSet < customMappingSize) indexSet = customMappingTable[indexSet];
-        busses.setPixelColor(indexSet + skip, col);
->>>>>>> f3b84f13
       }
     }
   } else { //live data, etc.
