--- conflicted
+++ resolved
@@ -23,12 +23,7 @@
 var pN = "", pI = 0, pNum = 0;
 var pmt = 1, pmtLS = 0, pmtLast = 0;
 var lastinfo = {};
-<<<<<<< HEAD
-var ws, noWS = false;
-=======
 var ws;
-var fxlist = d.getElementById('fxlist'), pallist = d.getElementById('pallist');
->>>>>>> e04b9656
 var cfg = {
 	theme:{base:"dark", bg:{url:""}, alpha:{bg:0.6,tab:0.8}, color:{bg:""}},
 	comp :{colors:{picker: true, rgb: false, quick: true, hex: false}, labels:true, pcmbot:false, pid:true, seglen:false}
@@ -244,7 +239,7 @@
 		loadFX(function() {
 			loadPresets(function() {
 				loadInfo(function() {
-					requestJson({'v':true}, false, true);
+					requestJson({'v':true}, false);
 				});
 			});
 		});
@@ -258,6 +253,7 @@
 	if (localStorage.getItem('pcm') == "true") togglePcMode(true);
 	var sls = d.querySelectorAll('input[type="range"]');
 	for (var sl of sls) {
+		//sl.addEventListener('input', updateBubble, true);
 		sl.addEventListener('touchstart', toggleBubble);
 		sl.addEventListener('touchend', toggleBubble);
 	}
@@ -400,9 +396,6 @@
 
 function loadPresets(callback = null)
 {
-<<<<<<< HEAD
-	var url = (loc?`http://${locip}`:'') + '/presets.json';
-=======
 	//1st boot (because there is a callback)
 	if (callback && pmt == pmtLS && pmt > 0) {
 		//we have a copy of the presets in local storage and don't need to fetch another one
@@ -417,11 +410,7 @@
 
 	pmtLast = pmt;
 
-	var url = '/presets.json';
-	if (loc) {
-		url = `http://${locip}/presets.json`;
-	}
->>>>>>> e04b9656
+	var url = (loc?`http://${locip}`:'') + '/presets.json';
 
 	fetch(url, {
 		method: 'get'
@@ -441,13 +430,10 @@
 		showToast(error, true);
 		console.log(error);
 		presetError(false);
-<<<<<<< HEAD
-		if (callback) callback();
-=======
+		//if (callback) callback();
 	})
 	.finally(() => {
 		if (callback) setTimeout(callback,99);
->>>>>>> e04b9656
 	});
 }
 
@@ -1085,15 +1071,16 @@
 }
 
 function makeWS() {
-<<<<<<< HEAD
 	if (ws) return;
 	ws = new WebSocket('ws://'+(loc?locip:window.location.hostname)+'/ws');
 	ws.onmessage = function(event) {
+		var json = JSON.parse(event.data);
+		if (json.leds) return; //liveview packet
 		clearTimeout(jsonTimeout);
 		jsonTimeout = null;
 		clearErrorToast();
 	  	gId('connind').style.backgroundColor = "#079";
-		var json = JSON.parse(event.data);
+		// json object should contain json.info AND json.state (but may not)
 		var info = json.info;
 		if (info) {
 			lastinfo = info;
@@ -1106,26 +1093,6 @@
 		var s = json.state ? json.state : json;
 		displayRover(info, s);
 		readState(s);
-=======
-  if (ws) return;
-  ws = new WebSocket('ws://'+(loc?locip:window.location.hostname)+'/ws');
-  ws.onmessage = function(event) {
-    var json = JSON.parse(event.data);
-    if (json.leds) return; //liveview packet
-    clearTimeout(jsonTimeout);
-		jsonTimeout = null;
-		clearErrorToast();
-    d.getElementById('connind').style.backgroundColor = "#079";
-    var info = json.info;
-    d.getElementById('buttonNodes').style.display = (info.ndc > 0 && window.innerWidth > 770) ? "block":"none";
-    lastinfo = info;
-    if (isInfo) {
-      populateInfo(info);
-    }
-    s = json.state;
-    displayRover(info, s);
-		readState(json.state);
->>>>>>> e04b9656
 	};
 	ws.onclose = function(event) {
 		gId('connind').style.backgroundColor = "#831";
@@ -1217,48 +1184,30 @@
 var jsonTimeout;
 var reqsLegal = false;
 
-<<<<<<< HEAD
-function requestJson(command, rinfo = true, verbose = true, callback = null)
+function requestJson(command, rinfo = true)
 {
 	gId('connind').style.backgroundColor = "#a90";
 	if (command && !reqsLegal) return; //stop post requests from chrome onchange event on page restore
-=======
-function requestJson(command, rinfo = true) {
-	d.getElementById('connind').style.backgroundColor = "#a90";
-  if (command && !reqsLegal) return; //stop post requests from chrome onchange event on page restore
->>>>>>> e04b9656
 	lastUpdate = new Date();
 	if (!jsonTimeout) jsonTimeout = setTimeout(showErrorToast, 3000);
 	var req = null;
 	var url = (loc?`http://${locip}`:'') + (rinfo ? '/json/si': (command ? '/json/state':'/json/si'));
 
-  var useWs = ((command || rinfo) && ws && ws.readyState === WebSocket.OPEN);
+	var useWs = ((command || rinfo) && ws && ws.readyState === WebSocket.OPEN);
 
 	var type = command ? 'post':'get';
 	if (command)
 	{
-<<<<<<< HEAD
-		command.v = verbose;
+		command.v = true; // force complete /json/si API response
 		command.time = Math.floor(Date.now() / 1000);
-=======
-    command.v = true; //get complete API response
-    command.time = Math.floor(Date.now() / 1000);
->>>>>>> e04b9656
 		req = JSON.stringify(command);
-    if (req.length > 1000) useWs = false; //do not send very long requests over websocket
-	}
-
-<<<<<<< HEAD
-	if ((command || rinfo) && ws && ws.readyState === WebSocket.OPEN) {
+		if (req.length > 1000) useWs = false; //do not send very long requests over websocket
+	}
+
+	if (useWs) {
 		ws.send(req?req:'{"v":true}');
 		return;
 	}
-=======
-  if (useWs) {
-    ws.send(req?req:'{"v":true}');
-    return;
-  }
->>>>>>> e04b9656
 
 	fetch(url, {
 		method: type,
@@ -1277,73 +1226,15 @@
 		clearErrorToast();
 		gId('connind').style.backgroundColor = "#070";
 		if (!json) { showToast('Empty response', true); return; }
-		if (json.success) {
-			if (callback) callback();
-			return;
-		}
-<<<<<<< HEAD
+		if (json.success) return;
 		var s = json.state ? json.state : json;
 		readState(s);
 		reqsLegal = true;
 		reconnectWS();
-		if (callback) callback();
-=======
-		var s = json;
-		
-		if (!command || rinfo) { //we have info object
-			if (!rinfo) { //entire JSON (on load)
-				populateEffects(json.effects);
-				populatePalettes(json.palettes);
-
-				//load palette previews, presets, and open websocket sequentially
-				setTimeout(function(){
-					loadPresets(function(){
-						loadPalettesData(function(){
-							if (!ws && json.info.ws > -1) makeWS();
-						});
-					});
-				},25);
-				
-        reqsLegal = true;
-			}
-
-			var info = json.info;
-			var name = info.name;
-			d.getElementById('namelabel').innerHTML = name;
-			if (name === "Dinnerbone") {
-				d.documentElement.style.transform = "rotate(180deg)";
-			}
-			if (info.live) {
-				name = "(Live) " + name;
-			}
-			if (loc) {
-				name = "(L) " + name;
-			}
-			d.title = name;
-			isRgbw = info.leds.wv;
-			ledCount = info.leds.count;
-			syncTglRecv = info.str;
-      maxSeg = info.leds.maxseg;
-			pmt = info.fs.pmt;
-
-			if (!command && rinfo) setTimeout(loadPresets, 99);
-
-      d.getElementById('buttonNodes').style.display = (info.ndc > 0 && window.innerWidth > 770) ? "block":"none";
-			lastinfo = info;
-			if (isInfo) {
-				populateInfo(info);
-			}
-			s = json.state;
-			displayRover(info, s);
-		}
-
-    readState(s,command);
->>>>>>> e04b9656
 	})
 	.catch(function (error) {
 		showToast(error, true);
 		console.log(error);
-		if (callback) callback();
 	});
 }
 
@@ -1352,7 +1243,7 @@
 	isOn = !isOn;
 	var obj = {"on": isOn};
 	obj.transition = parseInt(gId('tt').value*10);
-	requestJson(obj, false, noWS);
+	requestJson(obj, false);
 }
 
 function toggleNl()
@@ -1381,18 +1272,11 @@
 function toggleLiveview()
 {
 	isLv = !isLv;
-<<<<<<< HEAD
 	gId('liveview').style.display = (isLv) ? "block":"none";
 	var url = (loc?`http://${locip}`:'') + "/liveview";
 	gId('liveview').src = (isLv) ? url:"about:blank";
 	gId('buttonSr').className = (isLv) ? "active":"";
-=======
-	d.getElementById('liveview').style.display = (isLv) ? "block":"none";
-	var url = loc ? `http://${locip}/liveview`:"/liveview";
-	d.getElementById('liveview').src = (isLv) ? url:"about:blank";
-	d.getElementById('buttonSr').className = (isLv) ? "active":"";
-  if (!isLv && ws && ws.readyState === WebSocket.OPEN) ws.send('{"lv":false}');
->>>>>>> e04b9656
+	if (!isLv && ws && ws.readyState === WebSocket.OPEN) ws.send('{"lv":false}');
 	size();
 }
 
@@ -1733,7 +1617,7 @@
 	d.querySelector(`#fxlist .lstI[data-id="${ind}"]`).classList.add('selected');
 
 	var obj = {"seg": {"fx": parseInt(ind)}};
-	requestJson(obj, false, noWS);
+	requestJson(obj, false);
 }
 
 function setPalette(paletteId = null)
@@ -1749,39 +1633,39 @@
 	}
 	d.querySelector(`#pallist .lstI[data-id="${paletteId}"]`).classList.add('selected');
 	var obj = {"seg": {"pal": paletteId}};
-	requestJson(obj, false, noWS);
+	requestJson(obj, false);
 }
 
 function setBri()
 {
 	var obj = {"bri": parseInt(gId('sliderBri').value)};
 	obj.transition = parseInt(gId('tt').value*10);
-	requestJson(obj, false, noWS);
+	requestJson(obj, false);
 }
 
 function setSpeed()
 {
 	var obj = {"seg": {"sx": parseInt(gId('sliderSpeed').value)}};
-	requestJson(obj, false, noWS);
+	requestJson(obj, false);
 }
 
 function setIntensity()
 {
 	var obj = {"seg": {"ix": parseInt(gId('sliderIntensity').value)}};
-	requestJson(obj, false, noWS);
+	requestJson(obj, false);
 }
 
 function setLor(i)
 {
 	var obj = {"lor": i};
-	requestJson(obj, false, noWS);
+	requestJson(obj, false);
 }
 
 function setPreset(i)
 {
 	var obj = {"ps": i};
 	showToast("Loading preset " + pName(i) +" (" + i + ")");
-	requestJson(obj, false, noWS);
+	requestJson(obj, false);
 }
 
 function saveP(i,pl)
@@ -1824,7 +1708,7 @@
 	if (pQN.length > 0) obj.ql = pQN;
 
 	showToast("Saving " + pN +" (" + pI + ")");
-	requestJson(obj, false, noWS);
+	requestJson(obj, false);
 	if (obj.o) {
 		pJson[pI] = obj;
 		delete pJson[pI].psave;
@@ -1851,18 +1735,18 @@
 	bt.innerHTML = "<i class='icons btn-icon'>&#xe38f;</i>Stop";
 	var obj = {};
 	obj.playlist = plJson[i];
-	requestJson(obj, false, noWS);
+	requestJson(obj, false);
 }
 
 function stopPl() {
-	requestJson({playlist:{}}, false, noWS)
+	requestJson({playlist:{}}, false)
 }
 
 function delP(i) {
 	var bt = gId(`p${i}del`);
 	if (bt.dataset.cnf == 1) {
 		var obj = {"pdel": i};
-		requestJson(obj, false, noWS);
+		requestJson(obj, false);
 		delete pJson[i];
 		populatePresets();
 	} else {
@@ -1972,7 +1856,7 @@
 	updateHex();
 	updateRgb();
 	obj.transition = parseInt(gId('tt').value*10);
-	requestJson(obj, false, noWS);
+	requestJson(obj, false);
 }
 
 var hc = 0;
