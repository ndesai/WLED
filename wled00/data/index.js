--- conflicted
+++ resolved
@@ -161,9 +161,7 @@
 	let bg = document.getElementById('bg');
 	let img = document.createElement("img");
 	img.src = iUrl;
-<<<<<<< HEAD
-=======
-	if (iUrl == "") {
+	if (iUrl == "" || iUrl==="https://picsum.photos/1920/1080") {
 		var today = new Date();
 		for (var i=0; i<hol.length; i++) {
 			var yr = hol[i][0]==0 ? today.getFullYear() : hol[i][0];
@@ -173,7 +171,6 @@
 			if (today>=hs && today<=he)	img.src = hol[i][4];
 		}
 	}
->>>>>>> 3eb1fe0e
 	img.addEventListener('load', (event) => {
 		var a = parseFloat(cfg.theme.alpha.bg);
 		if (isNaN(a)) a = 0.6;
@@ -183,27 +180,9 @@
 	});
 }
 
-<<<<<<< HEAD
-function getHdayBg()
-{
-	var today = new Date();
-	for (var i=0; i<hol.length; i++) {
-		var yr = hol[i][0]==0 ? today.getFullYear() : hol[i][0];
-		var hs = new Date(yr,hol[i][1],hol[i][2]);
-		var he = new Date(hs);
-		he.setDate(he.getDate() + hol[i][3]);
-		if (today>=hs && today<he) return hol[i][4];
-	}
-	return "";
-}
-
 function loadSkinCSS(cId)
 {
 	if (!gId(cId))	// check if element exists
-=======
-function loadSkinCSS(cId)
-{
-	if (!d.getElementById(cId))	// check if element exists
 	{
 		var h  = document.getElementsByTagName('head')[0];
 		var l  = document.createElement('link');
@@ -216,24 +195,6 @@
 	}
 }
 
-function onLoad() {
-	if (window.location.protocol == "file:") {
-	loc = true;
-	locip = localStorage.getItem('locIp');
-	if (!locip)
->>>>>>> 3eb1fe0e
-	{
-		var h  = document.getElementsByTagName('head')[0];
-		var l  = document.createElement('link');
-		l.id   = cId;
-		l.rel  = 'stylesheet';
-		l.type = 'text/css';
-		l.href = (loc?`http://${locip}`:'.') + '/skin.css';
-		l.media = 'all';
-		h.appendChild(l);
-	}
-}
-
 function onLoad()
 {
 	if (window.location.protocol == "file:") {
@@ -251,34 +212,6 @@
 	resetPUtil();
 
 	applyCfg();
-<<<<<<< HEAD
-	var iUrl = cfg.theme.bg.url;
-	if (iUrl==="" || iUrl==="https://picsum.photos/1920/1080") {
-		if (cfg.comp.hdays) {
-			fetch((loc?`http://${locip}`:'.') + "/holidays.json", {
-				method: 'get'
-			})
-			.then(res => {
-				return res.json();
-			})
-			.then(json => {
-				if (Array.isArray(json)) hol = json;
-				//TODO: do some parsing first
-			})
-			.catch(function(error){
-				console.log("holidays.json does not contain array of holidays. Defaults loaded.");
-			})
-			.finally(()=>{
-				iUrl = getHdayBg();
-				if (iUrl!=="") loadBg(iUrl);
-			});
-		} else {
-			iUrl = getHdayBg();
-			if (iUrl!=="") loadBg(iUrl);
-		}
-	} else
-		loadBg(iUrl);
-=======
 	if (cfg.comp.hdays) { //load custom holiday list
 		fetch((loc?`http://${locip}`:'.') + "/holidays.json", {	// may be loaded from external source
 			method: 'get'
@@ -294,12 +227,11 @@
 		.catch(function (error) {
 			console.log("holidays.json does not contain array of holidays. Defaults loaded.");
 		})
-    .finally(function(){
-      loadBg(cfg.theme.bg.url);
-    });
+		.finally(function(){
+			loadBg(cfg.theme.bg.url);
+		});
 	} else
 		loadBg(cfg.theme.bg.url);
->>>>>>> 3eb1fe0e
 	if (cfg.comp.css) loadSkinCSS('skinCss');
 
 	var cd = gId('csl').children;
@@ -310,7 +242,6 @@
 		setColor(1);
 	});
 	pmtLS = localStorage.getItem('wledPmt');
-<<<<<<< HEAD
 
 	// Load initial data
 	loadPalettes(()=>{
@@ -324,9 +255,6 @@
 	resetUtil();
 	updateUI(true);
 
-=======
-	setTimeout(function(){requestJson(null, false);}, 50);
->>>>>>> 3eb1fe0e
 	d.addEventListener("visibilitychange", handleVisibilityChange, false);
 	size();
 	gId("cv").style.opacity=0;
@@ -732,7 +660,6 @@
 		if (i > lSeg) lSeg = i;
 
 		cn += `<div class="seg">
-<<<<<<< HEAD
 	<label class="check schkl">
 		&nbsp;
 		<input type="checkbox" id="seg${i}sel" onchange="selSeg(${i})" ${inst.sel ? "checked":""}>
@@ -790,66 +717,6 @@
 	}
 
 	gId('segcont').innerHTML = cn;
-=======
-			<label class="check schkl">
-				&nbsp;
-				<input type="checkbox" id="seg${i}sel" onchange="selSeg(${i})" ${inst.sel ? "checked":""}>
-				<span class="checkmark schk"></span>
-			</label>
-			<div class="segname" onclick="selSegEx(${i})">
-				Segment ${i}
-			</div>
-			<i class="icons e-icon flr ${expanded[i] ? "exp":""}" id="sege${i}" onclick="expand(${i})">&#xe395;</i>
-			<div class="segin ${expanded[i] ? "expanded":""}" id="seg${i}">
-				<div class="sbs">
-				<i class="icons e-icon pwr ${powered[i] ? "act":""}" id="seg${i}pwr" onclick="setSegPwr(${i})">&#xe08f;</i>
-				<div class="sliderwrap il sws">
-					<input id="seg${i}bri" class="noslide sis" onchange="setSegBri(${i})" oninput="updateTrail(this)" max="255" min="1" type="range" value="${inst.bri}" />
-					<div class="sliderdisplay"></div>
-				</div>
-				</div>
-				<table class="infot">
-					<tr>
-						<td class="segtd">Start LED</td>
-						<td class="segtd">${cfg.comp.seglen?"Length":"Stop LED"}</td>
-						<td class="segtd">Offset</td>
-					</tr>
-					<tr>
-						<td class="segtd"><input class="noslide segn" id="seg${i}s" type="number" min="0" max="${ledCount-1}" value="${inst.start}" oninput="updateLen(${i})"></td>
-						<td class="segtd"><input class="noslide segn" id="seg${i}e" type="number" min="0" max="${ledCount-(cfg.comp.seglen?inst.start:0)}" value="${inst.stop-(cfg.comp.seglen?inst.start:0)}" oninput="updateLen(${i})"></td>
-						<td class="segtd"><input class="noslide segn" id="seg${i}of" type="number" value="${inst.of}" oninput="updateLen(${i})"></td>
-					</tr>
-				</table>
-				<table class="infot">
-					<tr>
-						<td class="segtd">Grouping</td>
-						<td class="segtd">Spacing</td>
-						<td class="segtd">Apply</td>
-					</tr>
-					<tr>
-						<td class="segtd"><input class="noslide segn" id="seg${i}grp" type="number" min="1" max="255" value="${inst.grp}" oninput="updateLen(${i})"></td>
-						<td class="segtd"><input class="noslide segn" id="seg${i}spc" type="number" min="0" max="255" value="${inst.spc}" oninput="updateLen(${i})"></td>
-						<td class="segtd"><i class="icons e-icon cnf cnf-s" id="segc${i}" onclick="setSeg(${i})">&#xe390;</i></td>
-					</tr>
-				</table>
-				<div class="h" id="seg${i}len"></div>
-				<button class="btn btn-i btn-xs del" id="segd${i}" onclick="delSeg(${i})"><i class="icons btn-icon">&#xe037;</i></button>
-				<label class="check revchkl">
-					Reverse direction
-					<input type="checkbox" id="seg${i}rev" onchange="setRev(${i})" ${inst.rev ? "checked":""}>
-					<span class="checkmark schk"></span>
-				</label>
-				<label class="check revchkl">
-					Mirror effect
-					<input type="checkbox" id="seg${i}mi" onchange="setMi(${i})" ${inst.mi ? "checked":""}>
-					<span class="checkmark schk"></span>
-				</label>
-			</div>
-		</div><br>`;
-	}
-
-	d.getElementById('segcont').innerHTML = cn;
->>>>>>> 3eb1fe0e
 	if (lowestUnused >= maxSeg) {
 		gId('segutil').innerHTML = '<span class="h">Maximum number of segments reached.</span>';
 		noNewSegs = true;
@@ -967,7 +834,7 @@
 
 	palettes.unshift({
 		"id": 0,
-		"name": "Default",
+		"name": "Default"
 	});
 
 	var html = "";
@@ -977,12 +844,7 @@
 		    palettes[i].id,
             palettes[i].name,
             'setPalette',
-<<<<<<< HEAD
-            `<div class="lstIprev" style="${previewCss}"></div>`
-=======
-			`<div class="lstIprev" style="${genPalPrevCss(palettes[i].id)}"></div>`,
-			palettes[i].class,
->>>>>>> 3eb1fe0e
+			`<div class="lstIprev" style="${genPalPrevCss(palettes[i].id)}"></div>`
         );
 	}
 
@@ -1101,15 +963,9 @@
 
 function updateLen(s)
 {
-<<<<<<< HEAD
 	if (!gId(`seg${s}s`)) return;
 	var start = parseInt(gId(`seg${s}s`).value);
 	var stop = parseInt(gId(`seg${s}e`).value);
-=======
-	if (!d.getElementById(`seg${s}s`)) return;
-	var start = parseInt(d.getElementById(`seg${s}s`).value);
-	var stop	= parseInt(d.getElementById(`seg${s}e`).value);
->>>>>>> 3eb1fe0e
 	var len = stop - (cfg.comp.seglen?0:start);
 	var out = "(delete)";
 	if (len > 1) {
@@ -1284,7 +1140,6 @@
 		return;
 	}
   
-<<<<<<< HEAD
 	selColors = i.col;
 	var cd = gId('csl').children;
 	for (let e = cd.length-1; e >= 0; e--)
@@ -1337,68 +1192,6 @@
 	selectedFx = i.fx;
 	redrawPalPrev();	// if any color changed (random palette did at least)
 	updateUI(true);
-=======
-  selColors = i.col;
-  var cd = d.getElementById('csl').children;
-  for (let e = 2; e >= 0; e--)
-  {
-    cd[e].style.backgroundColor = "rgb(" + i.col[e][0] + "," + i.col[e][1] + "," + i.col[e][2] + ")";
-    if (isRgbw) whites[e] = parseInt(i.col[e][3]);
-    selectSlot(csel);
-  }
-  d.getElementById('sliderW').value = whites[csel];
-
-  d.getElementById('sliderSpeed').value = i.sx;
-  d.getElementById('sliderIntensity').value = i.ix;
-
-  // Effects
-  var selFx = fxlist.querySelector(`input[name="fx"][value="${i.fx}"]`);
-  if (selFx) selFx.checked = true;
-  else location.reload(); //effect list is gone (e.g. if restoring tab). Reload.
-
-  var selElement = fxlist.querySelector('.selected');
-  if (selElement) {
-    selElement.classList.remove('selected')
-  }
-  var selectedEffect = fxlist.querySelector(`.lstI[data-id="${i.fx}"]`);
-  selectedEffect.classList.add('selected');
-  selectedFx = i.fx;
-
-  // Palettes
-  pallist.querySelector(`input[name="palette"][value="${i.pal}"]`).checked = true;
-  selElement = pallist.querySelector('.selected');
-  if (selElement) {
-    selElement.classList.remove('selected')
-  }
-  pallist.querySelector(`.lstI[data-id="${i.pal}"]`).classList.add('selected');
-
-  if (!command) {
-    selectedEffect.scrollIntoView({
-      behavior: 'smooth',
-      block: 'nearest',
-    });
-  }
-
-  if (s.error && s.error != 0) {
-    var errstr = "";
-    switch (s.error) {
-      case 10:
-        errstr = "Could not mount filesystem!";
-        break;
-      case 11:
-        errstr = "Not enough space to save preset!";
-        break;
-      case 12:
-        errstr = "Preset not found.";
-        break;
-      case 19:
-        errstr = "A filesystem error has occured.";
-        break;
-      }
-    showToast('Error ' + s.error + ": " + errstr, true);
-  }
-  updateUI();
->>>>>>> 3eb1fe0e
 }
 
 var jsonTimeout;
@@ -1425,26 +1218,9 @@
 	req = JSON.stringify(command);
 	if (req.length > 1000) useWs = false; //do not send very long requests over websocket
 
-<<<<<<< HEAD
 	if (useWs) {
 		ws.send(req?req:'{"v":true}');
 		return;
-=======
-  var useWs = ((command || rinfo) && ws && ws.readyState === WebSocket.OPEN);
-
-	var type = command ? 'post':'get';
-	if (command)
-	{
-    command.v = true; //get complete API response
-    command.time = Math.floor(Date.now() / 1000);
-    var t = d.getElementById('tt');
-    if (t.validity.valid && command.transition===undefined) {
-      var tn = parseInt(t.value*10);
-      if (tn != tr) command.transition = tn;
-    }
-		req = JSON.stringify(command);
-    if (req.length > 1000) useWs = false; //do not send very long requests over websocket
->>>>>>> 3eb1fe0e
 	}
 
 	fetch(url, {
@@ -1539,11 +1315,7 @@
 {
 	var ns = 0;
 	if (lowestUnused > 0) {
-<<<<<<< HEAD
 		var pend = parseInt(gId(`seg${lowestUnused -1}e`).value,10) + (cfg.comp.seglen?parseInt(gId(`seg${lowestUnused -1}s`).value,10):0);
-=======
-		var pend = parseInt(d.getElementById(`seg${lowestUnused -1}e`).value,10) + (cfg.comp.seglen?parseInt(d.getElementById(`seg${lowestUnused -1}s`).value,10):0);
->>>>>>> 3eb1fe0e
 		if (pend < ledCount) ns = pend;
 	}
 	gId('segutil').scrollIntoView({
@@ -1551,7 +1323,6 @@
 		block: 'start',
 	});
 	var cn = `<div class="seg">
-<<<<<<< HEAD
 	<div class="segin expanded">
 		<input type="text" class="ptxt noslide" id="seg${lowestUnused}t" autocomplete="off" maxlength=32 value="" placeholder="New segment ${lowestUnused}"/>
 		<table class="segt">
@@ -1570,28 +1341,6 @@
 	</div>
 </div>`;
 	gId('segutil').innerHTML = cn;
-=======
-			<div class="segname newseg">
-				New segment ${lowestUnused}
-			</div>
-			<br>
-			<div class="segin expanded">
-				<table class="segt">
-					<tr>
-						<td class="segtd">Start LED</td>
-						<td class="segtd">${cfg.comp.seglen?"Length":"Stop LED"}</td>
-					</tr>
-					<tr>
-						<td class="segtd"><input class="noslide segn" id="seg${lowestUnused}s" type="number" min="0" max="${ledCount-1}" value="${ns}" oninput="updateLen(${lowestUnused})"></td>
-						<td class="segtd"><input class="noslide segn" id="seg${lowestUnused}e" type="number" min="0" max="${ledCount-(cfg.comp.seglen?ns:0)}" value="${ledCount-(cfg.comp.seglen?ns:0)}" oninput="updateLen(${lowestUnused})"></td>
-					</tr>
-				</table>
-				<div class="h" id="seg${lowestUnused}len">${ledCount - ns} LED${ledCount - ns >1 ? "s":""}</div>
-				<i class="icons e-icon cnf cnf-s half" id="segc${lowestUnused}" onclick="setSeg(${lowestUnused}); resetUtil();">&#xe390;</i>
-			</div>
-		</div>`;
-	d.getElementById('segutil').innerHTML = cn;
->>>>>>> 3eb1fe0e
 }
 
 function resetUtil()
@@ -1629,10 +1378,6 @@
 	content += `<div class="hrz"></div>`;
 	plEDiv.innerHTML = content;
 	var dels = plEDiv.getElementsByClassName("btn-pl-del");
-<<<<<<< HEAD
-//	if (dels.length < 2 && p > 0) dels[0].style.display = "none";
-=======
->>>>>>> 3eb1fe0e
 	if (dels.length < 2) dels[0].style.display = "none";
 
 	var sels = gId(`seg${p+100}`).getElementsByClassName("sel");
@@ -1653,10 +1398,6 @@
 }
 
 function delPl(p,i) {
-<<<<<<< HEAD
-//	if (plJson[p].ps.length < 2) {if (p == 0) resetPUtil(); return;}
-=======
->>>>>>> 3eb1fe0e
 	if (plJson[p].ps.length < 2) return;
 	plJson[p].ps.splice(i,1);
 	plJson[p].dur.splice(i,1);
@@ -1834,7 +1575,6 @@
 	requestJson(obj);
 }
 
-<<<<<<< HEAD
 function setSeg(s)
 {
 	var name = gId(`seg${s}t`).value;
@@ -1843,14 +1583,6 @@
 	if (stop == 0) {delSeg(s); return;}
 	var obj = {"seg": {"id": s, "n": name, "start": start, "stop": (cfg.comp.seglen?start:0)+stop}};
 	if (gId(`seg${s}grp`))
-=======
-function setSeg(s){
-	var start = parseInt(d.getElementById(`seg${s}s`).value);
-	var stop	= parseInt(d.getElementById(`seg${s}e`).value);
-	if (stop <= start) {delSeg(s); return;}
-	var obj = {"seg": {"id": s, "start": start, "stop": (cfg.comp.seglen?start:0)+stop}};
-	if (d.getElementById(`seg${s}grp`))
->>>>>>> 3eb1fe0e
 	{
 		var grp = parseInt(gId(`seg${s}grp`).value);
 		var spc = parseInt(gId(`seg${s}spc`).value);
