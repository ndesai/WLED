<!DOCTYPE html>
<html lang="en">
<head>
  <meta charset="utf-8">
	<meta name="viewport" content="width=500">
  <meta content="width=device-width, initial-scale=1.0, maximum-scale=1.0, user-scalable=no" name="viewport"/>
	<title>LED Settings</title>
	<script>
    var d=document,laprev=55,maxB=1,maxM=4000,maxPB=4096,maxL=1333,maxLbquot=0; //maximum bytes for LED allocation: 4kB for 8266, 32kB for 32
		var customStarts=false,startsDirty=[],maxCOOverrides=5;
    function H(){window.open("https://kno.wled.ge/features/settings/#led-settings");}
		function B(){window.open("/settings","_self");}
    function gId(n){return d.getElementById(n);}
    function off(n){d.getElementsByName(n)[0].value = -1;}
    var timeout;
    function showToast(text, error = false)
    {
      var x = gId("toast");
      x.innerHTML = text;
      x.className = error ? "error":"show";
      clearTimeout(timeout);
      x.style.animation = 'none';
      timeout = setTimeout(function(){ x.className = x.className.replace("show", ""); }, 2900);
    }
    function bLimits(b,p,m,l) {
      maxB = b; maxM = m; maxPB = p; maxL = l;
    }
    function pinsOK() {
      var LCs = d.getElementsByTagName("input");
      for (i=0; i<LCs.length; i++) {
        var nm = LCs[i].name.substring(0,2);
        // ignore IP address
        if (nm=="L0" || nm=="L1" || nm=="L2" || nm=="L3") {
          var n = LCs[i].name.substring(2);
          var t = parseInt(d.getElementsByName("LT"+n)[0].value, 10); // LED type SELECT
          if (t>=80) continue;
        }
        //check for pin conflicts
        if (nm=="L0" || nm=="L1" || nm=="L2" || nm=="L3" || nm=="L4" || nm=="RL" || nm=="BT" || nm=="IR")
          if (LCs[i].value!="" && LCs[i].value!="-1") {
            if (d.um_p && d.um_p.some((e)=>e==parseInt(LCs[i].value,10))) {alert(`Sorry, pins ${JSON.stringify(d.um_p)} can't be used.`);LCs[i].value="";LCs[i].focus();return false;}
            else if (LCs[i].value > 5 && LCs[i].value < 12) {alert("Sorry, pins 6-11 can not be used.");LCs[i].value="";LCs[i].focus();return false;}
            else if (!(nm == "IR" || nm=="BT") && LCs[i].value > 33) {alert("Sorry, pins >33 are input only.");LCs[i].value="";LCs[i].focus();return false;}
            for (j=i+1; j<LCs.length; j++)
            {
              var n2 = LCs[j].name.substring(0,2);
              if (n2=="L0" || n2=="L1" || n2=="L2" || n2=="L3" || n2=="L4" || n2=="RL" || n2=="BT" || n2=="IR") {
                if (n2.substring(0,1)==="L") {
                  var m  = LCs[j].name.substring(2);
                  var t2 = parseInt(d.getElementsByName("LT"+m)[0].value, 10);
                  if (t2>=80) continue;
                }
                if (LCs[j].value!="" && LCs[i].value==LCs[j].value) {alert(`Pin conflict between ${LCs[i].name}/${LCs[j].name}!`);LCs[j].value="";LCs[j].focus();return false;}
              }
            }
          }
      }
      return true;
    }
    function trySubmit(e) {
      d.Sf.data.value = '';
      e.preventDefault();
      if (!pinsOK()) {e.stopPropagation();return false;} // Prevent form submission and contact with server
      if (bquot > 100) {var msg = "Too many LEDs for me to handle!"; if (maxM < 10000) msg += "\n\rConsider using an ESP32."; alert(msg);}
      if (d.Sf.checkValidity()) d.Sf.submit(); //https://stackoverflow.com/q/37323914
    }
    function enABL()
    {
      var en = gId('able').checked;
      d.Sf.LA.value = (en) ? laprev:0;
      gId('abl').style.display = (en) ? 'inline':'none';
      gId('psu2').style.display = (en) ? 'inline':'none';
      if (d.Sf.LA.value > 0) setABL();
    }
    function enLA()
    {
      var val = d.Sf.LAsel.value;
      d.Sf.LA.value = val;
      gId('LAdis').style.display = (val == 50) ? 'inline':'none';
      UI();
    }
    function setABL()
    {
      gId('able').checked = true;
      d.Sf.LAsel.value = 50;
      switch (parseInt(d.Sf.LA.value)) {
        case 0: gId('able').checked = false; enABL(); break;
        case 30: d.Sf.LAsel.value = 30; break;
        case 35: d.Sf.LAsel.value = 35; break;
        case 55: d.Sf.LAsel.value = 55; break;
        case 255: d.Sf.LAsel.value = 255; break;
        default: gId('LAdis').style.display = 'inline';
      }
      gId('m1').innerHTML = maxM;
      d.getElementsByName("Sf")[0].addEventListener("submit", trySubmit);
      UI();
    }
    //returns mem usage
    function getMem(t, len, p0) {
      if (t < 32) {
        if (maxM < 10000 && p0==3) {    //8266 DMA uses 5x the mem
          if (t > 29) return len*20; //RGBW
          return len*15;
        } else if (maxM >= 10000) //ESP32 RMT uses double buffer?
        {
          if (t > 29) return len*8; //RGBW
          return len*6;
        }
        if (t > 29) return len*4; //RGBW
        return len*3;
      }
      if (t > 31 && t < 48) return 5;
      if (t == 44 || t == 45) return len*4; //RGBW
      return len*3;
    }
		function UI(change=false)
		{
      var isRGBW = false, memu = 0;

      gId('ampwarning').style.display = (d.Sf.MA.value > 7200) ? 'inline':'none';

	    if (d.Sf.LA.value == 255) laprev = 12;
	    else if (d.Sf.LA.value > 0) laprev = d.Sf.LA.value;

      // enable/disable LED fields
      var s = d.getElementsByTagName("select");
      for (i=0; i<s.length; i++) {
        // is the field a LED type?
        if (s[i].name.substring(0,2)=="LT") {
          var n = s[i].name.substring(2);
          var t = parseInt(s[i].value,10);
          gId("p0d"+n).innerHTML = (t>=80 && t<96) ? "IP address:" : (t > 49) ? "Data GPIO:" : (t >41) ? "GPIOs:" : "GPIO:";
          gId("p1d"+n).innerHTML = (t> 49 && t<64) ? "Clk GPIO:" : "";
          var LK = d.getElementsByName("L1"+n)[0]; // clock pin

          memu += getMem(t, d.getElementsByName("LC"+n)[0].value, d.getElementsByName("L0"+n)[0].value); // calc memory

          // enumerate pins
          for (p=1; p<5; p++) {
            var LK = d.getElementsByName("L"+p+n)[0]; // secondary pins
            if (!LK) continue;
            if (((t>=80 && t<96) && p<4) || (t>49 && p==1) || (t>41 && t < 50 && (p+40 < t))) // TYPE_xxxx values from const.h
            {
              // display pin field
              LK.style.display = "inline";
              LK.required = true;
            } else {
              // hide pin field
              LK.style.display = "none";
              LK.required = false;
              LK.value="";
            }
          }
          if (change) {
            gId("rf"+n).checked = (gId("rf"+n).checked || t == 31); // LEDs require data in off state
            if (t > 31 && t < 48) d.getElementsByName("LC"+n)[0].value = 1; // for sanity change analog count just to 1 LED
          }
          gId("rf"+n).onclick = (t == 31) ? (function(){return false}) : (function(){});  // prevent change for TM1814
          isRGBW |= (t == 30 || t == 31 || (t > 40 && t < 46 && t != 43)); // RGBW checkbox, TYPE_xxxx values from const.h
          gId("co"+n).style.display = ((t>=80 && t<96) || (t > 40 && t < 48)) ? "none":"inline";  // hide color order for PWM
          gId("dig"+n+"c").style.display = (t > 40 && t < 48) ? "none":"inline";  // hide count for analog
          gId("dig"+n+"r").style.display = (t>=80 && t<96) ? "none":"inline";  // hide reversed for virtual
          gId("dig"+n+"s").style.display = ((t>=80 && t<96) || (t > 40 && t < 48)) ? "none":"inline";  // hide skip 1st for virtual & analog
          gId("dig"+n+"f").style.display = (t>=16 && t<32 || t>=50 && t<64) ? "inline":"none";  // hide refresh
          gId("rev"+n).innerHTML = (t > 40 && t < 48) ? "Inverted output":"Reversed (rotated 180°)";  // change reverse text for analog
          gId("psd"+n).innerHTML = (t > 40 && t < 48) ? "Index:":"Start:";    // change analog start description
        }
      }
      // display white channel calculation method
      var myC = d.querySelectorAll('.wc'),
			l = myC.length;
			for (i = 0; i < l; i++) {
				myC[i].style.display = (isRGBW) ? 'inline':'none';
			}
      // check for pin conflicts
      var LCs = d.getElementsByTagName("input");
      var sLC = 0, sPC = 0, maxLC = 0;
      for (i=0; i<LCs.length; i++) {
        var nm = LCs[i].name.substring(0,2);  // field name
        var n  = LCs[i].name.substring(2);    // bus number
        // do we have a led count field
        if (nm=="LC") {
<<<<<<< HEAD
          var c=parseInt(LCs[i].value,10); //get LED gount
=======
          var c=parseInt(LCs[i].value,10); //get LED count
>>>>>>> 961d5591
          if (!customStarts || !startsDirty[n]) gId("ls"+n).value=sLC; //update start value
          gId("ls"+n).disabled = !customStarts; //enable/disable field editing
          if(c){
            var s = parseInt(gId("ls"+n).value); //start value
            if (s+c > sLC) sLC = s+c; //update total count
            if(c>maxLC)maxLC=c; //max per output
            var t = parseInt(d.getElementsByName("LT"+n)[0].value); // LED type SELECT
            if (t<80) sPC+=c; //virtual out busses do not count towards physical LEDs
          } // increase led count
          continue;
        }
        // do we have led pins for digital leds
        if (nm=="L0" || nm=="L1") {
          var lc=d.getElementsByName("LC"+n)[0];
          lc.max=maxPB; // update max led count value
        }
        // ignore IP address (stored in pins for virtual busses)
        if (nm=="L0" || nm=="L1" || nm=="L2" || nm=="L3") {
          var t = parseInt(d.getElementsByName("LT"+n)[0].value); // LED type SELECT
          if (t>=80) {
            LCs[i].max = 255;
            LCs[i].min = 0;
            LCs[i].style.color="#fff";
            continue; // do not check conflicts
          } else {
            LCs[i].max = 33;
            LCs[i].min = -1;
          }
        }
        // check for pin conflicts
        if (nm=="L0" || nm=="L1" || nm=="L2" || nm=="L3" || nm=="L4" || nm=="RL" || nm=="BT" || nm=="IR")
          if (LCs[i].value!="" && LCs[i].value!="-1") {
            var p = []; // used pin array
            if (d.um_p && Array.isArray(d.um_p)) for (k=0;k<d.um_p.length;k++) p.push(d.um_p[k]); // fill with reservations
            for (j=0; j<LCs.length; j++) {
              if (i==j) continue;
              var n2 = LCs[j].name.substring(0,2);
              if (n2=="L0" || n2=="L1" || n2=="L2" || n2=="L3" || n2=="L4" || n2=="RL" || n2=="BT" || n2=="IR") {
                if (n2.substring(0,1)==="L") {
                  var m  = LCs[j].name.substring(2);
                  var t2 = parseInt(d.getElementsByName("LT"+m)[0].value, 10);
                  if (t2>=80) continue;
                }
                if (LCs[j].value!="" && LCs[j].value!="-1") p.push(parseInt(LCs[j].value,10));  // add current pin
              }
            }
            // now check for conflicts
            if (p.some((e)=>e==parseInt(LCs[i].value,10))) LCs[i].style.color="red"; else LCs[i].style.color=parseInt(LCs[i].value,10)>33?"orange":"#fff";
          }
      }
      // update total led count
      gId("lc").textContent = sLC;
      gId("pc").textContent = (sLC == sPC) ? "":"(" + sPC + " physical)";

      // memory usage and warnings
      gId('m0').innerHTML = memu;
      bquot = memu / maxM * 100;
      gId('dbar').style.background = `linear-gradient(90deg, ${bquot > 60 ? (bquot > 90 ? "red":"orange"):"#ccc"} 0 ${bquot}%, #444 ${bquot}% 100%)`;
      gId('ledwarning').style.display = (maxLC > Math.min(maxPB,800) || bquot > 80) ? 'inline':'none';
      gId('ledwarning').style.color = (maxLC > Math.max(maxPB,800) || bquot > 100) ? 'red':'orange';
      gId('wreason').innerHTML = (bquot > 80) ? "80% of max. LED memory" +(bquot>100 ? ` (<b>ERROR: Using over ${maxM}B!</b>)` : "") : "800 LEDs per output";
      // calculate power
      var val = Math.ceil((100 + sPC * laprev)/500)/2;
			val = (val > 5) ? Math.ceil(val) : val;
			var s = "";
      var is12V = (d.Sf.LAsel.value == 30);
      var isWS2815 = (d.Sf.LAsel.value == 255);
			if (val < 1.02 && !is12V && !isWS2815)
			{
				s = "ESP 5V pin with 1A USB supply";
			} else
			{
        		s += is12V ? "12V ": isWS2815 ? "WS2815 12V " : "5V ";
				s += val;
				s += "A supply connected to LEDs";
			}
      var val2 = Math.ceil((100 + sPC * laprev)/1500)/2;
      val2 = (val2 > 5) ? Math.ceil(val2) : val2;
      var s2 = "(for most effects, ~";
      s2 += val2;
      s2 += "A is enough)<br>";
			gId('psu').innerHTML = s;
      gId('psu2').innerHTML = isWS2815 ? "" : s2;
      gId("json").style.display = d.Sf.IT.value==8 ? "" : "none";
    }
    function lastEnd(i) {
      if (i<1) return 0;
      v = parseInt(d.getElementsByName("LS"+(i-1))[0].value) + parseInt(d.getElementsByName("LC"+(i-1))[0].value);
      var t = parseInt(d.getElementsByName("LT"+(i-1))[0].value);
      if (t > 31 && t < 48) v = 1; //PWM busses
      if (isNaN(v)) return 0;
      return v;
    }
    function addLEDs(n,init=true)
    {
      var o = d.getElementsByClassName("iST");
      var i = o.length;

      if ((n==1 && i>=maxB) || (n==-1 && i==0)) return;

      var f = gId("mLC");
      if (n==1) {
// npm run build has trouble minimizing spaces inside string
        var cn = `<div class="iST">
<hr style="width:260px">
${i+1}:
<select name="LT${i}" onchange="UI(true)">
<option value="22" selected>WS281x</option>
<option value="30">SK6812 RGBW</option>
<option value="31">TM1814</option>
<option value="24">400kHz</option>
<option value="50">WS2801</option>
<option value="51">APA102</option>
<option value="52">LPD8806</option>
<option value="53">P9813</option>
<option value="41">PWM White</option>
<option value="42">PWM CCT</option>
<option value="43">PWM RGB</option>
<option value="44">PWM RGBW</option>
<option value="45">PWM RGB+CCT</option>
<!--option value="46">PWM RGB+DCCT</option-->
<option value="80">DDP RGB (network)</option>
<!--option value="81">E1.31 RGB (network)</option-->
<!--option value="82">ArtNet RGB (network)</option-->
</select><br>
<div id="co${i}" style="display:inline">Color Order:
<select name="CO${i}">
<option value="0">GRB</option>
<option value="1">RGB</option>
<option value="2">BRG</option>
<option value="3">RBG</option>
<option value="4">BGR</option>
<option value="5">GBR</option>
</select><br></div>
<span id="psd${i}">Start:</span> <input type="number" name="LS${i}" id="ls${i}" class="l starts" min="0" max="8191" value="${lastEnd(i)}" oninput="startsDirty[${i}]=true;UI();" required />&nbsp;
<div id="dig${i}c" style="display:inline">Length: <input type="number" name="LC${i}" class="l" min="1" max="${maxPB}" value="1" required oninput="UI()" /></div>
<br>
<span id="p0d${i}">GPIO:</span> <input type="number" name="L0${i}" min="0" max="33" required class="s" onchange="UI()"/>
<span id="p1d${i}"></span><input type="number" name="L1${i}" min="0" max="33" class="s" onchange="UI()"/>
<span id="p2d${i}"></span><input type="number" name="L2${i}" min="0" max="33" class="s" onchange="UI()"/>
<span id="p3d${i}"></span><input type="number" name="L3${i}" min="0" max="33" class="s" onchange="UI()"/>
<span id="p4d${i}"></span><input type="number" name="L4${i}" min="0" max="33" class="s" onchange="UI()"/>
<div id="dig${i}r" style="display:inline"><br><span id="rev${i}">Reversed</span>: <input type="checkbox" name="CV${i}"></div>
<div id="dig${i}s" style="display:inline"><br>Skip 1<sup>st</sup> LED: <input id="sl${i}" type="checkbox" name="SL${i}"></div>
<div id="dig${i}f" style="display:inline"><br>Off Refresh: <input id="rf${i}" type="checkbox" name="RF${i}"></div>
</div>`;
        f.insertAdjacentHTML("beforeend", cn);
      }
      if (n==-1) {
        o[--i].remove();--i;
      }

      gId("+").style.display = (i<maxB-1) ? "inline":"none";
      gId("-").style.display = (i>0) ? "inline":"none";

      if (!init) UI();
    }

    function addCOM(start=0,len=1,co=0) {
      var i = d.getElementsByClassName("com_entry").length;
      if (i >= 10) return;

      var b = `<div class="com_entry">
<hr style="width:260px">
${i+1}: Start: <input type="number" name="XS${i}" id="xs${i}" class="l starts" min="0" max="65535" value="${start}" oninput="UI();" required="">&nbsp;
Length: <input type="number" name="XC${i}" id="xc${i}" class="l" min="1" max="65535" value="${len}" required="" oninput="UI()">
<div style="display:inline">Color Order:
<select id="xo${i}" name="XO${i}">
<option value="0">GRB</option>
<option value="1">RGB</option>
<option value="2">BRG</option>
<option value="3">RBG</option>
<option value="4">BGR</option>
<option value="5">GBR</option>
</select>
</div><br></div>`;
      gId("com_entries").insertAdjacentHTML("beforeend", b);
      gId("xo"+i).value = co;
      btnCOM(i+1);
      UI();
    }

    function remCOM() {
      var entries = d.getElementsByClassName("com_entry");
      var i = entries.length;
      if (i === 0) return;
      entries[i-1].remove();
      btnCOM(i-1);
      UI();
    }

    function resetCOM(_newMaxCOOverrides=undefined) {
      if (_newMaxCOOverrides) {
        maxCOOverrides = _newMaxCOOverrides;
      }
      for (let e of d.getElementsByClassName("com_entry")) {
        e.remove();
      }
      btnCOM(0);
    }

    function btnCOM(i) {
      gId("com_add").style.display = (i<maxCOOverrides) ? "inline":"none";
      gId("com_rem").style.display = (i>0) ? "inline":"none";
    }

    function addBtn(i,p,t) {
      var c = gId("btns").innerHTML;
      var bt = "BT" + String.fromCharCode((i<10?48:55)+i);
      var be = "BE" + String.fromCharCode((i<10?48:55)+i);
      c += `Button ${i} GPIO: <input type="number" min="-1" max="40" name="${bt}" onchange="UI()" class="xs" value="${p}">`;
      c += `&nbsp;<select name="${be}">`
      c += `<option value="0" ${t==0?"selected":""}>Disabled</option>`;
      c += `<option value="2" ${t==2?"selected":""}>Pushbutton</option>`;
      c += `<option value="3" ${t==3?"selected":""}>Push inverted</option>`;
      c += `<option value="4" ${t==4?"selected":""}>Switch</option>`;
      c += `<option value="5" ${t==5?"selected":""}>PIR sensor</option>`;
      c += `<option value="6" ${t==6?"selected":""}>Touch</option>`;
      c += `<option value="7" ${t==7?"selected":""}>Analog</option>`;
      c += `<option value="8" ${t==8?"selected":""}>Analog inverted</option>`;
      c += `</select>`;
      c += `<span style="cursor: pointer;" onclick="off('${bt}')">&nbsp;&#x2715;</span><br>`;
      gId("btns").innerHTML = c;
    }
    function tglSi(cs) {
      customStarts = cs;
      if (!customStarts) startsDirty = []; //set all starts to clean
      UI();
    }
    function checkSi() { //on load, checks whether there are custom start fields
      var cs = false;
      for (var i=1; i < d.getElementsByClassName("iST").length; i++) {
        var v = parseInt(gId("ls"+(i-1)).value) + parseInt(d.getElementsByName("LC"+(i-1))[0].value);
        if (v != parseInt(gId("ls"+i).value)) {cs = true; startsDirty[i] = true;}
      }
      if (parseInt(gId("ls0").value) != 0) {cs = true; startsDirty[0] = true;}
      gId("si").checked = cs;
      tglSi(cs);
    }
    function uploadFile(name) {
      var req = new XMLHttpRequest();
      req.addEventListener('load', function(){showToast(this.responseText,this.status >= 400)});
      req.addEventListener('error', function(e){showToast(e.stack,true);});
      req.open("POST", "/upload");
      var formData = new FormData();
      formData.append("data", d.Sf.data.files[0], name);
      req.send(formData);
      d.Sf.data.value = '';
      return false;
    }
    // https://stackoverflow.com/questions/7346563/loading-local-json-file
    function loadCfg(o) {
      var f, fr;

      if (typeof window.FileReader !== 'function') {
        alert("The file API isn't supported on this browser yet.");
        return;
      }

      if (!o.files) {
        alert("This browser doesn't support the `files` property of file inputs.");
      } else if (!o.files[0]) {
        alert("Please select a JSON file first!");
      } else {
        f = o.files[0];
        fr = new FileReader();
        fr.onload = receivedText;
        fr.readAsText(f);
      }
      o.value = '';

      function receivedText(e) {
        let lines = e.target.result;
        var c = JSON.parse(lines); 
        if (c.hw) {
          if (c.hw.led) {
            for (var i=0; i<10; i++) addLEDs(-1);
            var l = c.hw.led;
            l.ins.forEach((v,i,a)=>{
              addLEDs(1);
              for (var j=0; j<v.pin.length; j++) d.getElementsByName(`L${j}${i}`)[0].value = v.pin[j];
              d.getElementsByName("LT"+i)[0].value = v.type;
              d.getElementsByName("LS"+i)[0].value = v.start;
              d.getElementsByName("LC"+i)[0].value = v.len;
              d.getElementsByName("CO"+i)[0].value = v.order;
              d.getElementsByName("SL"+i)[0].checked = v.skip;
              d.getElementsByName("RF"+i)[0].checked = v.ref;
              d.getElementsByName("CV"+i)[0].checked = v.rev;
            });
          }
          if(c.hw.com) {
            resetCOM();
            c.hw.com.forEach(e => {
              addCOM(e.start, e.len, e.order);
            });
          }
          if (c.hw.btn) {
            var b = c.hw.btn;
            if (Array.isArray(b.ins)) gId("btns").innerHTML = "";
            b.ins.forEach((v,i,a)=>{
              addBtn(i,v.pin[0],v.type);
            });
            d.getElementsByName("TT")[0].value = b.tt;
          }
          if (c.hw.ir) {
            d.getElementsByName("IR")[0].value = c.hw.ir.pin;
            d.getElementsByName("IT")[0].value = c.hw.ir.type;
          }
          if (c.hw.relay) {
            d.getElementsByName("RL")[0].value = c.hw.relay.pin;
            d.getElementsByName("RM")[0].checked = c.hw.relay.inv;
          }
          UI();
        }
      }
    }
		function S(){GetV();checkSi();setABL();}
		function GetV()
		{
      //values injected by server while sending HTML
      //d.um_p=[6,7,8,9,10,11,1];bLimits(3,4096,4000,1664);d.Sf.MS.checked=1;addLEDs(1);d.Sf.L00.value=2;d.Sf.LC0.value=30;d.Sf.LT0.value=22;d.Sf.CO0.value=0;d.Sf.LS0.value=15;d.Sf.CV0.checked=1;d.Sf.SL0.checked=0;addLEDs(1);d.Sf.L01.value=10;d.Sf.L11.value=10;d.Sf.L21.value=1;d.Sf.L31.value=10;d.Sf.LC1.value=60;d.Sf.LT1.value=80;d.Sf.CO1.value=1;d.Sf.LS1.value=0;d.Sf.CV1.checked=0;d.Sf.SL1.checked=0;d.Sf.MA.value=850;d.Sf.LA.value=0;d.Sf.CA.value=56;d.Sf.AW.value=3;d.Sf.BO.checked=1;d.Sf.BP.value=80;d.Sf.GB.checked=0;d.Sf.GC.checked=1;d.Sf.TF.checked=1;d.Sf.TD.value=700;d.Sf.PF.checked=0;d.Sf.BF.value=100;d.Sf.TB.value=0;d.Sf.TL.value=60;d.Sf.TW.value=0;d.Sf.PB.selectedIndex=0;d.Sf.RL.value=12;d.Sf.RM.checked=1;addBtn(0,0,0);addBtn(1,-1,0);d.Sf.TT.value=32;d.Sf.IR.value=-1;d.Sf.IT.value=0;
      //d.um_p=[6,7,8,9,10,11,14,15,13,1,21,19,22,25,26,27,5,23,18,17];bLimits(10,2048,64000,8192);d.Sf.MS.checked=1;d.Sf.CCT.checked=0;addLEDs(1);d.Sf.L00.value=192;d.Sf.L10.value=168;d.Sf.L20.value=0;d.Sf.L30.value=61;d.Sf.LC0.value=421;d.Sf.LT0.value=80;d.Sf.CO0.value=1;d.Sf.LS0.value=0;d.Sf.CV0.checked=0;d.Sf.SL0.checked=0;d.Sf.RF0.checked=0;d.Sf.MA.value=850;d.Sf.LA.value=0;d.Sf.CA.value=127;d.Sf.AW.value=3;d.Sf.BO.checked=0;d.Sf.BP.value=0;d.Sf.GB.checked=0;d.Sf.GC.checked=1;d.Sf.TF.checked=1;d.Sf.TD.value=700;d.Sf.PF.checked=1;d.Sf.BF.value=100;d.Sf.TB.value=0;d.Sf.TL.value=60;d.Sf.TW.value=1;d.Sf.PB.selectedIndex=0;d.Sf.RL.value=-1;d.Sf.RM.checked=1;addBtn(0,-1,0);addBtn(1,-1,0);addBtn(2,-1,0);addBtn(3,-1,0);d.Sf.TT.value=32;d.Sf.IR.value=-1;d.Sf.IT.value=8;
    }
	</script>
	<style>@import url("style.css");</style>
</head>
<body onload="S()">
	<form id="form_s" name="Sf" method="post">
    <div class="toprow">
		<div class="helpB"><button type="button" onclick="H()">?</button></div>
		<button type="button" onclick="B()">Back</button><button type="submit">Save</button><hr>
    </div>
    <h2>LED &amp; Hardware setup</h2>
    Total LEDs: <span id="lc">?</span> <span id="pc"></span><br>
    <i>Recommended power supply for brightest white:</i><br>
    <b><span id="psu">?</span></b><br>
    <span id="psu2"><br></span>
    <br>
    Enable automatic brightness limiter: <input type="checkbox" name="ABen" onchange="enABL()" id="able"><br>
    <div id="abl">
      Maximum Current: <input name="MA" type="number" class="l" min="250" max="65000" oninput="UI()" required> mA<br>
      <div id="ampwarning" style="color: orange; display: none;">
        &#9888; Your power supply provides high current.<br>
        To improve the safety of your setup,<br>
        please use thick cables,<br>
        multiple power injection points and a fuse!<br>
      </div>
      <i>Automatically limits brightness to stay close to the limit.<br>
      Keep at &lt;1A if powering LEDs directly from the ESP 5V pin!<br>
      If you are using an external power supply, enter its rating.<br>
      (Current estimated usage: <span class="pow">unknown</span>)</i><br><br>
      LED voltage (Max. current for a single LED):<br>
      <select name="LAsel" onchange="enLA()">
        <option value="55" selected>5V default (55mA)</option>
        <option value="35">5V efficient (35mA)</option>
        <option value="30">12V (30mA)</option>
        <option value="255">WS2815 (12mA)</option>
        <option value="50">Custom</option>
      </select><br>
      <span id="LAdis" style="display: none;">Custom max. current per LED: <input name="LA" type="number" min="0" max="255" id="la" oninput="UI()" required> mA<br></span>
      <i>Keep at default if you are unsure about your type of LEDs.</i><br>
    </div>
    <h3>Hardware setup</h3>
    <div id="mLC">LED outputs:</div>
    <hr style="width:260px">
    <button type="button" id="+" onclick="addLEDs(1,false)">+</button>
    <button type="button" id="-" onclick="addLEDs(-1,false)">-</button><br>
    LED Memory Usage: <span id="m0">0</span> / <span id="m1">?</span> B<br>
    <div id="dbar" style="display:inline-block; width: 100px; height: 10px; border-radius: 20px;"></div><br>
    <div id="ledwarning" style="color: orange; display: none;">
      &#9888; You might run into stability or lag issues.<br>
      Use less than <span id="wreason">800 LEDs per output</span> for the best experience!<br>
    </div>
    <hr style="width:260px">
    Make a segment for each output: <input type="checkbox" name="MS"> <br>
    Custom bus start indices: <input type="checkbox" onchange="tglSi(this.checked)" id="si"> <br>
    <hr style="width:260px">
    <div id="color_order_mapping">
      Color Order Override:
      <div id="com_entries"></div>
      <hr style="width:260px">
      <button type="button" id="com_add" onclick="addCOM()">+</button>
      <button type="button" id="com_rem" onclick="remCOM()">-</button><br>
    </div>
    <hr style="width:260px">
    <div id="btns"></div>
    Touch threshold: <input type="number" class="s" min="0" max="100" name="TT" required><br>
    IR GPIO: <input type="number" min="-1" max="40" name="IR" onchange="UI()" class="xs"><select name="IT" onchange="UI()">
    <option value=0>Remote disabled</option>
    <option value=1>24-key RGB</option>
    <option value=2>24-key with CT</option>
    <option value=3>40-key blue</option>
    <option value=4>44-key RGB</option>
    <option value=5>21-key RGB</option>
    <option value=6>6-key black</option>
    <option value=7>9-key red</option>
    <option value=8>JSON remote</option>
<<<<<<< HEAD
    </select><span style="cursor: pointer;" onclick="off('IR')">&nbsp;&#x2715;</span><br>
    Apply IR change to main segment only: <input type="checkbox" name="MSO"><br>
    <div id="json" style="display:none;">JSON file: <input type="file" name="data" accept=".json"><button type="button" class="sml" onclick="uploadFile('/ir.json')">Upload</button><br></div>
=======
    </select><span style="cursor: pointer;" onclick="off('IR')">&nbsp;&#215;</span><br>
    Apply IR change to main segment only: <input type="checkbox" name="MSO"><br>
    <div id="json" style="display:none;">JSON file: <input type="file" name="data" accept=".json"> <input type="button" value="Upload" onclick="uploadFile('/ir.json');"><br></div>
>>>>>>> 961d5591
    <a href="https://kno.wled.ge/interfaces/infrared/" target="_blank">IR info</a><br>
    Relay GPIO: <input type="number" min="-1" max="33" name="RL" onchange="UI()" class="xs"> Invert <input type="checkbox" name="RM"><span style="cursor: pointer;" onclick="off('RL')">&nbsp;&#x2715;</span><br>
    <hr style="width:260px">
		<h3>Defaults</h3>
		Turn LEDs on after power up/reset: <input type="checkbox" name="BO"><br>
    Default brightness: <input name="CA" type="number" class="m" min="0" max="255" required> (0-255)<br><br>
    Apply preset <input name="BP" type="number" class="m" min="0" max="250" required> at boot (0 uses defaults)
    <br><br>
		Use Gamma correction for color: <input type="checkbox" name="GC"> (strongly recommended)<br>
		Use Gamma correction for brightness: <input type="checkbox" name="GB"> (not recommended)<br><br>
		Brightness factor: <input name="BF" type="number" class="m" min="1" max="255" required> %
		<h3>Transitions</h3>
		Crossfade: <input type="checkbox" name="TF"><br>
		Transition Time: <input name="TD" type="number" class="xl" min="0" max="65500"> ms<br>
		Enable Palette transitions: <input type="checkbox" name="PF">
		<h3>Timed light</h3>
		Default Duration: <input name="TL" type="number" class="m" min="1" max="255" required> min<br>
		Default Target brightness: <input name="TB" type="number" class="m" min="0" max="255" required><br>
		Mode:
    <select name="TW">
			<option value="0">Wait and set</option>
			<option value="1">Fade</option>
			<option value="2">Fade Color</option>
			<option value="3">Sunrise</option>
		</select>
		<h3>White management</h3>
		White Balance correction: <input type="checkbox" name="CCT"> <br>
		<span class="wc">
      Auto-calculate white channel from RGB:<br>
      <select name="AW">
        <option value=0>None</option>
        <option value=1>Brighter</option>
        <option value=2>Accurate</option>
        <option value=3>Dual</option>
      </select>
    <br>
    Calculate CCT from RGB: <input type="checkbox" name="CR"> <br>
    CCT additive blending: <input type="number" class="s" min="0" max="100" name="CB" required> %</span>
    <h3>Advanced</h3>
		Palette blending:
		<select name="PB">
			<option value="0">Linear (wrap if moving)</option>
			<option value="1">Linear (always wrap)</option>
			<option value="2">Linear (never wrap)</option>
			<option value="3">None (not recommended)</option>
		</select><br>
		Target refresh rate: <input type="number" class="s" min="1" max="120" name="FR" required> FPS
    <hr style="width:260px">
    <div id="cfg">Config template: <input type="file" name="data2" accept=".json"><button type="button" class="sml" onclick="loadCfg(d.Sf.data2)">Apply</button><br></div>
    <hr>
    <button type="button" onclick="B()">Back</button><button type="submit">Save</button>
	</form>
  <div id="toast"></div>
</body>
</html><|MERGE_RESOLUTION|>--- conflicted
+++ resolved
@@ -180,11 +180,7 @@
         var n  = LCs[i].name.substring(2);    // bus number
         // do we have a led count field
         if (nm=="LC") {
-<<<<<<< HEAD
-          var c=parseInt(LCs[i].value,10); //get LED gount
-=======
           var c=parseInt(LCs[i].value,10); //get LED count
->>>>>>> 961d5591
           if (!customStarts || !startsDirty[n]) gId("ls"+n).value=sLC; //update start value
           gId("ls"+n).disabled = !customStarts; //enable/disable field editing
           if(c){
@@ -582,15 +578,9 @@
     <option value=6>6-key black</option>
     <option value=7>9-key red</option>
     <option value=8>JSON remote</option>
-<<<<<<< HEAD
     </select><span style="cursor: pointer;" onclick="off('IR')">&nbsp;&#x2715;</span><br>
     Apply IR change to main segment only: <input type="checkbox" name="MSO"><br>
     <div id="json" style="display:none;">JSON file: <input type="file" name="data" accept=".json"><button type="button" class="sml" onclick="uploadFile('/ir.json')">Upload</button><br></div>
-=======
-    </select><span style="cursor: pointer;" onclick="off('IR')">&nbsp;&#215;</span><br>
-    Apply IR change to main segment only: <input type="checkbox" name="MSO"><br>
-    <div id="json" style="display:none;">JSON file: <input type="file" name="data" accept=".json"> <input type="button" value="Upload" onclick="uploadFile('/ir.json');"><br></div>
->>>>>>> 961d5591
     <a href="https://kno.wled.ge/interfaces/infrared/" target="_blank">IR info</a><br>
     Relay GPIO: <input type="number" min="-1" max="33" name="RL" onchange="UI()" class="xs"> Invert <input type="checkbox" name="RM"><span style="cursor: pointer;" onclick="off('RL')">&nbsp;&#x2715;</span><br>
     <hr style="width:260px">
