; PlatformIO Project Configuration File
; Please visit documentation: https://docs.platformio.org/page/projectconf.html

[platformio]
src_dir = ./wled00
data_dir = ./wled00/data
;lib_extra_dirs = ./wled00/src
lib_dir = ./wled00/src
; Please uncomment one of the 5 lines below to select your board
; env_default = nodemcuv2
; env_default = esp01
; env_default = esp01_1m
; env_default = d1_mini
; env_default = esp32dev
; env_default = esp8285_4CH_MagicHome
; env_default = esp8285_4CH_H801
; env_default = esp8285_5CH_H801
<<<<<<< HEAD

=======
>>>>>>> c1197d06

[common]
framework = arduino
monitor_speed = 115200
board_build.flash_mode = dout
upload_speed = 115200
upload_speed_fast = 921600
build_flags =
  -w ; supresses all C/C++ warnings
  ; -D VERSION=0.8.5
  ; -D DEBUG
# TODO replace libs in /lib with managed libs in here if possible.
# If they are not changed it's just a matter of setting the correct version and change the import statement
lib_deps_external =
  #Blynk@0.5.4(changed)
  #E131@1.0.0(changed)
  FastLED@3.3.2
  NeoPixelBus@2.5.1
  ESPAsyncTCP@1.2.0
  ESPAsyncUDP@697c75a025
  AsyncTCP@1.0.3
  Esp Async WebServer@1.2.0
  #ArduinoJson@5.13.5
  IRremoteESP8266@2.5.5
  #Time@1.5
  #Timezone@1.2.1

[common:esp8266]
# ------------------------------------------------------------------------------
# PLATFORM:
#   !! DO NOT confuse platformio's ESP8266 development platform with Arduino core for ESP8266
#   We use Arduino Core 2.5.0 (platformIO 2.0.4) as default
#
#   arduino core 2.3.0 = platformIO 1.5.0
#   arduino core 2.4.0 = platformIO 1.6.0
#   arduino core 2.4.1 = platformIO 1.7.3
#   arduino core 2.4.2 = platformIO 1.8.0
#   arduino core 2.5.0 = platformIO 2.0.4
#   arduino core stage = platformIO feature#stage
# ------------------------------------------------------------------------------
arduino_core_2_3_0 = espressif8266@1.5.0
arduino_core_2_4_0 = espressif8266@1.6.0
arduino_core_2_4_1 = espressif8266@1.7.3
arduino_core_2_4_2 = espressif8266@1.8.0
arduino_core_2_5_0 = espressif8266@2.0.4
arduino_core_2_5_2 = espressif8266@2.2.3
arduino_core_2_6_1 = espressif8266@2.3.0
arduino_core_2_6_2 = espressif8266@2.3.1
arduino_core_stage = https://github.com/platformio/platform-espressif8266.git#feature/stage
platform = ${common:esp8266.arduino_core_2_6_2}
build_flags =
  -D PIO_FRAMEWORK_ARDUINO_LWIP2_HIGHER_BANDWIDTH
  -Wl,-Teagle.flash.4m1m.ld  ;;;; Required for core > v2.5.0 or staging version 4MB Flash 3MB SPIFFs

[common:esp8266_1M]
platform = espressif8266@1.8.0
build_flags =
  -D PIO_FRAMEWORK_ARDUINO_LWIP2_HIGHER_BANDWIDTH_LOW_FLASH
  -Wl,-Teagle.flash.1m0.ld  ;;;; Compile with no SPIFFS to leave space for OTA
  ; -D WLED_DISABLE_MOBILE_UI
  ; -D WLED_DISABLE_OTA
  ; -D WLED_DISABLE_ALEXA
  -D WLED_DISABLE_BLYNK
  -D WLED_DISABLE_CRONIXIE
  ; -D WLED_DISABLE_HUESYNC
  ; -D WLED_DISABLE_INFRARED

[common:esp8266_512k]
platform = espressif8266@1.8.0
build_flags =
  -D PIO_FRAMEWORK_ARDUINO_LWIP2_HIGHER_BANDWIDTH_LOW_FLASH
  -Wl,-Teagle.flash.512k0.ld  ;;;; Compile with no SPIFFS
  ; -D WLED_DISABLE_MOBILE_UI
  -D WLED_DISABLE_OTA
  ; -D WLED_DISABLE_ALEXA
  -D WLED_DISABLE_BLYNK
  -D WLED_DISABLE_CRONIXIE
  -D WLED_DISABLE_HUESYNC
  ; -D WLED_DISABLE_INFRARED

[common:esp32]
platform = espressif32@1.11.1
build_flags =
  -D PIO_FRAMEWORK_ARDUINO_LWIP2_HIGHER_BANDWIDTH
  -D ARDUINO_ARCH_ESP32
  -D WLED_DISABLE_INFRARED 

# see: http://docs.platformio.org/en/latest/platforms/espressif8266.html
[env:nodemcuv2]
board = nodemcuv2
platform = ${common:esp8266.platform}
monitor_speed = ${common.monitor_speed}
upload_speed = ${common.upload_speed}
framework = ${common.framework}
build_flags =
  ${common.build_flags}
  ${common:esp8266.build_flags}
lib_deps =
  ${common.lib_deps_external}

[env:d1_mini]
board = d1_mini
platform = ${common:esp8266.platform}
monitor_speed = ${common.monitor_speed}
upload_speed = ${common.upload_speed}
framework = ${common.framework}
build_flags =
  ${common.build_flags}
  ${common:esp8266.build_flags}
lib_deps =
  ${common.lib_deps_external}

[env:esp8285_4CH_MagicHome]
board = esp8285
platform = ${common:esp8266_1M.platform}
monitor_speed = ${common.monitor_speed}
upload_speed = ${common.upload_speed}
framework = ${common.framework}
build_flags =
  ${common.build_flags}
  ${common:esp8266_1M.build_flags}
  -D WLED_DISABLE_HUESYNC
  -D WLED_USE_ANALOG_LEDS
lib_deps =
  ${common.lib_deps_external}

[env:esp8285_4CH_H801]
board = esp8285
platform = ${common:esp8266_1M.platform}
monitor_speed = ${common.monitor_speed}
upload_speed = ${common.upload_speed}
framework = ${common.framework}
build_flags =
  ${common.build_flags}
  ${common:esp8266_1M.build_flags}
  -D WLED_DISABLE_HUESYNC
  -D WLED_USE_ANALOG_LEDS
  -D WLED_USE_H801
lib_deps =
  ${common.lib_deps_external}

[env:esp8285_5CH_H801]
board = esp8285
platform = ${common:esp8266_1M.platform}
monitor_speed = ${common.monitor_speed}
upload_speed = ${common.upload_speed}
framework = ${common.framework}
build_flags =
  ${common.build_flags}
  ${common:esp8266_1M.build_flags}
  -D WLED_DISABLE_HUESYNC
  -D WLED_USE_ANALOG_LEDS
  -D WLED_USE_5CH_LEDS 
  -D WLED_USE_H801
lib_deps =
  ${common.lib_deps_external}

[env:esp01_1m]
board = esp01_1m
platform = ${common:esp8266_1M.platform}
monitor_speed = ${common.monitor_speed}
upload_speed = ${common.upload_speed}
framework = ${common.framework}
build_flags =
  ${common.build_flags}
  ${common:esp8266_1M.build_flags}
  # disable IR because there is no pin for it
  -D WLED_DISABLE_INFRARED
lib_deps =
  ${common.lib_deps_external}

[env:esp01]
board = esp01
platform = ${common:esp8266_512k.platform}
monitor_speed = ${common.monitor_speed}
upload_speed = ${common.upload_speed}
framework = ${common.framework}
build_flags =
  ${common.build_flags}
  ${common:esp8266_512k.build_flags}
  -D WLED_DISABLE_INFRARED
lib_deps =
  ${common.lib_deps_external}

# see: http://docs.platformio.org/en/latest/platforms/espressif32.html
[env:esp32dev]
board = esp32dev
platform = ${common:esp32.platform}
monitor_speed = ${common.monitor_speed}
upload_speed = ${common.upload_speed_fast}
framework = ${common.framework}
build_flags =
  ${common.build_flags}
  ${common:esp32.build_flags}
lib_deps =
  ${common.lib_deps_external}
lib_ignore =
  IRremoteESP8266
<<<<<<< HEAD
  ESPAsyncUDP
=======

  
[env:esp8285_4CH_MagicHome]
board = esp8285
platform = ${common:esp8266_1M.platform}
monitor_speed = ${common.monitor_speed}
upload_speed = ${common.upload_speed}
framework = ${common.framework}
build_flags =
  ${common.build_flags}
  ${common:esp8266_1M.build_flags}
  -D WLED_DISABLE_HUESYNC
  -D WLED_ENABLE_ANALOG_LEDS
lib_deps =
  ${common.lib_deps_external}

[env:esp8285_4CH_H801]
board = esp8285
platform = ${common:esp8266.platform}
monitor_speed = ${common.monitor_speed}
upload_speed = ${common.upload_speed}
framework = ${common.framework}
build_flags =
  ${common.build_flags}
  ${common:esp8266_1M.build_flags}
  -D WLED_DISABLE_HUESYNC
  -D WLED_ENABLE_ANALOG_LEDS
  -D WLED_USE_H801
lib_deps =
  ${common.lib_deps_external}

[env:esp8285_5CH_H801]
board = esp8285
platform = ${common:esp8266_1M.platform}
monitor_speed = ${common.monitor_speed}
upload_speed = ${common.upload_speed}
framework = ${common.framework}
build_flags =
  ${common.build_flags}
  ${common:esp8266_1M.build_flags}
  -D WLED_DISABLE_HUESYNC
  -D WLED_ENABLE_ANALOG_LEDS
  -D WLED_USE_H801
  -D WLED_ENABLE_5CH_LEDS 
lib_deps =
  ${common.lib_deps_external}
>>>>>>> c1197d06
<|MERGE_RESOLUTION|>--- conflicted
+++ resolved
@@ -15,10 +15,6 @@
 ; env_default = esp8285_4CH_MagicHome
 ; env_default = esp8285_4CH_H801
 ; env_default = esp8285_5CH_H801
-<<<<<<< HEAD
-
-=======
->>>>>>> c1197d06
 
 [common]
 framework = arduino
@@ -217,10 +213,7 @@
   ${common.lib_deps_external}
 lib_ignore =
   IRremoteESP8266
-<<<<<<< HEAD
   ESPAsyncUDP
-=======
-
   
 [env:esp8285_4CH_MagicHome]
 board = esp8285
@@ -265,5 +258,4 @@
   -D WLED_USE_H801
   -D WLED_ENABLE_5CH_LEDS 
 lib_deps =
-  ${common.lib_deps_external}
->>>>>>> c1197d06
+  ${common.lib_deps_external}